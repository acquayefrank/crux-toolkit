/**
 * \file PinWriter.cpp
 * \brief Writes search results in the .pin format.
 */
#include <iostream>
#include "PinWriter.h"
#include "model/MatchCollection.h"
#include "util/crux-utils.h"
#include "parameter.h"
#include "MatchCollectionParser.h"
#include <cctype>
#include <cstdio>
#include <cstring>
#include <sstream>
#include <vector>
#include "model/Spectrum.h"
#include "SQTReader.h"
#include "model/SpectrumZState.h"
#include <fstream>
#include <limits>
#include <boost/filesystem.hpp>
#include "util/Params.h"
#include "util/FileUtils.h"
#include <boost/foreach.hpp>

using namespace std;
using namespace Crux; 

PinWriter::PinWriter():
  out_(NULL),
  enzyme_(get_enzyme_type_parameter("enzyme")),
  precision_(Params::GetInt("precision")),
  mass_precision_(Params::GetInt("mass-precision"))
{
  features_.push_back(make_pair("SpecId", true));
  features_.push_back(make_pair("Label", true));
  features_.push_back(make_pair("ScanNr", true));
  features_.push_back(make_pair("ExpMass", true));
  features_.push_back(make_pair("CalcMass", true));
  features_.push_back(make_pair("lnrSp", false));
  features_.push_back(make_pair("deltLCn", true));
  features_.push_back(make_pair("deltCn", true));
  features_.push_back(make_pair("XCorr", true));
  features_.push_back(make_pair("Sp", false));
  features_.push_back(make_pair("IonFrac", false));
  features_.push_back(make_pair("RefactoredXCorr", false));
  features_.push_back(make_pair("NegLog10PValue", false));
  features_.push_back(make_pair("PepLen", true));
  for (int i = '1'; i <= '9'; i++) {
    features_.push_back(make_pair("Charge" + string(1, i), false));
  }
  features_.push_back(make_pair("enzN", true));
  features_.push_back(make_pair("enzC", true));
  features_.push_back(make_pair("enzInt", true));
  features_.push_back(make_pair("lnNumSP", true));
  features_.push_back(make_pair("dM", true));
  features_.push_back(make_pair("absdM", true));
  features_.push_back(make_pair("Peptide", true));
  features_.push_back(make_pair("Proteins", true));
}

PinWriter::~PinWriter(){ 
  closeFile(); 
}

/**
 * Open a file of the given name.  Replace an existing file if
 * overwrite is true, else exit if an existing file is found.
 */
void PinWriter::openFile(const string& filename, const string& output_dir, bool overwrite) {
  if (!(out_ = create_stream_in_path(filename.c_str(), output_dir.c_str(), overwrite))) {
    carp(CARP_FATAL, "Can't open file '%s'", filename.c_str());
  }
}

<<<<<<< HEAD
void PinWriter::openFile(CruxApplication* application, string filename, MATCH_FILE_TYPE type) {
  bool overwrite = get_boolean_parameter("overwrite");
  openFile(filename.c_str(), NULL, overwrite);
=======
void PinWriter::setEnabledStatus(const string& name, bool enabled) {
  IsFeature finder(name);
  vector< pair<string, bool> >::iterator i =
    find_if(features_.begin(), features_.end(), finder);
  if (i != features_.end()) {
    i->second = enabled;
  } else {
    carp(CARP_WARNING, "setEnabledStatus: feature '%s' not found", name.c_str());
  }
>>>>>>> 039a6ec9
}

/**
 * Close the file, if open.
 */
void PinWriter::closeFile() {
  if (out_) {
    delete out_;
    out_ = NULL;
  }
}

void PinWriter::write( 
  MatchCollection* target_collection,
  const vector<MatchCollection*>& decoys,
  int top_rank
) {
  vector<MatchCollection*> collections(1, target_collection);
  collections.insert(collections.end(), decoys.begin(), decoys.end());
  for (vector<MatchCollection*>::iterator i = collections.begin();
       i != collections.end();
       i++) {
    MatchIterator match_iterator(*i);  
    while (match_iterator.hasNext()) {
      Match* match = match_iterator.next();
      if (match->getRank(XCORR) <= top_rank) {
        printPSM(match);
      }
    }
  }
}

void PinWriter::write(MatchCollection* collection, string database) {
  vector<MatchCollection*> decoyvec;
  int top_match = get_int_parameter("top-match");
  write(collection, decoyvec, top_match); // TODO: When top match is greater than default (5) in a given PSM File?
}

bool PinWriter::isInfinite(FLOAT_T x) {
  return x == numeric_limits<FLOAT_T>::infinity() || -x == numeric_limits<FLOAT_T>::infinity();
}

void PinWriter::printHeader() {
  enabledFeatures_.clear();
  FeatureCopy copier(&enabledFeatures_);
  for_each(features_.begin(), features_.end(), copier);

  for (vector< pair<string, bool> >::const_iterator i = features_.begin();
       i != features_.end();
       i++) {
    carp(CARP_DEBUG, "PIN feature: '%s'%s",
         i->first.c_str(), !i->second ? " (disabled)" : "");
  }
  *out_ << StringUtils::Join(enabledFeatures_, '\t') << endl;
}

void PinWriter::printPSM(
  Match* match
){ 
  Peptide* peptide = match->getPeptide();
  Spectrum* spectrum = match->getSpectrum();
  int charge = match->getCharge();
  bool enzC = false;
  bool enzN = false;
  FLOAT_T obsMass = match->getZState().getSinglyChargedMass();
  FLOAT_T calcMass = peptide->getPeptideMass() + MASS_PROTON;
  FLOAT_T dM = (obsMass - calcMass) / charge;

  char* sequence = peptide->getSequence();
  int missedCleavages = get_num_internal_cleavage(sequence, enzyme_);
  get_terminal_cleavages(sequence, peptide->getNTermFlankingAA(),
                         peptide->getCTermFlankingAA(), enzyme_, enzN, enzC);
  free(sequence);

  vector<string> fields;
  BOOST_FOREACH(const std::string& feature, enabledFeatures_) {
    if (feature == "SpecId") {
      fields.push_back(getId(match, spectrum->getFirstScan()));
    } else if (feature == "Label") {
      fields.push_back(match->getNullPeptide() ? "-1" : "1");
    } else if (feature == "ScanNr") {
      fields.push_back(StringUtils::ToString(spectrum->getFirstScan()));
    } else if (feature == "ExpMass") {
      fields.push_back(StringUtils::ToString(obsMass, mass_precision_));
    } else if (feature == "CalcMass") {
      fields.push_back(StringUtils::ToString(calcMass, mass_precision_));
    } else if (feature == "lnrSp") {
      double sp = match->getRank(SP);
      fields.push_back(StringUtils::ToString(sp > 0 ? log(sp) : 0, precision_));
    } else if (feature == "deltLCn") {
      FLOAT_T delta_lcn = match->getScore(DELTA_LCN);
      if (isInfinite(delta_lcn) || isnan(delta_lcn)) {
        delta_lcn = 0;
      }
      fields.push_back(StringUtils::ToString(delta_lcn, precision_));
    } else if (feature == "deltCn") {
      FLOAT_T delta_cn = match->getScore(DELTA_CN);
      if (isInfinite(delta_cn) || isnan(delta_cn)) {
        delta_cn = 0;
      }
      fields.push_back(StringUtils::ToString(delta_cn, precision_));
    } else if (feature == "XCorr") {
      fields.push_back(StringUtils::ToString(match->getScore(XCORR), precision_));
    } else if (feature == "Sp") {
      fields.push_back(StringUtils::ToString(match->getScore(SP), precision_));
    } else if (feature == "IonFrac") {
      FLOAT_T ion_frac = match->getBYIonFractionMatched();
      fields.push_back(StringUtils::ToString(!isnan(ion_frac) ? ion_frac : 0, precision_));
    } else if (feature == "RefactoredXCorr") {
      fields.push_back(
        StringUtils::ToString(match->getScore(TIDE_SEARCH_REFACTORED_XCORR), precision_));
    } else if (feature == "NegLog10PValue") {
      fields.push_back(StringUtils::ToString(
        -log10(match->getScore(TIDE_SEARCH_EXACT_PVAL)), precision_));
    } else if (feature == "PepLen") {
      fields.push_back(StringUtils::ToString((unsigned) peptide->getLength()));
    } else if (StringUtils::StartsWith(feature, "Charge")) {
      int chargeFeature = StringUtils::FromString<int>(feature.substr(6));
      fields.push_back(charge == chargeFeature ? "1" : "0"); 
    } else if (feature == "enzN") {
      fields.push_back(enzN ? "1" : "0");
    } else if (feature == "enzC") {
      fields.push_back(enzC ? "1" : "0");
    } else if (feature == "enzInt") {
      fields.push_back(StringUtils::ToString(missedCleavages));
    } else if (feature == "lnNumSP") {
      fields.push_back(StringUtils::ToString(match->getLnExperimentSize(), precision_));
    } else if (feature == "dM") {
      fields.push_back(StringUtils::ToString(dM, precision_));
    } else if (feature == "absdM") {
      fields.push_back(StringUtils::ToString(fabs(dM), precision_));
    } else if (feature == "Peptide") {
      fields.push_back(getPeptide(peptide));
    } else if (feature == "Proteins") {
      fields.push_back(StringUtils::Join(peptide->getProteinIds(), '\t'));
    } else {
      carp(CARP_FATAL, "Unknown feature: '%s'", feature.c_str());
    }
  }
  *out_ << StringUtils::Join(fields, '\t') << endl;
}

string PinWriter::getPeptide(Peptide* peptide) {
  stringstream sequence;
  sequence << peptide->getNTermFlankingAA() << '.';

  char* modified_sequence = Params::GetBool("mod-symbols")
    ? peptide->getModifiedSequenceWithSymbols()
    : peptide->getModifiedSequenceWithMasses(
        get_mass_format_type_parameter("mod-mass-format"));
  sequence << modified_sequence;
  free(modified_sequence);

  sequence << '.' << peptide->getCTermFlankingAA();

  return sequence.str();
}

string PinWriter::getId(Match* match, int scan_number) {
  string prefix = Params::GetBool("filestem-prefixes")
    ? FileUtils::Stem(match->getFilePath())
    : "";

  stringstream psm_id; 
  if (prefix.empty()) {
    psm_id << (match->getNullPeptide() ? "decoy" : "target")
           << '_' << match->getFileIndex();
  } else {
    psm_id << prefix;
  }
  psm_id << '_' << scan_number << '_' << match->getCharge() << '_'
         << match->getRank(XCORR);
  return psm_id.str();   
}
<|MERGE_RESOLUTION|>--- conflicted
+++ resolved
@@ -73,11 +73,10 @@
   }
 }
 
-<<<<<<< HEAD
 void PinWriter::openFile(CruxApplication* application, string filename, MATCH_FILE_TYPE type) {
-  bool overwrite = get_boolean_parameter("overwrite");
-  openFile(filename.c_str(), NULL, overwrite);
-=======
+  openFile(filename, "", Params::GetBool("overwrite"));
+}
+
 void PinWriter::setEnabledStatus(const string& name, bool enabled) {
   IsFeature finder(name);
   vector< pair<string, bool> >::iterator i =
@@ -87,7 +86,6 @@
   } else {
     carp(CARP_WARNING, "setEnabledStatus: feature '%s' not found", name.c_str());
   }
->>>>>>> 039a6ec9
 }
 
 /**
@@ -121,8 +119,29 @@
 }
 
 void PinWriter::write(MatchCollection* collection, string database) {
+  bool sp = collection->getScoredType(SP);
+  bool xcorr = collection->getScoredType(XCORR);
+  bool exact_p = collection->getScoredType(TIDE_SEARCH_REFACTORED_XCORR);
+  setEnabledStatus("lnrSp", sp);
+  setEnabledStatus("deltLCn", collection->getScoredType(DELTA_LCN));
+  setEnabledStatus("deltCn", collection->getScoredType(DELTA_CN));
+  setEnabledStatus("XCorr", xcorr);
+  setEnabledStatus("Sp", sp);
+  setEnabledStatus("IonFrac", sp);
+  setEnabledStatus("RefactoredXCorr", exact_p);
+  setEnabledStatus("NegLog10PValue", exact_p);
+
+  int max_charge = 0;
+  for (MatchIterator i = MatchIterator(collection); i.hasNext();) {
+    max_charge = max(i.next()->getCharge(), max_charge);
+  }
+  for (int i = 1; i <= max_charge; i++) {
+    setEnabledStatus("Charge" + StringUtils::ToString(i), true);
+  }
+
   vector<MatchCollection*> decoyvec;
-  int top_match = get_int_parameter("top-match");
+  int top_match = Params::GetInt("top-match");
+  printHeader();
   write(collection, decoyvec, top_match); // TODO: When top match is greater than default (5) in a given PSM File?
 }
 
