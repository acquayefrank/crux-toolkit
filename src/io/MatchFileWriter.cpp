--- conflicted
+++ resolved
@@ -135,7 +135,6 @@
       match_fixed_float_[col_idx] = false;
       break;
 
-<<<<<<< HEAD
     /// added by Yang
     case PRECURSOR_INTENSITY_RANK_M0_COL:
     case PRECURSOR_INTENSITY_RANK_M1_COL:
@@ -148,17 +147,6 @@
     	match_fixed_float_[col_idx] = false;
     	break;
 
-    // special cases
-    case ETA_COL:
-    case BETA_COL:
-    case SHIFT_COL:
-    case CORR_COL:
-      match_precision_[col_idx] = 6;
-      match_fixed_float_[col_idx] = false;
-      break;
-
-=======
->>>>>>> 6da2a981
     case NUMBER_MATCH_COLUMNS:
     case INVALID_COL:
       carp(CARP_FATAL, "Invalid match column type for setting precision.");
