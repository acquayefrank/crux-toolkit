/**
 * \file MatchFileWriter.cpp
 * DATE: October 26, 2010
 * AUTHOR: Barbara Frewen
 * \brief Object for writing tab-deliminted text files of PSMs (matches).
 * This class is the extension of DelimitedFileWriter where the
 * columns are those in MatchColumns.  Which columns are written to
 * file depend on the COMMAND_TYPE_T.  For some commands, they also
 * depend on the columns found in the input file as given by a
 * MatchFileReader. 
 */

#include "MatchFileWriter.h"
#include "parameter.h"
#include "util/Params.h"
#include "app/TideSearchApplication.h"
#include <iostream>

using namespace std;

/**
 * \returns A blank MatchFileWriter object.
 */
MatchFileWriter::MatchFileWriter() 
  : DelimitedFileWriter(),
    num_columns_(0) {
  for(int col_type = 0; col_type < NUMBER_MATCH_COLUMNS; col_type++) {
    match_to_print_[col_type] = false;
    match_precision_[col_type] = 0;
    match_fixed_float_[col_type] = true;
  }
  setPrecision();
} 

/**
 * \returns A blank MatchFileWriter object and opens a file for
 * writing.
 */
MatchFileWriter::MatchFileWriter(const char* filename) 
  : DelimitedFileWriter(filename),
    num_columns_(0) {
  for(int col_type = 0; col_type < NUMBER_MATCH_COLUMNS; col_type++) {
    match_to_print_[col_type] = false;
    match_precision_[col_type] = 0;
    match_fixed_float_[col_type] = true;
  }
  setPrecision();
}

/**
 * Destructor
 */
MatchFileWriter::~MatchFileWriter() {
}

/**
 * Set the correct level of precision for each MATCH_COLUMNS_T type.
 * Also set whether the field should be fixed float or not.
 */
void MatchFileWriter::setPrecision() {
  for(int col_idx = 0; col_idx < NUMBER_MATCH_COLUMNS; col_idx++) {
    switch(col_idx) {
      // integer and string fields
    case FILE_COL:
    case SCAN_COL:
    case CHARGE_COL:
    case SP_RANK_COL:
    case XCORR_RANK_COL:
    case PERCOLATOR_RANK_COL:
    case BY_IONS_MATCHED_COL:
    case BY_IONS_TOTAL_COL:
    case BY_IONS_REPEAT_MATCH_COL:
    case DISTINCT_MATCHES_SPECTRUM_COL:
    case MATCHES_SPECTRUM_COL:
    case SEQUENCE_COL:
    case CLEAVAGE_TYPE_COL:
    case PROTEIN_ID_COL:
    case FLANKING_AA_COL:
    case ORIGINAL_TARGET_SEQUENCE_COL:
    case PARSIMONY_RANK_COL:
    case RAW_SCORE_COL:  //Raw counts should be integral
      match_precision_[col_idx] = 0;
      match_fixed_float_[col_idx] = true;
      break;

      // mass fields
    case SPECTRUM_PRECURSOR_MZ_COL:
    case SPECTRUM_NEUTRAL_MASS_COL:
    case MASS_COL:
    case DM_COL:
    case ABS_DM_COL:
    case PEPTIDE_MASS_COL:
      match_precision_[col_idx] = Params::GetInt("mass-precision");
      match_fixed_float_[col_idx] = true;
      break;

      // score fields
    case DELTA_CN_COL:
    case SP_SCORE_COL:
    case XCORR_SCORE_COL:
    case XCORR_FIRST_COL:
    case XCORR_SECOND_COL:
    case EVALUE_COL:
    case DECOY_XCORR_QVALUE_COL:
    case DECOY_XCORR_PEP_COL:
    case DECOY_EVALUE_QVALUE_COL:
    case DECOY_EVALUE_PEP_COL:
    case PERCOLATOR_SCORE_COL:
    case PERCOLATOR_QVALUE_COL:
    case PERCOLATOR_PEP_COL:
    case SIN_SCORE_COL:
    case NSAF_SCORE_COL:
    case DNSAF_SCORE_COL:
    case EMPAI_SCORE_COL:
    case LNR_SP_COL:
    case DELT_L_CN_COL:
    case DELT_CN_COL:
    case XCORR_COL:
    case SP_COL:
    case ION_FRAC_COL:
    case LN_NUM_SP_COL:
    case EXACT_PVALUE_COL:
    case REFACTORED_SCORE_COL:
    case RESIDUE_PVALUE_COL:
    case RESIDUE_EVIDENCE_COL:
    case BOTH_PVALUE_COL:
    case SIDAK_ADJUSTED_COL:
    case QVALUE_MIXMAX_COL:
    case QVALUE_TDC_COL:
    case BY_IONS_FRACTION_COL:
<<<<<<< HEAD
    case TAILOR_COL:
=======
    case TAILOR_COL:   //Added for tailor score calibration method by AKF    
>>>>>>> 38b881dc
#ifdef NEW_COLUMNS
    case DECOY_XCORR_PEPTIDE_QVALUE_COL:  // NEW
    case PERCOLATOR_PEPTIDE_QVALUE_COL:   // NEW
#endif
      match_precision_[col_idx] = Params::GetInt("precision");
      match_fixed_float_[col_idx] = false;
      break;

    // added by Yang
    case PRECURSOR_INTENSITY_RANK_M0_COL:
    case PRECURSOR_INTENSITY_RANK_M1_COL:
    case PRECURSOR_INTENSITY_RANK_M2_COL:
    case RT_DIFF_COL:
    case DYN_FRAGMENT_PVALUE_COL:
    case STA_FRAGMENT_PVALUE_COL:
    case COELUTE_MS1_COL:
    case COELUTE_MS2_COL:
    case COELUTE_MS1_MS2_COL:
    case ENSEMBLE_SCORE_COL:
    	match_precision_[col_idx] = 4;
    	match_fixed_float_[col_idx] = false;
    	break;

    case NUMBER_MATCH_COLUMNS:
    case INVALID_COL:
      carp(CARP_FATAL, "Invalid match column type for setting precision.");
      break;
    }
  }
}

/**
 * Defines the columns to print based on the vector of flags
 * indiciating if the MATCH_COLUMN_T should be printed.
 */
void MatchFileWriter::addColumnNames(const std::vector<bool>& col_is_printed) {
  // for each column, if we should print it, mark as true
  for(size_t col_idx = 0; col_idx < col_is_printed.size(); col_idx++) {
    bool print_it = col_is_printed[col_idx];
    if( print_it ) {
      match_to_print_[col_idx] = true;
    } 
  }
}

/**
 * Adds another columns to print.  Printed in order the names are set.
 */
void MatchFileWriter::addColumnName(MATCH_COLUMNS_T column_type) {
  match_to_print_[column_type] = true;
}

/**
 * Adds which columns to print based on the COMMAND_TYPE_T. Only for
 * search-for-matches, sequest-search and spectral-counts.
 */
void MatchFileWriter::addColumnNames(CruxApplication* application, 
                                     bool has_decoys) {

  COMMAND_T command = application->getCommand();

  switch (command) {
  // commands with no tab files
  case MISC_COMMAND:
  case PROCESS_SPEC_COMMAND: ///< print-processed-spectra
  case GENERATE_PEPTIDES_COMMAND: ///< generate-peptides
  case GET_MS2_SPECTRUM_COMMAND: ///< get-ms2-spectrum 
  case PREDICT_PEPTIDE_IONS_COMMAND: ///< predict-peptide-ions
  case VERSION_COMMAND:      ///< just print the version number
  // invalid
  case NUMBER_COMMAND_TYPES:
  case INVALID_COMMAND:
    carp(CARP_FATAL, "Invalid command (%s) for creating a MatchFileWriter.",
         application->getName().c_str());
    return;

  // commands that also require list of cols to print
  case QVALUE_COMMAND:       ///< compute-q-values
  case PERCOLATOR_COMMAND:
    carp(CARP_FATAL, 
         "Post-search command %s requires a list of columns to print.",
         application->getName().c_str());
    return;

  // valid commands
  case TIDE_SEARCH_COMMAND: ///< tide-search
    if (Params::GetBool("file-column")) {
      addColumnName(FILE_COL);
    }
    if (Params::GetBool("compute-sp") || Params::GetBool("sqt-output")) {
      if (Params::GetBool("exact-p-value")) {
        addColumnName(EXACT_PVALUE_COL);
        addColumnName(REFACTORED_SCORE_COL);
      } else {
        addColumnName(SP_SCORE_COL);
      }
      addColumnName(SP_RANK_COL);
      addColumnName(BY_IONS_MATCHED_COL);
      addColumnName(BY_IONS_TOTAL_COL);
    }
    break;

  case LOCALIZE_MODIFICATION_COMMAND:
    if (Params::GetBool("file-column")) {
      addColumnName(FILE_COL);
    }
    addColumnName(SCAN_COL);
    addColumnName(CHARGE_COL);
    addColumnName(SPECTRUM_PRECURSOR_MZ_COL);
    addColumnName(SPECTRUM_NEUTRAL_MASS_COL);
    addColumnName(PEPTIDE_MASS_COL);
    addColumnName(XCORR_SCORE_COL);
    addColumnName(SEQUENCE_COL);
    addColumnName(MODIFICATIONS_COL);
    addColumnName(PROTEIN_ID_COL);
    addColumnName(FLANKING_AA_COL);
    addColumnName(TARGET_DECOY_COL);
    return;

  case SPECTRAL_COUNTS_COMMAND:
    // protein or peptide
    if( string_to_quant_level_type(Params::GetString("quant-level")) == PEPTIDE_QUANT_LEVEL ) {
      addColumnName(SEQUENCE_COL);
    } else {
      addColumnName(PROTEIN_ID_COL);
      // parsimony?
      if( string_to_parsimony_type(Params::GetString("parsimony")) != PARSIMONY_NONE ) {
        addColumnName(PARSIMONY_RANK_COL);
      }
    }

    // SIN or NSAF score
    switch (string_to_measure_type(Params::GetString("measure"))) {
      case MEASURE_RAW:
        addColumnName(RAW_SCORE_COL);
        break;
      case MEASURE_SIN:
        addColumnName(SIN_SCORE_COL);
        break;
      case MEASURE_NSAF:
        addColumnName(NSAF_SCORE_COL);
        break;
      case MEASURE_DNSAF:
        addColumnName(DNSAF_SCORE_COL);
        break;
      case MEASURE_EMPAI:
        addColumnName(EMPAI_SCORE_COL);
        break;
      default:
        break; //do nothing  
    }
    return; // do not add additional columns
  }

  // All search commands have these columns
  addColumnName(SCAN_COL);
  addColumnName(CHARGE_COL);
  addColumnName(SPECTRUM_PRECURSOR_MZ_COL);
  addColumnName(SPECTRUM_NEUTRAL_MASS_COL);
  addColumnName(PEPTIDE_MASS_COL);
  addColumnName(DELTA_CN_COL);
  if (Params::GetBool("exact-p-value")) {
    addColumnName(EXACT_PVALUE_COL);
    addColumnName(REFACTORED_SCORE_COL);
  } else {
    addColumnName(XCORR_SCORE_COL);
  }
  addColumnName(XCORR_RANK_COL);
  addColumnName(DISTINCT_MATCHES_SPECTRUM_COL);
  addColumnName(SEQUENCE_COL);
  addColumnName(MODIFICATIONS_COL);
  addColumnName(CLEAVAGE_TYPE_COL);
  addColumnName(PROTEIN_ID_COL);
  addColumnName(FLANKING_AA_COL);
  addColumnName(TARGET_DECOY_COL);
  if ((has_decoys || Params::GetBool("concat")) &&
      !TideSearchApplication::proteinLevelDecoys()) {
    addColumnName(ORIGINAL_TARGET_SEQUENCE_COL);
  }

}

/**
 * Adds which columns to print based on the COMMAND_TYPE_T and a list
 * of columns to print. For all post-search commands.
 */
void MatchFileWriter::addColumnNames
  (CruxApplication* application, 
  bool has_decoys,
  const vector<bool>& cols_to_print) {

  COMMAND_T command = application->getCommand();

  switch (command) {
  // commands with no tab files
  case MISC_COMMAND:
  case PROCESS_SPEC_COMMAND: ///< print-processed-spectra
  case GENERATE_PEPTIDES_COMMAND: ///< generate-peptides
  case GET_MS2_SPECTRUM_COMMAND: ///< get-ms2-spectrum 
  case PREDICT_PEPTIDE_IONS_COMMAND: /// predict-peptide-ions
  case VERSION_COMMAND:      ///< just print the version number
  // invalid
  case SPECTRAL_COUNTS_COMMAND:
  case NUMBER_COMMAND_TYPES:
  case INVALID_COMMAND:
    carp(CARP_FATAL, "Invalid command (%s) for creating a MatchFileWriter.",
         application->getName().c_str());
    return;

  // valid commands
  case PERCOLATOR_COMMAND:
    addColumnName(PERCOLATOR_SCORE_COL);
    addColumnName(PERCOLATOR_RANK_COL);
    addColumnName(PERCOLATOR_QVALUE_COL);
    addColumnName(PERCOLATOR_PEP_COL);
    break;
  }

  if( has_decoys ) {
    addColumnName(ORIGINAL_TARGET_SEQUENCE_COL);
  }

  // now add remaining columns from the input file
  addColumnNames(cols_to_print);

  // FIXME (BF 10-27-10): where do these go?
  //  PERCOLATOR_PEPTIDE_QVALUE_COL,   

}

/**
 * Write header to file using column names that have been set.
 */
void MatchFileWriter::writeHeader() {
  num_columns_ = 0;
  // set file position index for all columns being printed
  for(unsigned int col_type = 0; col_type < NUMBER_MATCH_COLUMNS; col_type++) {
    if( match_to_print_[col_type] == true ) {
      match_indices_[col_type] = num_columns_++;
    } else {
      match_indices_[col_type] = -1;
    }
  }

  // set all the names for which we have match_indices_
  column_names_.assign(num_columns_, "");
  for(unsigned int col_type = 0; col_type < NUMBER_MATCH_COLUMNS; col_type++) {
    if( match_indices_[col_type] > -1 ) {
      if (get_column_header(col_type) == NULL) {
        carp(CARP_FATAL, "Error col type: %d doesn't exist!", col_type);
      }
      DelimitedFileWriter::setColumnName(get_column_header(col_type), 
                                         match_indices_[col_type]);
    }
  }

  DelimitedFileWriter::writeHeader();

  // every line will be this length, reserve space in current row for speed
  current_row_.assign(num_columns_, "");
}

/*
 * Local Variables:
 * mode: c
 * c-basic-offset: 2
 * End:
 */<|MERGE_RESOLUTION|>--- conflicted
+++ resolved
@@ -128,11 +128,7 @@
     case QVALUE_MIXMAX_COL:
     case QVALUE_TDC_COL:
     case BY_IONS_FRACTION_COL:
-<<<<<<< HEAD
     case TAILOR_COL:
-=======
-    case TAILOR_COL:   //Added for tailor score calibration method by AKF    
->>>>>>> 38b881dc
 #ifdef NEW_COLUMNS
     case DECOY_XCORR_PEPTIDE_QVALUE_COL:  // NEW
     case PERCOLATOR_PEPTIDE_QVALUE_COL:   // NEW
