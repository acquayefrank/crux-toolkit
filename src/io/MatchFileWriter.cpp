--- conflicted
+++ resolved
@@ -234,14 +234,7 @@
     break;
 
   case XLINK_SEARCH_COMMAND:
-<<<<<<< HEAD
-    if (Params::GetBool("file-column")) {
-      addColumnName(FILE_COL);
-    }
-    if (get_boolean_parameter("compute-p-values")) {
-=======
     if (Params::GetBool("compute-p-values")) {
->>>>>>> b5602895
       addColumnName(PVALUE_COL);
       addColumnName(ETA_COL);
       addColumnName(BETA_COL);
@@ -308,12 +301,8 @@
   addColumnName(XCORR_RANK_COL);
   addColumnName(DISTINCT_MATCHES_SPECTRUM_COL);
   addColumnName(SEQUENCE_COL);
-<<<<<<< HEAD
-  //addColumnName(CLEAVAGE_TYPE_COL);
-=======
   addColumnName(MODIFICATIONS_COL);
   addColumnName(CLEAVAGE_TYPE_COL);
->>>>>>> b5602895
   addColumnName(PROTEIN_ID_COL);
   addColumnName(FLANKING_AA_COL);
   if ((has_decoys || OutputFiles::isConcat()) &&
