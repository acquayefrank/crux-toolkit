/*************************************************************************//**
 * \file PepXMLReader.cpp
 * \brief Object for parsing pepxml files
 ****************************************************************************/

#include "expat.h"
#include "PepXMLReader.h"
#include "util/mass.h"
#include "util/AminoAcidUtil.h"
#include "util/MathUtil.h"
#include "model/Protein.h"
#include "model/PostProcessProtein.h"
#include "model/Peptide.h"
#include "DelimitedFile.h"
#include "parameter.h"
#include "MatchCollectionParser.h"

#include <cstdio>
#include <cstring>
#include <iostream>

using namespace std;
using namespace Crux;

void open_handler(void *data, const char *el, const char **attr) {
  PepXMLReader* reader = (PepXMLReader*)data;
  if (strcmp(el, "aminoacid_modification") == 0) {
    reader->aminoacidModificationOpen(attr);
  } else if (strcmp(el, "spectrum_query") == 0) {
    reader->spectrumQueryOpen(attr);
  } else if (strcmp(el, "search_result") == 0) {
    reader->searchResultOpen();
  } else if (strcmp(el, "search_hit") == 0) {
    reader->searchHitOpen(attr);
  } else if (strcmp(el, "mod_aminoacid_mass") == 0) {
    reader->modAminoAcidMassOpen(attr);
  } else if (strcmp(el, "alternative_protein") == 0) {
    reader->alternativeProteinOpen(attr);
  } else if (strcmp(el, "search_score") == 0) {
    reader->searchScoreOpen(attr);
  } else if (strcmp(el, "peptideprophet_result") == 0) {
    reader->peptideProphetResultOpen(attr);
  } else {
    carp(CARP_DEBUG, "Unsupported open tag:%s", el);
  }
}

void close_handler(void *data, const char *el) {
  PepXMLReader* reader = (PepXMLReader*)data;
  if (strcmp(el, "aminoacid_modification") == 0) {
    reader->aminoacidModificationClose();
  } else if (strcmp(el, "spectrum_query") == 0) {
    reader->spectrumQueryClose();
  } else if (strcmp(el, "search_result") == 0) {
    reader->searchResultClose();
  } else if (strcmp(el, "search_hit") == 0) {
    reader->searchHitClose();
  } else if (strcmp(el, "mod_aminoacid_mass") == 0) {
    reader->modAminoAcidMassClose();
  } else if (strcmp(el, "alternative_protein") == 0) {
    reader->alternativeProteinClose();
  } else if (strcmp(el, "search_score") == 0) {
    reader->searchScoreClose();
  } else if (strcmp(el, "peptideprophet_result") == 0) {
    reader->peptideProphetResultClose();
  } else {
    carp(CARP_DEBUG, "Unsupported close tag:%s", el);
  }
}  /* End of end handler */

/**
 * Initializes the object
 */
void PepXMLReader::init() {
  aminoacid_modification_open_ = false;
  spectrum_query_open_ = false;
  search_result_open_ = false;
  search_hit_open_ = false;
  alternative_protein_open_ = false;
  search_score_open_ = false;
  peptideprophet_result_open_ = false;

  current_spectrum_ = NULL;
}

/**
 * \returns an initialized object
 */
PepXMLReader::PepXMLReader() : PSMReader() {
  init();
}

/**
 * \returns an object initialized with the file_path
 */
PepXMLReader::PepXMLReader(
  const string& file_path ///< the path of the pep.xml file
  ) : PSMReader(file_path) {
  init();
}

/**
 * \returns an object initialized with the xml path, and the target,decoy databases
 */
PepXMLReader::PepXMLReader(
  const string& file_path, ///< the path of the pep.xml
  Database* database, ///< the protein database
  Database* decoy_database ///< the decoy protein database (can be null)
  ) : PSMReader(file_path, database, decoy_database) {
  init();
}

/**
 * default destructor
 */
PepXMLReader::~PepXMLReader() {
}

/**
 * \returns the MatchCollection resulting from the parsed xml file
 */
MatchCollection* PepXMLReader::parse() {
  FILE* file_ptr = fopen(file_path_.c_str(), "r");
  if (file_ptr == NULL) {
    carp(CARP_FATAL, "Opening %s or reading failed", file_path_.c_str());
  }

  XML_Parser xml_parser = XML_ParserCreate(NULL);

  if (!xml_parser) {
    carp(CARP_FATAL, "Couldn't allocate memory for parser");
  }

  current_match_collection_ = new MatchCollection();
  current_match_collection_->preparePostProcess();
  XML_SetUserData(xml_parser, this);
  XML_SetElementHandler(xml_parser, open_handler, close_handler);

  int done = 0;
  while (!done) {
    char buf[8192];
    int len = fread(buf, 1, sizeof(buf), file_ptr);
    if (ferror(stdin)) {
      carp(CARP_FATAL, "Read error");
    }
    done = feof(file_ptr);
    if (!XML_Parse(xml_parser, buf, len, done)) {
      carp(CARP_FATAL, "Parse error at line %d:\n%s\n",
           (int)XML_GetCurrentLineNumber(xml_parser),
           XML_ErrorString(XML_GetErrorCode(xml_parser)));
    }
  }
  fclose(file_ptr);
  return current_match_collection_;
}

void PepXMLReader::aminoacidModificationOpen(const char** attr) {
  if (aminoacid_modification_open_) {
    carp(CARP_FATAL, "aminoacid_modification not closed before another was opened!");
  }
  aminoacid_modification_open_ = true;

  ModPosition pos = ANY;
  char aa = '\0';
  double mass = 0, dMass = 0;
  bool variable = false;
  char symbol = '\0';

  for (int i = 0; attr[i]; i += 2) {
    if (strcmp(attr[i], "aminoacid") == 0) {
      aa = attr[i + 1][0];
    } else if (strcmp(attr[i], "mass") == 0) {
      mass = atof(attr[i + 1]);
    } else if (strcmp(attr[i], "massdiff") == 0) {
      dMass = atof(attr[i + 1]);
    } else if (strcmp(attr[i], "variable") == 0) {
      variable = strcmp(attr[i + 1], "Y") == 0;
    } else if (strcmp(attr[i], "peptide_terminus") == 0) {
      // TODO: is this protein terminus?
      if (strcmp(attr[i + 1], "n") == 0) {
        pos = PEPTIDE_N;
      } else if (strcmp(attr[i + 1], "c") == 0) {
        pos = PEPTIDE_C;
      } else if (strcmp(attr[i + 1], "nc") == 0) {
        //pos = PEPTIDE_NC; TODO
      }
    } else if (strcmp(attr[i], "symbol") == 0) {
      symbol = attr[i + 1][0];
    }
  }

  ModificationDefinition::New(string(1, aa), dMass, pos, !variable);
}

void PepXMLReader::aminoacidModificationClose() {
  aminoacid_modification_open_ = false;
}

/**
 * Handles the spectrum_query open tag event 
 */
void PepXMLReader::spectrumQueryOpen(
  const char** attr ///< attribute array for element
  ) {
  if (spectrum_query_open_) {
    carp(CARP_FATAL, "spectrum_query not closed before another was opened!");
  }
  spectrum_query_open_ = true;

  int first_scan = -1;
  int last_scan = -1;
  double precursor_mass = -1;
  int  charge = -1;

  for (int i = 0; attr[i]; i += 2) {
    if (strcmp(attr[i], "start_scan") == 0) {
      first_scan = atoi(attr[i+1]);
    } else if (strcmp(attr[i], "end_scan") == 0) {
      last_scan = atoi(attr[i+1]);
    } else if (strcmp(attr[i], "precursor_neutral_mass") == 0) {
      precursor_mass = atof(attr[i+1]);
    } else if (strcmp(attr[i], "assumed_charge") == 0) {
      charge = atoi(attr[i+1]);
    }
  }

  double precursor_mz = (precursor_mass + (MASS_PROTON * (double) charge)) / (double)charge;
  vector<int> charge_vec;
  charge_vec.push_back(charge);
  current_spectrum_ = new Crux::Spectrum(first_scan, last_scan, precursor_mz, charge_vec, "");
  current_zstate_.setNeutralMass(precursor_mass, charge);
}

/**
 * Handles the spectrum_query close tag event
 */
void PepXMLReader::spectrumQueryClose() {
  spectrum_query_open_ = false;
}

/**
 * Handles the search_result open tag event
 */
void PepXMLReader::searchResultOpen() {
  if (search_result_open_) {
    carp(CARP_FATAL, "search_result not closed before another opened!");
  }
  search_result_open_ = true;
}

/**
 * Handles the search_result close tag event
 */
void PepXMLReader::searchResultClose() {
  search_result_open_ = false;
}

/**
 * /returns the start position of the peptide sequence within the protein
 */
int PepXMLReader::findStart(
  Protein* protein,  ///< the protein to find the sequence 
  string peptide_sequence, ///< the peptide sequence to find
  string prev_aa, ///< the amino acid before the sequence in the protein
  string next_aa ///< the next amino acid after the sequence in the protein
  ) {
  if (protein->getSequencePointer() == NULL) {
    return -1;
  }
  int case_ = -1;
  int ans = -1;

  if (prev_aa == "-") {
    case_ = 0;
    ans = 1;
  } else if (next_aa == "-") {
    case_ = 1;
    ans = protein->getLength() - peptide_sequence.length() + 1;
  } else { 
    //use the flanking amino acids to further constrain our search in the sequence
    size_t pos = string::npos; 
    string seq = prev_aa + peptide_sequence + next_aa;
    string protein_seq = protein->getSequencePointer();
    pos = protein_seq.find(seq);
    if (pos == string::npos) {
      carp(CARP_DEBUG, "could not find %s in protein %s\n%s", seq.c_str(), protein->getIdPointer().c_str(), protein_seq.c_str());
      //finding the sequence with the flanks failed, try finding without the flanks.
      seq = peptide_sequence;
      pos = protein_seq.find(seq);
      if (pos == string::npos) {
<<<<<<< HEAD
        carp(CARP_FATAL, "could not find %s in protein %s\n%s", seq.c_str(), protein->getIdPointer().c_str(), protein_seq.c_str());
=======
        carp(CARP_FATAL, "could not find %s in protein %s\n%s",
             seq.c_str(), protein->getIdPointer(), protein_seq.c_str());
>>>>>>> b5602895
      }
      case_ = 2;
      ans = (pos+1);
    } else {
      case_ = 3;
      ans = pos+2;
    }
  }

  return ans;
}

/**
 * Handles the search_hit open tag event
 */
void PepXMLReader::searchHitOpen(
  const char** attr ///< atttribute array for element
  ) {
  if (search_hit_open_) {
    carp(CARP_FATAL, "Search Hit not closed before another open!");
  }
  search_hit_open_ = true;
  int hit_rank = -1;
  string protein_string, prev_aa, next_aa;
  unsigned by_ions_matched = 0;
  unsigned by_ions_total = 0;
  unsigned current_num_matches = 0;

  for (int i = 0; attr[i]; i += 2) {
    if (strcmp(attr[i], "hit_rank") == 0) {
      hit_rank = atoi(attr[i+1]);
    } else if (strcmp(attr[i], "peptide") == 0) {
      current_peptide_sequence_ = attr[i+1];
    } else if (strcmp(attr[i], "protein") == 0) {
      protein_string = attr[i+1];
    } else if (strcmp(attr[i], "num_tot_proteins") == 0) {
      ; // do nothing.
    } else if (strcmp(attr[i], "num_matched_ions") == 0) {
      current_match_collection_->setScoredType(BY_IONS_MATCHED, true);
      by_ions_matched = atoi(attr[i+1]);  
    } else if (strcmp(attr[i], "tot_num_ions") == 0) {
      current_match_collection_->setScoredType(BY_IONS_TOTAL, true);
      by_ions_total = atoi(attr[i+1]); 
    } else if (strcmp(attr[i], "peptide_prev_aa") == 0) {
      prev_aa = attr[i+1];
    } else if (strcmp(attr[i], "peptide_next_aa") == 0) {
      next_aa = attr[i+1];
    } else if (strcmp(attr[i], "num_matched_peptides") == 0) {
      current_num_matches = atoi(attr[i+1]);
    }
  }

  unsigned char length = current_peptide_sequence_.length();
  bool is_decoy;

  Protein* protein =
    MatchCollectionParser::getProtein(database_, decoy_database_, protein_string, is_decoy);
  int start_idx = protein->findStart(current_peptide_sequence_, prev_aa, next_aa);
  Peptide* peptide = new Crux::Peptide(length, protein, start_idx);

  current_match_ = new Match(peptide, current_spectrum_, current_zstate_, is_decoy);
  if (is_decoy) {
    current_match_->setNullPeptide(true);
  }

  if ((hit_rank > 0) && (current_match_->getRank(XCORR) == 0)) {
    current_match_->setRank(XCORR, hit_rank);
  }
  if (by_ions_total > 0) {
    current_match_->setScore(BY_IONS_MATCHED, by_ions_matched);
    current_match_->setScore(BY_IONS_TOTAL, by_ions_total);
  }

  if (current_num_matches > 0) {
    current_match_->setLnExperimentSize(logf(current_num_matches));
    current_match_collection_->setHasDistinctMatches(true);
  } else { 
    current_match_->setLnExperimentSize(0);
  }
}

/**
 * Handles the search_hit close tag event
 */
void PepXMLReader::searchHitClose() {
  search_hit_open_ = false;
  //We should have all the information needed to add the match object.
  current_match_collection_->addMatch(current_match_);
}

/**
 * Handles the mod_aminoacid_mass open tag event
 */
void PepXMLReader::modAminoAcidMassOpen(
  const char** attr ///< attribute array for element
  ) {
  mod_aminoacid_mass_open_ = true;
  int position = -1;
  FLOAT_T mod_mass = 0;
  bool have_mod_mass = false;
  
  for (int idx = 0; attr[idx]; idx += 2) {
    if (strcmp(attr[idx], "position") == 0) {
      position = atoi(attr[idx+1]);
    } else if (strcmp(attr[idx],"mass") == 0) {
      mod_mass = atof(attr[idx+1]);
      have_mod_mass = true;
    }
  }

  if (position > 0 && have_mod_mass) {
    char* seq = current_match_->getPeptide()->getSequence();
    ModPosition mod_position = ANY;
    if (position <= 1) {
      mod_position = PEPTIDE_N;
    } else if (position >= strlen(seq)) {
      mod_position = PEPTIDE_C;
    }
    char aa = seq[position - 1];
    free(seq);
    double staticDeltaMass = ModificationDefinition::DeltaMass(aa, mod_position);
    mod_mass -= staticDeltaMass;
    // mass includes amino acid mass, subtract it
    mod_mass -= AminoAcidUtil::GetMass(aa, Params::GetString("isotopic-mass") == "mono");
    if (MathUtil::Round(mod_mass, Params::GetInt("mod-precision")) != 0.0) {
      // look for a variable mod with this mass
      const ModificationDefinition* mod = ModificationDefinition::Find(mod_mass, false);
      if (mod == NULL) {
        // no variable mod with this mass, try finding a static one
        mod = ModificationDefinition::Find(staticDeltaMass, true);
      }
      if (mod != NULL) {
        if (!mod->Static()) {
          current_match_->getPeptide()->addMod(mod, position - 1);
        }
      } else {
        // mod was not defined at top of file, add it as a variable modification
        mod_mass = MathUtil::Round(mod_mass, Params::GetInt("mod-precision"));
        mod = ModificationDefinition::NewVarMod(string(1, aa), mod_mass, UNKNOWN);
        current_match_->getPeptide()->addMod(mod, position - 1);
      }
    }
  } else {
    carp(CARP_WARNING, "mod_aminoacid_mass error");
  }
}

/**
 * Handles the mod_aminoacid_mass close tag event
 */
void PepXMLReader::modAminoAcidMassClose() {
  mod_aminoacid_mass_open_ = false;
}

/**
 * Handles the alternative_protein open tag event
 */
void PepXMLReader::alternativeProteinOpen(
  const char** attr ///< atttribute array for element
  ) {
  alternative_protein_open_ = true;

  string protein_string;
  string prev_aa;
  string next_aa;

  for (int i = 0; attr[i]; i += 2) {
    if (strcmp(attr[i], "protein") == 0) {
      protein_string = attr[i+1];
    } else if (strcmp(attr[i], "peptide_prev_aa") == 0) {
      prev_aa = attr[i+1];
    } else if (strcmp(attr[i], "peptide_next_aa") == 0) {
      next_aa = attr[i+1];
    }
  }
  
  bool is_decoy;

  Protein* protein = 
    MatchCollectionParser::getProtein(database_, decoy_database_, protein_string, is_decoy);
  if (is_decoy) {
    current_match_->setNullPeptide(true);
  }
  int start_idx = protein->findStart(current_peptide_sequence_, prev_aa, next_aa);

  PeptideSrc* src = new PeptideSrc(INVALID_DIGEST, protein, start_idx);
  current_match_->getPeptide()->addPeptideSrc(src);
}

/**
 * Handles the alternative_protein close tag event
 */
void PepXMLReader::alternativeProteinClose() {
  alternative_protein_open_ = false;
}

/**
 * Handles the search_score open tag event
 */
void PepXMLReader::searchScoreOpen(
  const char** attr ///< attribute array for element
  ) {
  search_score_open_ = true;
  string name;
  double value = 0.0;

  for (int i = 0; attr[i]; i += 2) {
    if (strcmp(attr[i], "name") == 0) {
      name = attr[i+1];
    } else if (strcmp(attr[i], "value") == 0) {
      value = atof(attr[i+1]);
    }
  }

  if (name == "xcorr_score" || name == "xcorr") {
    current_match_collection_->setScoredType(XCORR, true);
    current_match_->setScore(XCORR, value);
  } else if (name == "xcorr_rank") {
    current_match_->setRank(XCORR, value);
  } else if (name == "expect") {
    current_match_->setScore(EVALUE, value);
  } else if (name == "delta_cn" || name == "deltacn") {
    current_match_->setScore(DELTA_CN, value);
  } else if (name == "sp" || name == "spscore") {
    current_match_collection_->setScoredType(SP, true);
    current_match_->setScore(SP, value);
  } else if (name == "sp_rank" || name == "sprank") {
    current_match_->setRank(SP, value);
  } else if (name == "percolator_score") {
    current_match_collection_->setScoredType(PERCOLATOR_SCORE, true);
    current_match_->setScore(PERCOLATOR_SCORE, value);
  } else if (name == "percolator_qvalue") {
    current_match_collection_->setScoredType(PERCOLATOR_QVALUE, true);
    current_match_->setScore(PERCOLATOR_QVALUE, value);
  } else if (name == "percolator_PEP") {
    current_match_collection_->setScoredType(PERCOLATOR_PEP, true);
    current_match_->setScore(PERCOLATOR_PEP, value);
  } else if (name == "qranker_score") {
    current_match_collection_->setScoredType(QRANKER_SCORE, true);
    current_match_->setScore(QRANKER_SCORE, value);
  } else if (name == "qranker_qvalue") {
    current_match_collection_->setScoredType(QRANKER_QVALUE, true);
    current_match_->setScore(QRANKER_QVALUE, value);
  } else if (name == "qranker_PEP") {
    current_match_collection_->setScoredType(QRANKER_PEP, true);
    current_match_->setScore(QRANKER_PEP, value);
  } 
  //set the custom score
  current_match_->setCustomScore(name, value);
}

/**
 * Handles the search_score close tag event
 */
void PepXMLReader::searchScoreClose() {
  search_score_open_ = false;
}

/**
 * Handles the peptideprophet_result open tag event
 */
void PepXMLReader::peptideProphetResultOpen(
  const char** attr ///< attribute array for element
  ) {
  if (peptideprophet_result_open_) {
    carp(CARP_FATAL, "peptideprophet_result_open_ before close!");
  }  

  peptideprophet_result_open_ = true;

  FLOAT_T probability = 0;
  bool probability_parsed = false;
   for (int idx = 0; attr[idx]; idx += 2) {
    if (strcmp(attr[idx], "probability") == 0) {
      probability = atof(attr[idx+1]);
      probability_parsed = true;
    }
  }
  
  //Place the peptideprophet probability score as a custom score.
  if (probability_parsed) {
    current_match_->setCustomScore("peptideprophet", probability);
  } else {
    carp_once(CARP_WARNING, "Couldn't parse probability from peptideprophet_result");
  }
}

/**
 * Handles the peptideprophet_result close tag event
 */
void PepXMLReader::peptideProphetResultClose() {
  peptideprophet_result_open_ = false;
}

/**
 * \returns the MatchCollection resulting from the parsed xml file
 */
MatchCollection* PepXMLReader::parse(
  const string& file_path, ///< path of the xml file
  Database* database, ///< target protein database
  Database* decoy_database ///< decoy protein database (can be null)
  ) {
  PepXMLReader reader(file_path);
  reader.setDatabase(database);
  reader.setDecoyDatabase(decoy_database);
  return reader.parse();
}

/*
 * Local Variables:
 * mode: c
 * c-basic-offset: 2
 * End:
 */<|MERGE_RESOLUTION|>--- conflicted
+++ resolved
@@ -288,12 +288,8 @@
       seq = peptide_sequence;
       pos = protein_seq.find(seq);
       if (pos == string::npos) {
-<<<<<<< HEAD
-        carp(CARP_FATAL, "could not find %s in protein %s\n%s", seq.c_str(), protein->getIdPointer().c_str(), protein_seq.c_str());
-=======
         carp(CARP_FATAL, "could not find %s in protein %s\n%s",
-             seq.c_str(), protein->getIdPointer(), protein_seq.c_str());
->>>>>>> b5602895
+             seq.c_str(), protein->getIdPointer().c_str(), protein_seq.c_str());
       }
       case_ = 2;
       ans = (pos+1);
