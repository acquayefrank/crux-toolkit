--- conflicted
+++ resolved
@@ -518,7 +518,7 @@
       addScoreIfExists(pep_match, DELTA_CN, DELTA_CN_COL);
       addScoreIfExists(pep_match, BY_IONS_MATCHED, BY_IONS_MATCHED_COL);
       addScoreIfExists(pep_match, BY_IONS_TOTAL, BY_IONS_TOTAL_COL);
-      setColumnCurrentRow(PROTEIN_ID_COL, peptide->getProteinIds());
+      setColumnCurrentRow(PROTEIN_ID_COL, StringUtils::Join(peptide->getProteinIds(), ','));
     }
 
     setColumnCurrentRow(SCAN_COL, spectrum->getFirstScan());
@@ -549,10 +549,6 @@
     setAndFree(SEQUENCE_COL, seq_with_masses);
 
     setColumnCurrentRow(CLEAVAGE_TYPE_COL, cleavage);
-<<<<<<< HEAD
-=======
-    setColumnCurrentRow(PROTEIN_ID_COL, StringUtils::Join(peptide->getProteinIds(), ','));
->>>>>>> 039a6ec9
     setAndFree(FLANKING_AA_COL, peptide->getFlankingAAs());
 
     if (!write_html_) {
