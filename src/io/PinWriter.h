--- conflicted
+++ resolved
@@ -19,11 +19,7 @@
 #include "model/Peptide.h"
 #include <limits>
 
-<<<<<<< HEAD
 class PinWriter : public PSMWriter {
-=======
-class PinWriter {
->>>>>>> 039a6ec9
  public:
   PinWriter();
   ~PinWriter();
@@ -49,16 +45,14 @@
     bool overwrite
   );
 
-<<<<<<< HEAD
   // PSMWriter openfile version
   void openFile(
     CruxApplication* application, ///< application writing the file
     std::string filename, ///< name of the file to open
     MATCH_FILE_TYPE type ///< type of file to be written
   );
-=======
+
   void setEnabledStatus(const std::string& name, bool enabled);
->>>>>>> 039a6ec9
 
  protected:
   std::vector< std::pair<std::string, bool> > features_;
