#include "SQTWriter.h"
#include "util/FileUtils.h"
<<<<<<< HEAD
#include "util/GlobalParams.h"
=======
#include "util/Params.h"
#include "util/StringUtils.h"
>>>>>>> b5602895

using namespace Crux;

SQTWriter::SQTWriter() {
}

SQTWriter::~SQTWriter() {
  closeFile();
}

void SQTWriter::openFile(string filename) {
  file_ = FileUtils::GetWriteStream(filename, Params::GetBool("overwrite"));
  if (!file_) {
    carp(CARP_FATAL, "Error creating file '%s'.", filename.c_str());
  }
}

void SQTWriter::closeFile() {
  if (file_ && file_->is_open()) {
    file_->close();
    delete file_;
    file_ = NULL;
  }
}

void SQTWriter::writeHeader(
  string database,
  int num_proteins,
  bool is_decoy
) {
  if (!file_->is_open()) {
    return;
  }

  streamsize old_precision = file_->precision();

  time_t hold_time = time(0);

  MASS_TYPE_T mass_type = GlobalParams::getIsotopicMass();
  char precursor_masses[64];
  mass_type_to_string(mass_type, precursor_masses);

  mass_type = get_mass_type_parameter("fragment-mass");
  char fragment_masses[64];
  mass_type_to_string(mass_type, fragment_masses);

  double tol = Params::GetDouble("precursor-window");
  double frag_mass_tol = Params::GetDouble("mz-bin-width") / 2.0;

  string prelim_score_type = Params::GetString("prelim-score-type");
  string score_type = Params::GetString("score-type");

  *file_ << "H\tSQTGenerator Crux" << endl
         << "H\tSQTGeneratorVersion 1.0" << endl
         << "H\tComment Crux was written by..." << endl
         << "H\tComment ref..." << endl
         << "H\tStartTime\t" << string(ctime(&hold_time))
         << "H\tEndTime                               " << endl
         << "H\tDatabase\t" << database << endl;

  if (is_decoy) {
    *file_ << "H\tComment\tDatabase shuffled; these are decoy matches" << endl;
  }

  *file_ << "H\tDBSeqLength\t?" << endl
         << "H\tDBLocusCount\t" << num_proteins << endl
         << "H\tPrecursorMasses\t" << precursor_masses << endl
         << "H\tFragmentMasses\t" << fragment_masses << endl //?????????
         << fixed
         << "H\tAlg-PreMasTol\t" << setprecision(1) << tol << endl
         << "H\tAlg-FragMassTol\t" << setprecision(2) << frag_mass_tol << endl
         << "H\tAlg-XCorrMode\t0" << endl;
  file_->unsetf(ios_base::fixed);
  file_->precision(old_precision);

  *file_ << "H\tComment\tpreliminary algorithm " << prelim_score_type << endl
         << "H\tComment\tfinal algorithm " << score_type << endl;

<<<<<<< HEAD
  int aa = 0;
  char aa_str[2];
  aa_str[1] = '\0';
  int alphabet_size = (int)'A' + ((int)'Z'-(int)'A');
  MASS_TYPE_T isotopic_type = GlobalParams::getIsotopicMass();

  *file_ << fixed << setprecision(3);
  for(aa = (int)'A'; aa < alphabet_size -1; aa++){
    aa_str[0] = (char)aa;
    double mod = get_double_parameter(aa_str);
    if( mod != 0 ){
      //      double mass = mod + get_mass_amino_acid(aa, isotopic_type);
      double mass = get_mass_amino_acid(aa, isotopic_type);
      *file_ << "H\tStaticMod\t" << aa_str << "=" << mass << endl;
=======
  for (char aa = 'A'; aa <= 'Z'; aa++) {
    vector<const ModificationDefinition*> staticMods = ModificationDefinition::StaticMods(aa);
    for (vector<const ModificationDefinition*>::const_iterator i = staticMods.begin();
         i != staticMods.end();
         i++) {
      *file_ << "H\tStaticMod\t" << aa << '='
             << StringUtils::ToString((*i)->DeltaMass(), Params::GetInt("mod-precision"))
             << endl;
>>>>>>> b5602895
    }
  }

  // print dynamic mods, if any
  // format DiffMod <AAs><symbol>=<mass change>
  vector<const ModificationDefinition*> varMods = ModificationDefinition::VarMods();
  for (vector<const ModificationDefinition*>::const_iterator i = varMods.begin();
       i != varMods.end();
       i++) {
    char symbol = (*i)->Symbol();
    *file_ << "H\tDiffMod\t" << StringUtils::Join((*i)->AminoAcids()) << symbol << "=";
    if ((*i)->DeltaMass() >= 0) {
      *file_ << '+';
    }
    *file_ << StringUtils::ToString((*i)->DeltaMass(), Params::GetInt("mod-precision"))
           << endl;
    switch ((*i)->Position()) {
    case PEPTIDE_N:
    case PROTEIN_N:
      *file_ << "H\tComment\tMod " << symbol << " is an N-terminal modification" << endl;
      break;
    case PEPTIDE_C:
    case PROTEIN_C:
      *file_ << "H\tComment\tMod " << symbol << " is an C-terminal modification" << endl;
      break;
    }
  }

  *file_ << "H\tAlg-DisplayTop\t" << Params::GetInt("top-match") << endl;
  // this is not correct for an sqt from analzyed matches

  ENZYME_T enzyme = get_enzyme_type_parameter("enzyme");
  DIGEST_T digestion = get_digest_type_parameter("digestion");
  const char* enz_str = enzyme_type_to_string(enzyme);
  const char* dig_str = digest_type_to_string(digestion);
  string custom_str;
  if( enzyme == CUSTOM_ENZYME){
    string rule = Params::GetString("custom-enzyme");
    custom_str = ", custom pattern: " + rule;
  }
  *file_ << "H\tEnzymeSpec\t" << enz_str << "-" << dig_str << custom_str << endl;

  *file_ << "H\tLine fields: S, scan number, scan number, "
         << "charge, 0, server, experimental mass, total ion intensity, "
         << "lowest Sp, number of matches" << endl
         << "H\tLine fields: M, rank by xcorr score, rank by sp score, "
         << "peptide mass, deltaCn, xcorr score, sp score, number ions matched, "
         << "total ions compared, sequence, validation status" << endl;
}

void SQTWriter::writeSpectrum(
  Spectrum* spectrum,
  SpectrumZState& z_state,
  int num_matches
) {
  if (!file_->is_open()) {
    return;
  }

  *file_ << "S"
         << "\t" << spectrum->getFirstScan()
         << "\t" << spectrum->getLastScan()
         << "\t" << z_state.getCharge()
         << "\t0.0" // process time
         << "\tserver"
         << "\t"
         << StringUtils::ToString(
            z_state.getSinglyChargedMass(), Params::GetInt("mass-precision"))
         << "\t";

  // print total ion intensity if exists...
  if (spectrum->hasTotalEnergy()) {
    *file_ << StringUtils::ToString(spectrum->getTotalEnergy(), 2);
  }
  *file_ << "\t";

  // print lowest sp if exists
  if (spectrum->hasLowestSp()) {
    *file_ << StringUtils::ToString(spectrum->getLowestSp(), Params::GetInt("precision"));
  }
  *file_ << "\t";

  if (num_matches != 0) {
    *file_ << num_matches;
  }
  *file_ << endl;

}

void SQTWriter::writePSM(
  Peptide* peptide,
  FLOAT_T xcorr_score,
  int xcorr_rank,
  FLOAT_T sp_score,
  int sp_rank,
  FLOAT_T delta_cn,
  int b_y_matched,
  int b_y_total,
  bool is_decoy
) {
  if (!file_->is_open()) {
    return;
  }

  int length = peptide->getLength();
  MODIFIED_AA_T* mod_seq = copy_mod_aa_seq(peptide->getModifiedAASequence(), length);
  if (!mod_seq) {
    return;
  }

  Protein* protein = peptide->getPeptideSrc()->getParentProtein();
  string seq_str = peptide->getSequenceSqt();

  *file_ << "M"
         << "\t" << xcorr_rank
         << "\t" << sp_rank
         << "\t" << StringUtils::ToString(
                    peptide->calcModifiedMass() + MASS_PROTON, Params::GetInt("mass-precision"))
         << "\t" << StringUtils::ToString(delta_cn, 2)
         << "\t" << StringUtils::ToString(xcorr_score, Params::GetInt("precision"))
         << "\t" << StringUtils::ToString(sp_score, Params::GetInt("precision"))
         << "\t" << b_y_matched
         << "\t" << b_y_total
         << "\t" << seq_str
         << "\tU"
         << endl;

  for (PeptideSrcIterator iter = peptide->getPeptideSrcBegin();
       iter != peptide->getPeptideSrcEnd();
       ++iter) {
    PeptideSrc* peptide_src = *iter;
    Protein* protein = peptide_src->getParentProtein();
    string protein_id_str = protein->getId();
    if (is_decoy && protein->getDatabase()->getDecoyType() == NO_DECOYS) {
      protein_id_str = Params::GetString("decoy-prefix") + protein_id_str;
    }
    *file_ << "L" << "\t" << protein_id_str << endl;
  }
}

/*
 * Local Variables:
 * mode: c
 * c-basic-offset: 2
 * End:
 */
<|MERGE_RESOLUTION|>--- conflicted
+++ resolved
@@ -1,11 +1,8 @@
 #include "SQTWriter.h"
 #include "util/FileUtils.h"
-<<<<<<< HEAD
-#include "util/GlobalParams.h"
-=======
 #include "util/Params.h"
 #include "util/StringUtils.h"
->>>>>>> b5602895
+#include "util/GlobalParams.h"
 
 using namespace Crux;
 
@@ -84,22 +81,6 @@
   *file_ << "H\tComment\tpreliminary algorithm " << prelim_score_type << endl
          << "H\tComment\tfinal algorithm " << score_type << endl;
 
-<<<<<<< HEAD
-  int aa = 0;
-  char aa_str[2];
-  aa_str[1] = '\0';
-  int alphabet_size = (int)'A' + ((int)'Z'-(int)'A');
-  MASS_TYPE_T isotopic_type = GlobalParams::getIsotopicMass();
-
-  *file_ << fixed << setprecision(3);
-  for(aa = (int)'A'; aa < alphabet_size -1; aa++){
-    aa_str[0] = (char)aa;
-    double mod = get_double_parameter(aa_str);
-    if( mod != 0 ){
-      //      double mass = mod + get_mass_amino_acid(aa, isotopic_type);
-      double mass = get_mass_amino_acid(aa, isotopic_type);
-      *file_ << "H\tStaticMod\t" << aa_str << "=" << mass << endl;
-=======
   for (char aa = 'A'; aa <= 'Z'; aa++) {
     vector<const ModificationDefinition*> staticMods = ModificationDefinition::StaticMods(aa);
     for (vector<const ModificationDefinition*>::const_iterator i = staticMods.begin();
@@ -108,7 +89,6 @@
       *file_ << "H\tStaticMod\t" << aa << '='
              << StringUtils::ToString((*i)->DeltaMass(), Params::GetInt("mod-precision"))
              << endl;
->>>>>>> b5602895
     }
   }
 
@@ -150,6 +130,7 @@
     custom_str = ", custom pattern: " + rule;
   }
   *file_ << "H\tEnzymeSpec\t" << enz_str << "-" << dig_str << custom_str << endl;
+
 
   *file_ << "H\tLine fields: S, scan number, scan number, "
          << "charge, 0, server, experimental mass, total ion intensity, "
