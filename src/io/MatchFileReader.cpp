/*************************************************************************//**
 * \file MatchFileReader.cpp
 * \brief Object for parsing the tab-delimited files
 ****************************************************************************/

#include "MatchColumns.h"
#include "MatchFileReader.h"
#include "DelimitedFile.h"

#include "model/MatchCollection.h"

using namespace std;

/**
 * \returns a blank MatchFileReader object 
 */
<<<<<<< HEAD
MatchFileReader::MatchFileReader() : DelimitedFileReader(), PSMReader() {
=======
MatchFileReader::MatchFileReader() : DelimitedFileReader() {
>>>>>>> 039a6ec9
}

/**
 * \returns a MatchFileReader object and loads the tab-delimited
 * data specified by file_name.
 */  
MatchFileReader::MatchFileReader(const char* file_name) : DelimitedFileReader(file_name, true) {
  parseHeader();
}

/** 
 * \returns a MatchFileReader object and loads the tab-delimited
 * data specified by file_name.
 */
MatchFileReader::MatchFileReader(const string& file_name)
  : DelimitedFileReader(file_name, true), PSMReader(file_name) {
  parseHeader();
}

MatchFileReader::MatchFileReader(const string& file_name, Database* database, Database* decoy_database)
  : DelimitedFileReader(file_name, true), PSMReader(file_name, database, decoy_database) {
  parseHeader();
}

MatchFileReader::MatchFileReader(istream* iptr) : DelimitedFileReader(iptr, true, '\t') {
  parseHeader();
}

/**
 * Destructor
 */
MatchFileReader::~MatchFileReader() {
}

/**
 * Open a new file from an existing MatchFileReader.
 */
void MatchFileReader::loadData(
  const char* file_name, ///< new file to open
  bool hasHeader
){
  DelimitedFileReader::loadData(file_name, hasHeader);
  if( hasHeader ){
    parseHeader();
  }
}

/**
 * Open a new file from an existing MatchFileReader.
 */
void MatchFileReader::loadData(
  const string& file_name, ///< new file to open
  bool hasHeader
){
  DelimitedFileReader::loadData(file_name, hasHeader);
  if( hasHeader ){
    parseHeader();
  }
}

/**
 * parses the header and builds the internal hash table
 */
void MatchFileReader::parseHeader() {
<<<<<<< HEAD
  for (int idx = 0; idx < NUMBER_MATCH_COLUMNS; idx++) {
=======
  for (int idx=0;idx<NUMBER_MATCH_COLUMNS;idx++) {
>>>>>>> 039a6ec9
    match_indices_[idx] = findColumn(get_column_header(idx));
  }
}


/**
 * \returns the FLOAT_T value of a cell, checks for infinity
 */
FLOAT_T MatchFileReader::getFloat(
  MATCH_COLUMNS_T col_type ///<the column type
) {
  int idx = match_indices_[col_type];
  if (idx == -1) {
<<<<<<< HEAD
    carp(CARP_DEBUG, "column \"%s\" not found for getFloat",
         get_column_header(col_type));
=======
    carp(CARP_DEBUG, "column \"%s\" not found for getFloat", get_column_header(col_type));
>>>>>>> 039a6ec9
    return -1;
  }
  return DelimitedFileReader::getFloat(idx);
}

/**
 * \returns the double value of a cell, checks for infinity
 */
double MatchFileReader::getDouble(
  MATCH_COLUMNS_T col_type ///<the column type
) {
  carp(CARP_DETAILED_DEBUG, "reading double from column %s", get_column_header(col_type));
  int idx = match_indices_[col_type];
  if (idx == -1) {
    carp(CARP_DEBUG, "column \"%s\" not found for getDouble", get_column_header(col_type));
    return -1;
  }
  return DelimitedFileReader::getDouble(idx);
}


/**
 * \returns the integer value of a cell, checks for infinity.
 */
int MatchFileReader::getInteger(
  MATCH_COLUMNS_T col_type ///< the column name
) {
  carp(CARP_DETAILED_DEBUG, "Reading integer from column %s", get_column_header(col_type));
  int idx = match_indices_[col_type];
  if (idx == -1) {
    carp(CARP_DEBUG, "column \"%s\" not found for getInteger", get_column_header(col_type));
    return -1;
  }
  return DelimitedFileReader::getInteger(idx);
}

/**
 * \returns the string value of a cell
 */
string MatchFileReader::getString(
  MATCH_COLUMNS_T col_type ///<the column type
) {
  carp(CARP_DETAILED_DEBUG, "Getting string from column %s",get_column_header(col_type));
  int idx = match_indices_[col_type];
  if (idx == -1) {
    carp(CARP_DEBUG, "column \"%s\" not found for getString", get_column_header(col_type));
    return "";
  }
  return DelimitedFileReader::getString(idx);
}

bool MatchFileReader::empty(
  MATCH_COLUMNS_T col_type ///<the column type
) {
  int idx = match_indices_[col_type];
  if (idx == -1) {
    return true;
  }
  return DelimitedFileReader::getString(idx).empty();
}

/**
 * Fills in the given vector with a bool value indicating if each
 * MATCH_COLUMN_T type is present in the file being read.
 * \returns Argument vector has NUM_MATCH_COLUMN_T values if a
 * valid file is open and header has been parsed, else vector is empty.
 */
void MatchFileReader::getMatchColumnsPresent(
  std::vector<bool>& col_is_present)
{
  col_is_present.clear();

  // has a header been parsed? 
  if( column_names_.empty() ){
    return;
  }
  col_is_present.assign(NUMBER_MATCH_COLUMNS, false);

  for(int col_idx = 0; col_idx < NUMBER_MATCH_COLUMNS; col_idx++){
    col_is_present[col_idx] = (match_indices_[col_idx] > -1);
  }
}

MatchCollection* MatchFileReader::parse() {

  MatchFileReader delimited_result_file(file_path_);
  MatchCollection* match_collection = new MatchCollection();
  match_collection->preparePostProcess();

  match_collection->extendTabDelimited(database_, delimited_result_file, decoy_database_);

  return match_collection;


}

MatchCollection* MatchFileReader::parse(
  const string& file_path,
  Database* database,
  Database* decoy_database
  ) {
  MatchFileReader delimited_result_file(file_path);
  MatchCollection* match_collection = new MatchCollection();
  match_collection->preparePostProcess();
  match_collection->extendTabDelimited(database, delimited_result_file, decoy_database);
  return match_collection;
}
<|MERGE_RESOLUTION|>--- conflicted
+++ resolved
@@ -14,11 +14,7 @@
 /**
  * \returns a blank MatchFileReader object 
  */
-<<<<<<< HEAD
 MatchFileReader::MatchFileReader() : DelimitedFileReader(), PSMReader() {
-=======
-MatchFileReader::MatchFileReader() : DelimitedFileReader() {
->>>>>>> 039a6ec9
 }
 
 /**
@@ -83,11 +79,7 @@
  * parses the header and builds the internal hash table
  */
 void MatchFileReader::parseHeader() {
-<<<<<<< HEAD
   for (int idx = 0; idx < NUMBER_MATCH_COLUMNS; idx++) {
-=======
-  for (int idx=0;idx<NUMBER_MATCH_COLUMNS;idx++) {
->>>>>>> 039a6ec9
     match_indices_[idx] = findColumn(get_column_header(idx));
   }
 }
@@ -101,12 +93,7 @@
 ) {
   int idx = match_indices_[col_type];
   if (idx == -1) {
-<<<<<<< HEAD
-    carp(CARP_DEBUG, "column \"%s\" not found for getFloat",
-         get_column_header(col_type));
-=======
     carp(CARP_DEBUG, "column \"%s\" not found for getFloat", get_column_header(col_type));
->>>>>>> 039a6ec9
     return -1;
   }
   return DelimitedFileReader::getFloat(idx);
