--- conflicted
+++ resolved
@@ -221,10 +221,7 @@
     match_collection->setScoredType(BY_ION_FRACTION, !empty(  BY_IONS_FRACTION_COL));
     match_collection->setScoredType(BY_ION_REPEAT_MATCH, !empty(BY_IONS_REPEAT_MATCH_COL));
     match_collection->setScoredType(TAILOR_SCORE, !empty(TAILOR_COL)); //Added for tailor score calibration method by AKF
-<<<<<<< HEAD
     match_collection->setScoredType(QVALUE_TDC, !empty(QVALUE_TDC_COL));    
-=======
->>>>>>> 38b881dc
 
     // DIAmeter related, added by Yang
     match_collection->setScoredType(PRECURSOR_INTENSITY_RANK_M0, !empty(PRECURSOR_INTENSITY_RANK_M0_COL));
@@ -384,12 +381,9 @@
   if (!empty(TAILOR_COL)) { //Added for tailor score calibration method by AKF
     match->setScore(TAILOR_SCORE, getFloat(TAILOR_COL));
   }
-<<<<<<< HEAD
   if (!empty(QVALUE_TDC_COL)) {
     match->setScore(QVALUE_TDC, getFloat(QVALUE_TDC_COL));
   }  
-=======
->>>>>>> 38b881dc
 
   // DIAmeter related, added by Yang
   if (!empty(PRECURSOR_INTENSITY_RANK_M0_COL)) { match->setScore(PRECURSOR_INTENSITY_RANK_M0, getFloat(PRECURSOR_INTENSITY_RANK_M0_COL)); }
@@ -469,36 +463,9 @@
 }
 
 Crux::Spectrum* MatchFileReader::parseSpectrum() {
-<<<<<<< HEAD
-  if (getInteger(SCAN_COL) != -1) {
-    return new Crux::Spectrum(getInteger(SCAN_COL),
-                              getInteger(SCAN_COL),
-                              getFloat(SPECTRUM_PRECURSOR_MZ_COL),
-                              vector<int>(1, getInteger(CHARGE_COL)),
-                              getString(FILE_COL));
-  } else {
-    // This part allows Percolator output files to be read in
-    string intermediate;
-    vector <string> tokens;
-    stringstream psmid(getString(POUT_PSMID_COL));
-
-    // tokenize by underscore
-    while(getline(psmid, intermediate, '_'))
-    {
-        tokens.push_back(intermediate);
-    }
-    return new Crux::Spectrum(stoi(tokens[2]),
-                              stoi(tokens[2]),
-                              getFloat(SPECTRUM_PRECURSOR_MZ_COL),
-                              vector<int>(1, stoi(tokens[3])),
-                              getString(FILE_COL));
-  }
-}
-=======
   return new Crux::Spectrum(getInteger(SCAN_COL),
                             getInteger(SCAN_COL),
                             getFloat(SPECTRUM_PRECURSOR_MZ_COL),
                             vector<int>(1, getInteger(CHARGE_COL)),
                             getString(FILE_COL));
-}
->>>>>>> 38b881dc
+}