--- conflicted
+++ resolved
@@ -112,52 +112,6 @@
 PeptidePtr MzIdentMLWriter::getPeptide(
   Crux::Peptide* peptide ///< Peptide -in
   ) {
-<<<<<<< HEAD
- 
-  const char* sequence = peptide->getSequence();
-  string sequence_str = sequence;
-
-  int mod_count = peptide->countModifiedAAs();
-
-  vector<PeptidePtr>::iterator peptide_iter;
-  vector<ModificationPtr>::iterator mod_iter;
-
-  for (peptide_iter = mzid_->sequenceCollection.peptides.begin();
-       peptide_iter != mzid_->sequenceCollection.peptides.end();
-       ++peptide_iter) {
-    PeptidePtr peptide_p = *peptide_iter;
-    if (peptide_p->peptideSequence == sequence_str) {
-      if (peptide_p -> modification.size() == mod_count) {
-        if (mod_count == 0) { // no modifications
-          return (peptide_p);
-        } else {
-          MODIFIED_AA_T* mod_seq = peptide->getModifiedAASequence();
-          AA_MOD_T** mod_list = NULL;
-          int total_mods = get_all_aa_mod_list(&mod_list);
-          bool match = true;
-          for (mod_iter = peptide_p->modification.begin();
-               mod_iter != peptide_p->modification.end();
-               ++mod_iter) {
-            ModificationPtr current_mod = *mod_iter;
-            int mod_location = current_mod -> location;
-            //Crux only supports one mass for modifications.
-            double mono_mass = current_mod ->monoisotopicMassDelta;
-            for (int mod_idx = 0 ; mod_idx < total_mods; mod_idx++) {
-              match = false;
-              if (is_aa_modified(mod_seq[mod_location], mod_list[mod_idx])) {
-                if (aa_mod_get_mass_change(mod_list[mod_idx]) == mono_mass) {
-                  match = true; //we found a match, keep searching
-                  break;
-                }
-              }
-            }
-            if (!match) {break;}
-          }
-          free(mod_seq);
-          //all modifications match, return peptide.
-          if (match) {
-            return peptide_p;
-=======
   char* seqTmp = peptide->getSequence();
   string sequence(seqTmp);
   free(seqTmp);
@@ -184,7 +138,6 @@
               MathUtil::AlmostEqual((*j)->monoisotopicMassDelta, k->DeltaMass(), modPrecision)) {
             matchCur = true;
             break;
->>>>>>> b5602895
           }
         }
         if (!matchCur) {
@@ -266,8 +219,9 @@
  
   string sequence_str;
   if (is_post_process) {
-    const char* seq = peptide->getSequence();
+    char* seq = peptide->getSequence();
     sequence_str = seq;
+    free(seq);
   }
 
   for (dbs_iter = mzid_->sequenceCollection.dbSequences.begin();
@@ -308,8 +262,9 @@
   bool is_decoy,
   string& protein_id) {
 
-  const char* seq = peptide->getSequence();
+  char* seq = peptide->getSequence();
   string sequence_str = seq;
+  free(seq);
 
   //Is there already a peptide evidence ptr?
   for (vector<PeptideEvidencePtr>::iterator i = mzid_->sequenceCollection.peptideEvidence.begin();
@@ -336,9 +291,9 @@
   PeptideSrc* src ///< where to peptide comes from -in
   ) {
 
-  const char* seq = peptide->getSequence();
+  char* seq = peptide->getSequence();
   string sequence_str = seq;
-
+  free(seq);
 
   string protein_id = src->getParentProtein()->getId();
 
