--- conflicted
+++ resolved
@@ -18,16 +18,6 @@
 
 class LinearPeptide : public XLinkMatch {
  protected:
-
-  static std::vector<LinearPeptide> target_linear_peptides_;
-  static std::vector<LinearPeptide> decoy_linear_peptides_;
-  static void generateAllLinearPeptides(
-    std::vector<LinearPeptide>& linear_peptides,
-    Database* database,
-    PEPTIDE_MOD_T** peptide_mods,
-    int num_peptide_mods,
-    bool decoy
-    );
 
   Crux::Peptide* peptide_; ///< Peptide this linear peptide referes to
   char* sequence_; ///< sequence of the peptide
@@ -55,11 +45,7 @@
   /**
    * Default destructor
    */
-<<<<<<< HEAD
-  virtual ~LinearPeptide() {/*carp(CARP_INFO, "~LinearPeptide");*/};
-=======
   virtual ~LinearPeptide() {}
->>>>>>> b5602895
   
   /**
    *Add candidates to the XLinkMatchCollection that are linear
