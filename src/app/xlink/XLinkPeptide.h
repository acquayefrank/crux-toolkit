/**
 * \file XLinkPeptide.h 
 * AUTHOR: Sean McIlwain
 * CREATE DATE: 18 September 2014
 * \brief Object for Defining a crosslinked peptide in an xlink search
 *****************************************************************************/
#ifndef XLINKPEPTIDE_H_
#define XLINKPEPTIDE_H_

#include "objects.h"
#include "util/utils.h"

#include "XLinkMatch.h"
#include "XLinkBondMap.h"
#include "XLinkablePeptide.h"


#include <set>
#include <vector>

class XLinkPeptide : public XLinkMatch {
 protected:
  static FLOAT_T linker_mass_; ///< contains the link mass
  static std::set<Crux::Peptide*> allocated_peptides_; ///< tracks the peptides that have been allocated during the candidate finding step
  std::vector<XLinkablePeptide> linked_peptides_; ///< contains the two peptides in the match
  std::vector<int> link_pos_idx_; ///< contains the link positions for the two peptides
  
    //  bool is_decoy_; ///< indicates whether the peptide is a decoy
  static FLOAT_T pmin_;  ///< contains the minimum mass that a peptide from a crosslink product can take
  static bool pmin_set_; ///< has the pmin been set?
  /**
   * \returns the link position within each peptide
   */
  int getLinkPos(
    int peptide_idx ///< 0 - first peptide, 1 - second peptide
  );
 
  int getLinkIdx(
		 int peptide_idx ///< 0 - first peptide, 1 -second peptide
		 );

  /*
   * Iterates through all linkable sites and adds valid xlink peptide candidates
   */
  static void addXLinkPeptides(
    XLinkablePeptide& pep1, ///< First linkable peptide
    XLinkablePeptide& pep2, ///< Second linkable peptide
    XLinkMatchCollection& candidates ///< XLinkable Candidates -out
  );

  virtual bool isDecoy();

 public:
  
  /**
   * Default Constructor
   */
  XLinkPeptide();
  
  /**
   * Constructor using two linkable peptide objects and locations
   */
  XLinkPeptide(
    XLinkablePeptide& peptideA, ///< 1st peptide
    XLinkablePeptide& peptideB, ///< 2nd peptide
    int posA, ///< link pos1
    int posB  ///<link pos2
    );
  
  /**
   * Constructor for using two string peptides and locations
   */
  XLinkPeptide(
    char* peptideA, ///< sequence of peptide1
    char* peptideB, ///< sequence of peptide2
    int posA, ///< position of crosslink in peptide1
    int posB ///< position of crosslink in peptide2
    );

  /**
   * Destructor
   */
  virtual ~XLinkPeptide() {}

  /**
   * makes sure that sequence1 is smaller in alphanumeric value than
   * sequence 2
   */
  void doSort();

  /**
   * \returns whether the cross-link is from peptides from two different
   * proteins
   */
  bool isInter();
  
  /**
   * \returns whether the cross-link is from peptides within the same protein
   */
  bool isIntra();

  /**
   * \returns whether the cross-link is from peptides that are both within the same protein and can be from different proteins
   */
  bool isInterIntra();



  /**
   * sets the static linker mass variable
   */
  static void setLinkerMass(
    FLOAT_T linker_mass ///< linker mass
  );
  
  /**
   * \returns the linker mass from the static variable
   */
  static FLOAT_T getLinkerMass();

  /**
   * adds crosslink candidates to the XLinkMatchCollection using
   * the passed in iterator for the 1st peptide
   */
  static void addCandidates(
    FLOAT_T min_mass, ///< min mass of crosslinks
    FLOAT_T max_mass, ///< max mass of crosslinks
    vector<XLinkablePeptide>&, ///< 1st peptide iterator
    XLinkMatchCollection& candidates ///< candidates in/out
    );

  /**
   * adds crosslink candidates by iterating through all possible masses
   */
  static void addCandidates(
			    Crux::Spectrum* spectrum,
			    FLOAT_T precursor_mass,
			    int precursor_charge,
    FLOAT_T min_mass, ///< min mass of crosslinks
    FLOAT_T max_mass, ///< max mass of crosslinks
			    bool decoy,
    XLinkMatchCollection& candidates ///< candidates -in/out
    );

  /**
   * \returns the candidate type
   */
  virtual XLINKMATCH_TYPE_T getCandidateType();
  
  /**
   * \returns the sequence string
   */
  virtual std::string getSequenceString();
  
  /**
   * \returns the mass of the xlink peptide
   */
  virtual FLOAT_T calcMass(
    MASS_TYPE_T mass_type ///< MONO or AVERAGE
  );

  /**
   * \returns a shuffled xlink peptide
   */
  virtual XLinkMatch* shuffle();

  /**
   * fills the ion series with the predicted ions for the cross linked candidate
   */ 
  virtual void predictIons(
    IonSeries* ion_series, ///< IonSeries object to fill
    int charge ///< charge state of the candidate 
  );

  /**
   * predicts the ions for xlinked peptide
   */
  void predictIons(
    IonSeries* ion_series, ///< IonSeries to fill
    int charge, ///< charge state of the peptide
    bool first ///< is this the first peptide?
    );
  
  /**
  * \returns the sequence from the ion
  */
  std::string getIonSequence(
    Ion* ion ///< pointer to the ion object
  );
  
  /**
   * \returns the Peptide object for the xlinked peptide
   */
  virtual Crux::Peptide* getPeptide(
    int peptide_idx ///< 0 or 1
  );

  XLinkablePeptide& getXLinkablePeptide(
    int peptide_idx ///<0 or 1
  );
<<<<<<< HEAD

=======
>>>>>>> b5602895
  /**
   * \returns the number of missed cleavages for the cross-linked peptide
   */
  virtual int getNumMissedCleavages();

  /**
   *\returns whether the cross-linked peptide is modified
   */
  virtual bool isModified();

  /**
   *\returns the protein id string for the xlinked peptide
   */
  virtual std::string getProteinIdString();
  
  /**
   * \returns the protein id strings where the (X) is the position
   * within the protein
   */
  virtual std::string getProteinIdsXLocations(
  int idx ///< peptide index (0 or 1)
  );
  
  /**
   * \returns the protein id string where the (X)s are the positions in
   * the proteins
   */
  virtual std::string getProteinIdXString();
  
  /**
   * \returns the flanking amino acids for both peptides, separated by ;
   */
  virtual std::string getFlankingAAString();

};

#endif

/*
 * Local Variables:
 * mode: c
 * c-basic-offset: 2
 * End:
 */<|MERGE_RESOLUTION|>--- conflicted
+++ resolved
@@ -198,10 +198,6 @@
   XLinkablePeptide& getXLinkablePeptide(
     int peptide_idx ///<0 or 1
   );
-<<<<<<< HEAD
-
-=======
->>>>>>> b5602895
   /**
    * \returns the number of missed cleavages for the cross-linked peptide
    */
