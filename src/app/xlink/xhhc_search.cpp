--- conflicted
+++ resolved
@@ -25,13 +25,9 @@
 #include "model/Spectrum.h"
 #include "io/SpectrumCollectionFactory.h"
 #include "model/FilteredSpectrumChargeIterator.h"
-<<<<<<< HEAD
 #include "util/GlobalParams.h"
-
-=======
 #include "util/Params.h"
 #include "io/MatchColumns.h"
->>>>>>> b5602895
 //C++ includes
 #include <cmath>
 #include <ctime>
@@ -189,7 +185,6 @@
   // main loop over spectra in ms2 file
  
   int search_count = 0;
-  FLOAT_T num_spectra = (FLOAT_T)spectra->getNumSpectra();
 
   // for every observed spectrum 
   while (spectrum_iterator->hasNext()) {
@@ -201,16 +196,8 @@
     //SCORER_T* scorer = new_scorer(XCORR);
     scan_num = spectrum->getFirstScan();
 
-<<<<<<< HEAD
-    carp(CARP_DEBUG, "count %d scan %d charge %d", search_count, scan_num, charge);
-    if (search_count % 1000 == 0)
-      carp(CARP_INFO, 
-	   "%d spectrum-charge combinations search, %5.2f%% complete",
-	   search_count, search_count / num_spectra * 100);
-=======
     if (search_count % 100 == 0)
       carp(CARP_INFO, "count %d scan %d charge %d", search_count, scan_num, charge);
->>>>>>> b5602895
     search_count++;
 
     //vector<pair<FLOAT_T, LinkedPeptide> > linked_scores;
@@ -230,7 +217,7 @@
     clock_t start_clock = clock();
 
     
-    carp(CARP_DETAILED_DEBUG, "finding target xpeptides in mass window...%g", precursor_window);
+    carp(CARP_DEBUG, "finding target xpeptides in mass window...%g", precursor_window);
     get_ions_from_window(
       target_xpeptides,
       all_ions,
@@ -240,12 +227,12 @@
       );
 
     if (target_xpeptides.size() < 1) {
-      carp(CARP_DEBUG, "not enough precursors found in range, skipping scan %d charge %d", scan_num, charge);
+      carp(CARP_INFO, "not enough precursors found in range, skipping scan %d charge %d", scan_num, charge);
       continue;
     }
     
 
-    carp(CARP_DETAILED_DEBUG, "finding training xpeptides in decoy precursor window..%g", precursor_window_weibull);
+    carp(CARP_DEBUG, "finding training xpeptides in decoy precursor window..%g", precursor_window_weibull);
     get_ions_from_window(
   target_decoy_xpeptides,
   all_ions,
