/**
 * \file XLinkMatch.h 
 * AUTHOR: Sean McIlwain
 * CREATE DATE: 18 September December 2014
 * \brief Object for Defining a Match in an xlink search
 *****************************************************************************/
#include "XLinkMatch.h"

#include "parameter.h"
#include "model/Scorer.h"
#include "util/GlobalParams.h"
#include <sstream>
#include <ios>
#include <iomanip>
#include <iostream>
#include "XLinkPeptide.h"
#include "XLinkablePeptide.h"
#include "io/OutputFiles.h"
using namespace std;

/**
 * Constructor for XLinkMatch
 */
XLinkMatch::XLinkMatch() : Match() {
  cached_sequence_ = "";
  parent_ = NULL;
  pvalue_ = 1;
  for (int idx = 0;idx < NUMBER_MASS_TYPES;idx++) {
    mass_calculated_[idx] = false;
    mass_[idx] = 0;
  }
}

/**
 * Default destrcutor for XLinkMatch
 */
XLinkMatch::~XLinkMatch() {
  //TODO deleted cached ions
}

void XLinkMatch::decrementPointerCount() {

  pointer_count_--;
}

/**
 * computes the pvalue for this match using the provided weibull paramters
 */
void XLinkMatch::computeWeibullPvalue(
  FLOAT_T shift, ///< shift parameter for weibull
  FLOAT_T eta, ///< eta parameter for weibull
  FLOAT_T beta ///< beta parameter for weibull
  ) {

  pvalue_ = compute_weibull_pvalue(getScore(XCORR), eta, beta, shift);
<<<<<<< HEAD
}

void XLinkMatch::setPValue(FLOAT_T pvalue) {
  pvalue_ = pvalue;
}

FLOAT_T XLinkMatch::getPValue() {

  return(pvalue_);

=======
  cerr << "eta:" << eta<< " beta:"<< beta << " shift:" << shift << endl;
  cerr << "xcorr:" << getScore(XCORR) << " pvalue:" << pvalue_ << endl;
>>>>>>> b5602895
}

/**
 * \returns the protein id string for this match
 * default, can be overridden
 */
string XLinkMatch::getProteinIdString() {
  Crux::Peptide* peptide = this -> getPeptide(0);

  if (peptide == NULL) {
    return string("");
  } else {
    return XLink::get_protein_ids_locations(peptide);
  }
}

/**
 *\returns the protein id for this match
 */
string XLinkMatch::getProteinIdXString() {
  Crux::Peptide* peptide = this -> getPeptide(0);
  if (peptide == NULL) {
    return string("");
  } else {
    return XLink::get_protein_ids_locations(peptide);
  }

}

string XLinkMatch::getUnshuffledSequence() {
  Crux::Peptide* peptide = this->getPeptide(0);
  if (peptide == NULL) {
    return string("");
  } else {
    return peptide->getUnshuffledSequence();
  }
}


/**
 *\returns the flanking amino acids for the match
 */
string XLinkMatch::getFlankingAAString() {
  
  Crux::Peptide* peptide = this -> getPeptide(0);

  string ans("");

  if (peptide != NULL) {
    char* flanking_aas = peptide->getFlankingAAs();
    ans = flanking_aas;
    free(flanking_aas);
  }
  return ans;
}

/**
 * \returns the candidate type from a string value
 */
XLINKMATCH_TYPE_T XLinkMatch::getCandidateType(std::string& candidate) {
//  cerr << "get candidate type:"<<candidate<<endl;
  if (candidate == string("linear")) {
    return LINEAR_CANDIDATE;
  } else if (candidate == string("dead-link")) {
    return DEADLINK_CANDIDATE;
  } else if (candidate == string("self-loop")) {
    return SELFLOOP_CANDIDATE;
  } else if (candidate == string("xlink-inter")) {
    return XLINK_INTER_CANDIDATE;
  } else if (candidate == string("xlink-intra")) {
    return XLINK_INTRA_CANDIDATE;
  } else if (candidate == string("xlink-inter-intra")) {
    return XLINK_INTER_INTRA_CANDIDATE;
  } else {
    return INVALID_CANDIDATE;
  }

}

/**
 *\returns the string value for the candidate tyoe of the match
 */
string XLinkMatch::getCandidateTypeString() {
  return getCandidateTypeString(getCandidateType());
}

const string& XLinkMatch::getSequenceStringConst() {
  if (cached_sequence_ == "") {
    cached_sequence_ = getSequenceString();
  }
  return(cached_sequence_);
}


/**
 *\returns the string value of the given candidate type
 */
string XLinkMatch::getCandidateTypeString(
  XLINKMATCH_TYPE_T candidate ///< candidate type to convert
  ) {

  string ans = "";
  switch(candidate) {
    case LINEAR_CANDIDATE:
      ans = "linear";
      break;
    case DEADLINK_CANDIDATE:
      ans = "dead-link";
      break;
    case SELFLOOP_CANDIDATE:
      ans = "self-loop";
      break;
    case XLINK_INTER_CANDIDATE:
      ans = "xlink-inter";
      break;
    case XLINK_INTRA_CANDIDATE:
      ans = "xlink-intra";
      break;
    case XLINK_INTER_INTRA_CANDIDATE:
      ans = "xlink-inter-intra";
      break;
    default:
      ans = "unknown";
  }

  return ans;


}

vector<IonConstraint*> XLinkMatch::ion_constraint_xcorr_;

IonConstraint* XLinkMatch::getIonConstraintXCORR(int charge) {
  int idx = charge-1;
  while(ion_constraint_xcorr_.size() < charge) {
    ion_constraint_xcorr_.push_back(NULL);
  }
  if (ion_constraint_xcorr_[idx] == NULL) {
    ion_constraint_xcorr_[idx] = 
      IonConstraint::newIonConstraintSmart(XCORR, charge);
  } else {
    //    carp(CARP_INFO, "IonConstraint cache hit!");
  }
  return(ion_constraint_xcorr_[idx]);
}

IonSeries* XLinkMatch::getIonSeriesXCORR(int charge) {

  int idx = charge-1;
  while(ion_series_xcorr_.size() < charge) {
    ion_series_xcorr_.push_back(NULL);
  }

  if (ion_series_xcorr_[idx] == NULL) {
    IonSeries* ion_series_xcorr = new IonSeries(getIonConstraintXCORR(charge), charge); 
    predictIons(ion_series_xcorr, charge);
    ion_series_xcorr_[idx] = ion_series_xcorr;
  } else {
    carp(CARP_INFO, "Cache hit!");
  }
  
  return(ion_series_xcorr_[idx]);

}

/**
 * \returns the mass error in part-per-million (ppm)
 */
FLOAT_T XLinkMatch::getPPMError() {
  FLOAT_T mono_mass = getMass(MONO);
  FLOAT_T obs_mass = parent_->getSpectrumNeutralMass();
  FLOAT_T isotope;
  
  if (mono_mass > obs_mass) {
    isotope = floor((mono_mass - obs_mass) / MASS_NEUTRON + 0.5);
  } else {
    isotope = -floor((obs_mass - mono_mass) / MASS_NEUTRON + 0.5);
  }
  

  obs_mass = obs_mass + isotope * MASS_NEUTRON;

  FLOAT_T ppm = (mono_mass - obs_mass) / obs_mass * 1e6;
  return ppm;
  
}

/**
 * sets the XLinkMatchCollection owner of the match
 */
void XLinkMatch::setParent(XLinkMatchCollection* parent) {
  parent_ = parent;
}

/**
 * Print one field in the tab-delimited output file, based on column index.
 */
void XLinkMatch::printOneMatchField(
  int      column_idx,             ///< Index of the column to print. -in
  MatchCollection* collection,  ///< collection holding this match -in 
  MatchFileWriter*    output_file,            ///< output stream -out
  Crux::Spectrum* spectrum, 
  int      num_target_matches,            ///< target matches for this spectrum -in
  int      num_decoy_matches, ///< decoy matches for this spectrum -in
  int      b_y_total,              ///< total b/y ions -in
  int      b_y_matched             ///< Number of b/y ions matched. -in
) {

  carp(CARP_DETAILED_DEBUG, "XLinkMatch::printOneMatchField:%s", get_column_header(column_idx));

  switch ((MATCH_COLUMNS_T)column_idx) {

  case PEPTIDE_MASS_COL:
    output_file->setColumnCurrentRow((MATCH_COLUMNS_T)column_idx, getMass(GlobalParams::getIsotopicMass()));
    break;
  case PVALUE_COL:
    output_file->setColumnCurrentRow((MATCH_COLUMNS_T)column_idx, pvalue_);
    break;
  case SEQUENCE_COL:
    output_file->setColumnCurrentRow((MATCH_COLUMNS_T)column_idx, 
      getSequenceStringConst());
    break;
  case PROTEIN_ID_COL:
    output_file->setColumnCurrentRow(
      (MATCH_COLUMNS_T)column_idx, 
      getProteinIdString()); 
    break;
  case FLANKING_AA_COL:
    output_file->setColumnCurrentRow(
      (MATCH_COLUMNS_T)column_idx,
      getFlankingAAString());
    break;
  case XLINK_PRODUCT_TYPE_COL:
    output_file->setColumnCurrentRow(
      (MATCH_COLUMNS_T)column_idx,
      getCandidateTypeString());
    break;
  case PPM_ERROR_COL:
    output_file->setColumnCurrentRow(
      (MATCH_COLUMNS_T)column_idx,
      getPPMError());
    break;
  case XCORR_FIRST_COL:
    if ((get_int_parameter("xlink-top-n") != 0) &&
        (getCandidateType() == XLINK_INTER_CANDIDATE || 
        getCandidateType() == XLINK_INTRA_CANDIDATE || 
        getCandidateType() == XLINK_INTER_INTRA_CANDIDATE)) {
      XLinkPeptide *xpep = (XLinkPeptide*)this;
      XLinkablePeptide& lpep = xpep->getXLinkablePeptide(0);
      output_file->setColumnCurrentRow(
        (MATCH_COLUMNS_T)column_idx,
        lpep.getXCorr());
    } else {
      output_file->setColumnCurrentRow((MATCH_COLUMNS_T)column_idx, 0);
    }
    break;
  case XCORR_SECOND_COL:
    if ((get_int_parameter("xlink-top-n") != 0) && 
        (getCandidateType() == XLINK_INTER_CANDIDATE ||
        getCandidateType() == XLINK_INTRA_CANDIDATE ||
        getCandidateType() == XLINK_INTER_INTRA_CANDIDATE)) {
      XLinkPeptide *xpep = (XLinkPeptide*)this;
      XLinkablePeptide& lpep = xpep->getXLinkablePeptide(1);
      output_file->setColumnCurrentRow(
        (MATCH_COLUMNS_T)column_idx,
        lpep.getXCorr());
    } else {
      output_file->setColumnCurrentRow((MATCH_COLUMNS_T)column_idx, 0);
    }
    break;
  case PROTEIN_ID_X_COL:
    output_file->setColumnCurrentRow(
      (MATCH_COLUMNS_T)column_idx,
      getProteinIdXString());
    break;
  case XLINK_TYPE_COL:
    output_file->setColumnCurrentRow(
      (MATCH_COLUMNS_T)column_idx,
      getCandidateTypeString());
    break;
  case ORIGINAL_TARGET_SEQUENCE_COL:
    if (null_peptide_ == true || OutputFiles::isConcat()) {
      string seq = getUnshuffledSequence();
      output_file->setColumnCurrentRow((MATCH_COLUMNS_T)column_idx, seq);
    }
    break;
  default:
    Match::printOneMatchField(column_idx,
      collection,
      output_file,
      spectrum, 
      num_target_matches,
      num_decoy_matches,
      b_y_total,
      b_y_matched
    );
  }
}



/*
 * Local Variables:
 * mode: c
 * c-basic-offset: 2
 * End:
 */
<|MERGE_RESOLUTION|>--- conflicted
+++ resolved
@@ -24,7 +24,7 @@
 XLinkMatch::XLinkMatch() : Match() {
   cached_sequence_ = "";
   parent_ = NULL;
-  pvalue_ = 1;
+  pvalue_= 1;
   for (int idx = 0;idx < NUMBER_MASS_TYPES;idx++) {
     mass_calculated_[idx] = false;
     mass_[idx] = 0;
@@ -53,7 +53,6 @@
   ) {
 
   pvalue_ = compute_weibull_pvalue(getScore(XCORR), eta, beta, shift);
-<<<<<<< HEAD
 }
 
 void XLinkMatch::setPValue(FLOAT_T pvalue) {
@@ -64,10 +63,6 @@
 
   return(pvalue_);
 
-=======
-  cerr << "eta:" << eta<< " beta:"<< beta << " shift:" << shift << endl;
-  cerr << "xcorr:" << getScore(XCORR) << " pvalue:" << pvalue_ << endl;
->>>>>>> b5602895
 }
 
 /**
@@ -311,7 +306,7 @@
       getPPMError());
     break;
   case XCORR_FIRST_COL:
-    if ((get_int_parameter("xlink-top-n") != 0) &&
+    if ((Params::GetInt("xlink-top-n") != 0) &&
         (getCandidateType() == XLINK_INTER_CANDIDATE || 
         getCandidateType() == XLINK_INTRA_CANDIDATE || 
         getCandidateType() == XLINK_INTER_INTRA_CANDIDATE)) {
@@ -325,7 +320,7 @@
     }
     break;
   case XCORR_SECOND_COL:
-    if ((get_int_parameter("xlink-top-n") != 0) && 
+    if ((Params::GetInt("xlink-top-n") != 0) && 
         (getCandidateType() == XLINK_INTER_CANDIDATE ||
         getCandidateType() == XLINK_INTRA_CANDIDATE ||
         getCandidateType() == XLINK_INTER_INTRA_CANDIDATE)) {
@@ -354,6 +349,9 @@
       output_file->setColumnCurrentRow((MATCH_COLUMNS_T)column_idx, seq);
     }
     break;
+  case MODIFICATIONS_COL:
+    //TODO FIX!
+    break;
   default:
     Match::printOneMatchField(column_idx,
       collection,
