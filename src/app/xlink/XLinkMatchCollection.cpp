/**
 * \file XLinkMatchCollection.cpp
 * AUTHOR: Sean McIlwain
 * CREATE DATE: 18 September December 2014
 * \brief Collection of possible xlink products
 *****************************************************************************/

#include "XLinkMatchCollection.h"
#include "XLinkPeptide.h"
#include "LinearPeptide.h"
#include "SelfLoopPeptide.h"
#include "XLinkScorer.h"

#include "model/Spectrum.h"
<<<<<<< HEAD
#include "util/GlobalParams.h"
=======
#include "util/Params.h"
#include "util/StringUtils.h"
>>>>>>> b5602895

#include <iostream>


static const FLOAT_T MIN_XCORR_SHIFT = -5.0;
static const FLOAT_T MAX_XCORR_SHIFT  = 5.0;
//#define CORR_THRESHOLD 0.995   // Must achieve this correlation, else punt.
static const FLOAT_T CORR_THRESHOLD = 0.5;
static const FLOAT_T XCORR_SHIFT = 0.05;

using namespace std;

void get_min_max_mass(
  FLOAT_T precursor_mz, 
  SpectrumZState& zstate, 
  int isotope,
  FLOAT_T window,
  WINDOW_TYPE_T precursor_window_type,
  FLOAT_T& min_mass, 
  FLOAT_T& max_mass,
  FLOAT_T& precursor_mass) {

  //cerr <<"mz: "
  //     <<precursor_mz
  //     <<" charge:"
  //     <<charge
  //     <<" mass:"<<mass
  //     <<" window:"<<window<<endl;

  precursor_mass = zstate.getNeutralMass() + (double)isotope*MASS_NEUTRON;

  if (precursor_window_type == WINDOW_MASS) {
    //cerr<<"WINDOW_MASS"<<endl;
    min_mass = precursor_mass - window;
    max_mass = precursor_mass + window;
  } else if (precursor_window_type == WINDOW_MZ) {
    //cerr<<"WINDOW_MZ"<<endl;
    double min_mz = precursor_mz - window;
    double max_mz = precursor_mz + window;
    min_mass = (min_mz - MASS_PROTON) * (double)zstate.getCharge();
    max_mass = (max_mz - MASS_PROTON) * (double)zstate.getCharge();
  } else if (precursor_window_type == WINDOW_PPM) {
    //cerr<<"WINDOW_PPM"<<endl;
    min_mass = precursor_mass * (1.0 - window * 1e-6);
    max_mass = precursor_mass * (1.0 + window * 1e-6);
  }
  
  //cerr<<"min:"<<min_mass<<" "<<"max: "<<max_mass<<endl;

}

void get_min_max_mass(
  FLOAT_T precursor_mz, 
  SpectrumZState& zstate,
  int isotope,
  bool use_decoy_window,
  FLOAT_T& min_mass, 
  FLOAT_T& max_mass,
  FLOAT_T& precursor_mass) {
  
  if (use_decoy_window) {
    get_min_max_mass(precursor_mz,
         zstate,
                     isotope,
         Params::GetDouble("precursor-window-weibull"),
         string_to_window_type(Params::GetString("precursor-window-type-weibull")),
         min_mass,
		     max_mass, precursor_mass);
  } else {
    get_min_max_mass(precursor_mz,
<<<<<<< HEAD
      zstate,
      isotope,
      GlobalParams::getPrecursorWindow(),
      GlobalParams::getPrecursorWindowType(),		     
      min_mass,
      max_mass, 
      precursor_mass);
=======
         zstate,
                     isotope,
         Params::GetDouble("precursor-window"),
         string_to_window_type(Params::GetString("precursor-window-type")),
         min_mass,
         max_mass);
>>>>>>> b5602895
  }
}

/**
 * Default constructor
 */
XLinkMatchCollection::XLinkMatchCollection() : MatchCollection() {
  carp(CARP_DEBUG, "XLinkMatchCollection():start");
  scan_ = 0;
}

/**
 * Copy constructor
 */
XLinkMatchCollection::XLinkMatchCollection(
  XLinkMatchCollection& vector ///<collection to copy
  ) : MatchCollection() {
  
  carp(CARP_DEBUG, "XLinkMatchCollection(XLinkMatchCollection):start");
  precursor_mz_ = vector.precursor_mz_;
  zstate_ = vector.zstate_;
  scan_ = vector.scan_;

  for (int idx = 0; idx < vector.getMatchTotal(); idx++) {
    XLinkMatch* currentCandidate = (XLinkMatch*)vector[idx];
    XLinkMatch* copyCandidate = NULL;
    switch (currentCandidate -> getCandidateType()) {
    case LINEAR_CANDIDATE:
    case DEADLINK_CANDIDATE:
      copyCandidate = 
  new LinearPeptide(*(LinearPeptide*)currentCandidate);
      break;
    case SELFLOOP_CANDIDATE:
      copyCandidate =
  new SelfLoopPeptide(*(SelfLoopPeptide*)currentCandidate);
      break;
    case XLINK_INTER_CANDIDATE:
    case XLINK_INTRA_CANDIDATE:
    case XLINK_INTER_INTRA_CANDIDATE:
      copyCandidate =
  new XLinkPeptide(*(XLinkPeptide*)currentCandidate);
      break;
    case INVALID_CANDIDATE:
      carp(CARP_ERROR, "Invalid candidate type.");
      exit(1);
    }
    add(copyCandidate);
  }


}

/**
 * Constructor that finds all possible candidates
 */
/*
XLinkMatchCollection::XLinkMatchCollection() {
  
  carp(CARP_DEBUG, "XLinkMatchCollection(...)");

  FLOAT_T min_mass = Params::GetDouble("min-mass");
  FLOAT_T max_mass = Params::GetDouble("max-mass");

  addCandidates(
		NULL,
		0,
		1,
		min_mass, 
		max_mass,
		false);

}
*/

/**
 * Constructor that finds all candidates within a mass range
 */
void XLinkMatchCollection::addCandidates(
  Crux::Spectrum *spectrum,
  FLOAT_T precursor_mass,
  int precursor_charge,
  FLOAT_T min_mass, ///< min mass
  FLOAT_T max_mass, ///< max mass
  bool decoy
  ) {

  //carp(CARP_INFO, "XLinkMatchCollection.addCandidates() start");

  include_linear_peptides_ = Params::GetBool("xlink-include-linears");
  include_self_loops_ = Params::GetBool("xlink-include-selfloops");

  if (GlobalParams::getXLinkIncludeInter() ||
      GlobalParams::getXLinkIncludeIntra() ||
      GlobalParams::getXLinkIncludeInterIntra()) {
  
    carp(CARP_DEBUG, "Adding xlink candidates");
    carp(CARP_DEBUG, "precursor:%g", precursor_mass);
    carp(CARP_DEBUG, "min:%g", min_mass);
    carp(CARP_DEBUG, "max:%g", max_mass);
    XLinkPeptide::addCandidates(
      spectrum,
      precursor_mass,
      precursor_charge,
      min_mass, 
      max_mass,
      decoy,
      *this);
  }
  if (include_linear_peptides_) {

    LinearPeptide::addCandidates(
      min_mass,
      max_mass,
      decoy,
      *this);

  }

  if (include_self_loops_) {
  
    SelfLoopPeptide::addCandidates(
      min_mass,
      max_mass,
      decoy,
      *this);
  }
}


/**
 * Constructor for finding all candidates within a mass range
 */
XLinkMatchCollection::XLinkMatchCollection(
  Crux::Spectrum *spectrum, ///< spectrum
  SpectrumZState& zstate, ///< z-state
  bool decoy,
  bool use_decoy_window  
  ) {

  carp(CARP_DEBUG, "Inside XLinkMatchCollection....");

  precursor_mz_ = spectrum->getPrecursorMz();
  setZState(zstate);  


  FLOAT_T min_mass;
  FLOAT_T max_mass;
<<<<<<< HEAD
  const vector<int>& isotopes = GlobalParams::getIsotopeWindows(); 
=======
  vector<int> isotopes = StringUtils::Split<int>(Params::GetString("isotope-windows"), ',');
>>>>>>> b5602895
  for (int idx = 0; idx < isotopes.size();idx++) {
    FLOAT_T precursor_mass;
    get_min_max_mass(precursor_mz_, zstate, isotopes[idx], use_decoy_window, min_mass, max_mass, precursor_mass);
    carp(CARP_DEBUG, "isotope %i precursor: %g min:%g max:%g", isotopes[idx], precursor_mass, min_mass, max_mass);
    addCandidates(spectrum, precursor_mass, zstate.getCharge(), 
		  min_mass, max_mass, decoy);
  }
}

/**
 * adds a candidate to the list
 */
void XLinkMatchCollection::add(
  XLinkMatch* candidate, ///< candidate to add
  bool copy
  ) {

  candidate->setZState(zstate_);
  candidate->setParent(this);
  addMatch(candidate);
  if (!copy) {
    candidate->decrementPointerCount();
  }
  experiment_size_++;

}

/**
 * \returns a candidate from the list by index
 */
XLinkMatch* XLinkMatchCollection::at(
  int idx ///< index of the candidate
  ) {
  if (idx < 0 || idx >= getMatchTotal()) {
    carp(CARP_FATAL, "XLinkMatchCollection:index %d out of bounds (0,%d)",
      idx, getMatchTotal());
  }
  return (XLinkMatch*)match_[idx];
}

/**
 * \returns a candidate from the list by index
 */
XLinkMatch* XLinkMatchCollection::operator[] (
  int idx ///< index of the candidate
  ) {
  return (XLinkMatch*)match_[idx];
}


/**
 * shuffles the candidates and places the results in a decoy collection
 */
void XLinkMatchCollection::shuffle(
  XLinkMatchCollection& decoy_vector ///< collection to add decoys to
  ) {
  
  decoy_vector.precursor_mz_ = precursor_mz_;
  decoy_vector.zstate_ = zstate_;
  decoy_vector.scan_ = scan_;

  for (int idx = 0; idx < getMatchTotal(); idx++) {
    //cerr << "shuffling:" << at(idx)->getSequenceString()<<endl;
    decoy_vector.add(at(idx)->shuffle());
  }

}

/**
 * scores all candidates against the spectrum
 */
void XLinkMatchCollection::scoreSpectrum(
  Crux::Spectrum* spectrum ///< spectrum to score against
  ) {

  int max_ion_charge = get_max_ion_charge_parameter("max-ion-charge");

  carp(CARP_DEBUG, "Creating scorer");
  XLinkScorer scorer(
    spectrum, 
    min(zstate_.getCharge(), max_ion_charge));

<<<<<<< HEAD
  for (int idx=0;idx<getMatchTotal();idx++) {
    //carp(CARP_DEBUG, "Scoring candidate:%d", idx);
    //cerr << "XLinkMatchCollection::Scoreing" << at(idx)->getSequenceString()<<endl;
=======
  for (int idx = 0; idx < getMatchTotal(); idx++) {
    carp(CARP_DEBUG, "Scoring candidate:%d", idx);
>>>>>>> b5602895
    scorer.scoreCandidate(at(idx));
  }

  // set the match_collection as having been scored
  scored_type_[XCORR] = true;
  if (Params::GetBool("compute-sp")) {
    scored_type_[SP] = true;
  }

  carp(CARP_DEBUG, "Done scoreSpectrum");
}


static int xcorrs_arr_length = 10;
static FLOAT_T *xcorrs  = (FLOAT_T*)mycalloc(10,
                                             sizeof(FLOAT_T));


/**
 * fits a weibull to the collection
 */
void XLinkMatchCollection::fitWeibull() {

  //create the array of x's and 
<<<<<<< HEAD
  shift_=0;
  eta_=0;
  beta_=0;
  correlation_=0;
  
  int nmatches = getMatchTotal();
  
  if (nmatches > xcorrs_arr_length) {
    carp(CARP_INFO, "getting larger array %d > %d", nmatches, xcorrs_arr_length);
    free(xcorrs);
    xcorrs = extractScores(XCORR);
    xcorrs_arr_length = nmatches;
  } else {
    extractScores(XCORR, xcorrs);
  }
  
  //FLOAT_T* xcorrs = extractScores(XCORR);
  // reverse sort the scores

  std::sort(xcorrs, xcorrs + nmatches, greater<FLOAT_T>());
=======
  shift_ = 0;
  eta_ = 0;
  beta_ = 0;
  correlation_ = 0;

  FLOAT_T* xcorrs = extractScores(XCORR);
// reverse sort the scores

  std::sort(xcorrs, xcorrs + getMatchTotal(), greater<FLOAT_T>());

  double fraction_to_fit = Params::GetDouble("fraction-top-scores-to-fit");
  int num_tail_samples = (int)(getMatchTotal() * fraction_to_fit);
>>>>>>> b5602895

  int num_tail_samples = (int)(nmatches * GlobalParams::getFractionToFit());

  FLOAT_T max_xcorr_shift = xcorrs[0];
  FLOAT_T min_xcorr_shift = min(MIN_XCORR_SHIFT, xcorrs[nmatches-1]);
  
  
  if (nmatches > 29) {
    max_xcorr_shift = xcorrs[29];
  
    carp(CARP_DEBUG, "min:%g max:%g", min_xcorr_shift, max_xcorr_shift);
    carp(CARP_DEBUG, "xcorr[%d]=%g", nmatches-1, xcorrs[nmatches-1]);
    carp(CARP_DEBUG, "xcorr[%d]=%g", 0, xcorrs[0]);
    fit_three_parameter_weibull(
      xcorrs,
      num_tail_samples,
      getMatchTotal(),
      min_xcorr_shift,
      max_xcorr_shift,
      XCORR_SHIFT,
      0,
      &eta_,
      &beta_,
      &shift_,
      &correlation_);
  }
  
  if (correlation_ < CORR_THRESHOLD) {
    carp(CARP_WARNING, "Weibull fit failed corr:%g n:%d nt:%d min:%g max:%g mins:%g maxs:%g",
      correlation_,
      nmatches,
      num_tail_samples,
      xcorrs[nmatches-1],
      xcorrs[0],
      min_xcorr_shift,
      max_xcorr_shift
      );
  } else {
    carp(CARP_DEBUG, "Fit success!");
  }
  
  
  //free(xcorrs);

}

/**
 * computes the p-value for the candidate
 */
void XLinkMatchCollection::computeWeibullPValue(
  int idx ///< candidate
  ) {
  if (correlation_ >= CORR_THRESHOLD) {
    at(idx)->computeWeibullPvalue(shift_, eta_, beta_);
  } else {
    //We could probably get a better estimate if we use the ecdf.
    carp(CARP_DEBUG, "Weibull fit failed corr:%g, assigning 1", correlation_);
    at(idx)->setPValue(1.0);
  }
}

/**
 * sets the scan for the collection
 */
void XLinkMatchCollection::setScan(
  unsigned int scan ///< scan number to set
  ) {
  scan_ = scan;
}

/**
 *\returns the scan number
 */
unsigned int XLinkMatchCollection::getScan() {
  return scan_;
}

/**
 *\returns the charge state of the collection
 */
int XLinkMatchCollection::getCharge() {
  return zstate_.getCharge();
}

/**
 *\returns the precursor m/z
 */
FLOAT_T XLinkMatchCollection::getPrecursorMZ() {
  return precursor_mz_;
}

/**
 * \returns the neutral mass of the collection
 */
FLOAT_T XLinkMatchCollection::getSpectrumNeutralMass() {
  return zstate_.getNeutralMass();
}

/*                                                                                                                                                                                                                          
 * Local Variables:                                                                                                                                                                                                         
 * mode: c                                                                                                                                                                                                                  
 * c-basic-offset: 2                                                                                                                                                                                                        
 * End:                                                                                                                                                                                                                     
 */
<|MERGE_RESOLUTION|>--- conflicted
+++ resolved
@@ -12,12 +12,9 @@
 #include "XLinkScorer.h"
 
 #include "model/Spectrum.h"
-<<<<<<< HEAD
 #include "util/GlobalParams.h"
-=======
 #include "util/Params.h"
 #include "util/StringUtils.h"
->>>>>>> b5602895
 
 #include <iostream>
 
@@ -88,22 +85,13 @@
 		     max_mass, precursor_mass);
   } else {
     get_min_max_mass(precursor_mz,
-<<<<<<< HEAD
-      zstate,
-      isotope,
+         zstate,
+                     isotope,
       GlobalParams::getPrecursorWindow(),
       GlobalParams::getPrecursorWindowType(),		     
       min_mass,
       max_mass, 
       precursor_mass);
-=======
-         zstate,
-                     isotope,
-         Params::GetDouble("precursor-window"),
-         string_to_window_type(Params::GetString("precursor-window-type")),
-         min_mass,
-         max_mass);
->>>>>>> b5602895
   }
 }
 
@@ -251,11 +239,7 @@
 
   FLOAT_T min_mass;
   FLOAT_T max_mass;
-<<<<<<< HEAD
   const vector<int>& isotopes = GlobalParams::getIsotopeWindows(); 
-=======
-  vector<int> isotopes = StringUtils::Split<int>(Params::GetString("isotope-windows"), ',');
->>>>>>> b5602895
   for (int idx = 0; idx < isotopes.size();idx++) {
     FLOAT_T precursor_mass;
     get_min_max_mass(precursor_mz_, zstate, isotopes[idx], use_decoy_window, min_mass, max_mass, precursor_mass);
@@ -338,14 +322,8 @@
     spectrum, 
     min(zstate_.getCharge(), max_ion_charge));
 
-<<<<<<< HEAD
-  for (int idx=0;idx<getMatchTotal();idx++) {
-    //carp(CARP_DEBUG, "Scoring candidate:%d", idx);
-    //cerr << "XLinkMatchCollection::Scoreing" << at(idx)->getSequenceString()<<endl;
-=======
   for (int idx = 0; idx < getMatchTotal(); idx++) {
     carp(CARP_DEBUG, "Scoring candidate:%d", idx);
->>>>>>> b5602895
     scorer.scoreCandidate(at(idx));
   }
 
@@ -370,12 +348,11 @@
 void XLinkMatchCollection::fitWeibull() {
 
   //create the array of x's and 
-<<<<<<< HEAD
-  shift_=0;
-  eta_=0;
-  beta_=0;
-  correlation_=0;
-  
+  shift_ = 0;
+  eta_ = 0;
+  beta_ = 0;
+  correlation_ = 0;
+
   int nmatches = getMatchTotal();
   
   if (nmatches > xcorrs_arr_length) {
@@ -384,27 +361,14 @@
     xcorrs = extractScores(XCORR);
     xcorrs_arr_length = nmatches;
   } else {
-    extractScores(XCORR, xcorrs);
+    carp(CARP_FATAL, "XlinkMatchCollection::fitWeibull() - FIX!");
+    //extractScores(XCORR, xcorrs);
   }
   
   //FLOAT_T* xcorrs = extractScores(XCORR);
   // reverse sort the scores
 
   std::sort(xcorrs, xcorrs + nmatches, greater<FLOAT_T>());
-=======
-  shift_ = 0;
-  eta_ = 0;
-  beta_ = 0;
-  correlation_ = 0;
-
-  FLOAT_T* xcorrs = extractScores(XCORR);
-// reverse sort the scores
-
-  std::sort(xcorrs, xcorrs + getMatchTotal(), greater<FLOAT_T>());
-
-  double fraction_to_fit = Params::GetDouble("fraction-top-scores-to-fit");
-  int num_tail_samples = (int)(getMatchTotal() * fraction_to_fit);
->>>>>>> b5602895
 
   int num_tail_samples = (int)(nmatches * GlobalParams::getFractionToFit());
 
