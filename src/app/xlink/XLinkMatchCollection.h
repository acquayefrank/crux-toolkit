/**
 * \file XLinkMatchCollection.h
 * AUTHOR: Sean McIlwain
 * CREATE DATE: 18 September December 2014
 * \brief Collection of possible xlink products
 *****************************************************************************/
#ifndef XLINKMATCHCOLLECTION_H_
#define XLINKMATCHCOLLECTION_H_

/* Crux Includes */
#include "objects.h"
#include "model/MatchCollection.h"
#include "model/Database.h"
#include "model/Spectrum.h"
#include "util/modifications.h"
#include "model/SpectrumZState.h"

/* XLink Includes */
#include "XLink.h"
#include "XLinkMatch.h"

class XLinkMatchCollection : public MatchCollection {
 protected:

  bool include_linear_peptides_; ///< Include linear peptides 
  bool include_self_loops_; ///< include self loops
  int scan_; ///< scan number of the collection
  FLOAT_T precursor_mz_; ///< precursor m/z
  Crux::Spectrum* spectrum_; ///< spectrum object

  /**
   * Adds all of the possible candidates given the mass range
   */
  void addCandidates(
    Crux::Spectrum *spectrum, ///<spectrum
    FLOAT_T precursor_mass, ///< precursor mass
    int precursor_charge,
    FLOAT_T min_mass, ///< minimum mass
    FLOAT_T max_mass,  ///< maximum mass
    bool decoy ///< decoys?
    );

 public:

  /**
   * Default constructor
   */
  XLinkMatchCollection();

  /**
   * Copy constructor
   */
  XLinkMatchCollection(
    XLinkMatchCollection& vector ///< match collection to copy
  );

  /**
   * Constructor for finding all candidates within a mass range
   */
  XLinkMatchCollection(
    Crux::Spectrum* spectrum, ///< Spectrum
    SpectrumZState& zstate, ///< z-state
<<<<<<< HEAD
    bool decoy,
    bool use_decoy_window=false ///< decoys?
=======
    XLinkBondMap& bondmap, ///< allowable links
    Database* database, ///protein database
    PEPTIDE_MOD_T** peptide_mods, ///< list of allowable peptide mods
    int num_peptide_mods, ///< number of allowable peptides
    bool use_decoy_window = false ///< decoys?
>>>>>>> b5602895
  );

  /**
   * Default destructor
   */
  virtual ~XLinkMatchCollection() {}

  /**
   * adds a candidate to the list
   */
  void add(XLinkMatch* candidate, bool copy = false);

  /**
   *\returns a candidate from the list by index
   */
  XLinkMatch* operator[] (
    int idx ///< index
  );
  
  /**
   *\returns a candidate from the list by index
   */
  XLinkMatch* at(
    int idx ///< index
  );
  
  /**
   * shuffles the candidates and places the results in a decoy collection
   */
  void shuffle(
    XLinkMatchCollection& decoy_vector ///< collection to add decoys to
  );

  /**
   * scores all candidates against the spectrum
   */
  void scoreSpectrum(
    Crux::Spectrum* spectrum ///< spectrum to score against
  );
  
  /**
   * sets the ranks for the candidates
   */
  void setRanks();
  
  /**
   * fits a weibull to the xcorrs in the collection
   */
  void fitWeibull();
  
  FLOAT_T getEta() {return eta_;}
  FLOAT_T getBeta() {return beta_;}
  FLOAT_T getShift() {return shift_;}
  FLOAT_T getCorrelation() {return correlation_;}
  

  /**
   * computes the p-values for the candidate
   */
  void computeWeibullPValue(
    int idx ///< candidate index
    );

  /**
   * sets the scan for the collection
   */
  void setScan(
    unsigned int scan ///< scan number to set
  );
  
  /**
   * \returns the scan number
   */
  unsigned int getScan();
  
  /**
   * \returns the charge state of the collection
   */
  int getCharge();
  
  /**
   * \returns the precursor m/z
   */
  FLOAT_T getPrecursorMZ();
  
  /**
   * \returns the neutral mass of the collection
   */
  FLOAT_T getSpectrumNeutralMass();

};

#endif

/*                                                                                                                                                                                                                          
 * Local Variables:                                                                                                                                                                                                         
 * mode: c                                                                                                                                                                                                                  
 * c-basic-offset: 2                                                                                                                                                                                                        
 * End:                                                                                                                                                                                                                     
 */<|MERGE_RESOLUTION|>--- conflicted
+++ resolved
@@ -60,16 +60,8 @@
   XLinkMatchCollection(
     Crux::Spectrum* spectrum, ///< Spectrum
     SpectrumZState& zstate, ///< z-state
-<<<<<<< HEAD
     bool decoy,
-    bool use_decoy_window=false ///< decoys?
-=======
-    XLinkBondMap& bondmap, ///< allowable links
-    Database* database, ///protein database
-    PEPTIDE_MOD_T** peptide_mods, ///< list of allowable peptide mods
-    int num_peptide_mods, ///< number of allowable peptides
     bool use_decoy_window = false ///< decoys?
->>>>>>> b5602895
   );
 
   /**
