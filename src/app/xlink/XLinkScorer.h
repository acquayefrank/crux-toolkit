/**
 * \file XLinkScorer.h
 * AUTHOR: Sean McIlwain
 * CREATE DATE: 18 September December 2014
 * \brief Object for scoring xlink products.  Tries to optimize the scoring time
 *****************************************************************************/

#ifndef XLINKSCORER_H_
#define XLINKSCORER_H_
#include "objects.h"
#include "XLinkMatch.h"

class XLinkScorer {
 protected:
  Crux::Spectrum* spectrum_; ///< spectrum object
  Scorer* scorer_xcorr_; ///< xcorr scorer object
  Scorer* scorer_sp_; ///< sp scorer object
  IonConstraint* ion_constraint_xcorr_; ///< xcorr constraint
  IonConstraint* ion_constraint_sp_; ///< sp constraint
  XLinkMatch* candidate_; ///< current candidate
  int charge_; ///< current charege
  IonSeries* ion_series_xcorr_; ///< current ion series xcorr
  IonSeries* ion_series_sp_; ///< current ion series sp
  bool compute_sp_; ///< calculate sp score
 
  /**
   * initializes the object with the spectrum
   * charge and appropriate objects
   */
  void init(
    Crux::Spectrum* spectrum, ///< spectrum to score
    int charge, ///< charge state
    bool compute_sp ///< are we scoring sp?
    );

 public:
  /**
   * default constructor
   */
  XLinkScorer();

  /**
   * Constructor for spectrum and charge
   */
  XLinkScorer(
    Crux::Spectrum* spectrum, ///< spectrum to score
    int charge ///< charge state
    );
  
  /**
   * Constructor that allows compute sp to be set
   */
  XLinkScorer(
    Crux::Spectrum* spectrum, ///spectrum to score
    int charge, ///< charge state
    bool compute_sp ///< scoring sp?
    );

  /**
   * destructor, free up the objects
   */
  virtual ~XLinkScorer();

  /**
   * \returns the xcorr score and sets the xcorr and sp scores to the match
   */
  FLOAT_T scoreCandidate(XLinkMatch* candidate);
  

  FLOAT_T scoreXLinkablePeptide(
    XLinkablePeptide& xlpeptide, 
    int link_idx, 
    FLOAT_T mod_mass
  );
<<<<<<< HEAD
=======
  
  IonConstraint* getIonConstraintXCorr();
  
>>>>>>> b5602895

};


#endif
/*                                                                                                                                                                                                                          
 * Local Variables:                                                                                                                                                                                                         
 * mode: c                                                                                                                                                                                                                  
 * c-basic-offset: 2                                                                                                                                                                                                        
 * End:                                                                                                                                                                                                                     
 */<|MERGE_RESOLUTION|>--- conflicted
+++ resolved
@@ -65,19 +65,15 @@
    * \returns the xcorr score and sets the xcorr and sp scores to the match
    */
   FLOAT_T scoreCandidate(XLinkMatch* candidate);
-  
 
   FLOAT_T scoreXLinkablePeptide(
     XLinkablePeptide& xlpeptide, 
     int link_idx, 
     FLOAT_T mod_mass
   );
-<<<<<<< HEAD
-=======
   
   IonConstraint* getIonConstraintXCorr();
   
->>>>>>> b5602895
 
 };
 
