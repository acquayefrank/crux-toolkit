/**
 * \file XLinkPeptide.cpp 
 * AUTHOR: Sean McIlwain
 * CREATE DATE: 18 September 2014
 * \brief Object for Defining a crosslinked peptide in an xlink search
 *****************************************************************************/
#include "XLinkPeptide.h"
#include "model/ModifiedPeptidesIterator.h"
#include "model/IonSeries.h"
#include "model/Ion.h"
<<<<<<< HEAD
#include "util/GlobalParams.h"
#include "XLinkDatabase.h"
=======
#include "util/Params.h"

>>>>>>> b5602895
#include "XLinkablePeptideIterator.h"
#include "XLinkablePeptideIteratorTopN.h"

#include <iostream>
#include <sstream>

using namespace std;

FLOAT_T XLinkPeptide::linker_mass_ = 0;
set<Crux::Peptide*> XLinkPeptide::allocated_peptides_;
FLOAT_T XLinkPeptide::pmin_ = 0;
bool XLinkPeptide::pmin_set_ = false;

XLinkPeptide::XLinkPeptide() : XLinkMatch() {
  mass_calculated_[MONO] = false;
  mass_calculated_[AVERAGE] = false;
}

/**
 * Constructor using two linkable peptide objects and locations
 */
XLinkPeptide::XLinkPeptide(
  XLinkablePeptide& peptideA, ///< 1st peptide
  XLinkablePeptide& peptideB, ///< 2nd peptide
  int posA, ///<link pos1
  int posB ///<link pos2
  ) : XLinkMatch() {
  
  mass_calculated_[MONO] = false;
  mass_calculated_[AVERAGE] = false;
  
  linked_peptides_.push_back(peptideA);
  linked_peptides_.push_back(peptideB);

  link_pos_idx_.push_back(posA);
  link_pos_idx_.push_back(posB);

  doSort();

}

/**
 * Constructor for using two string peptides and locations
 */
XLinkPeptide::XLinkPeptide(
  char* peptideA, ///< sequence of peptide1
  char* peptideB, ///< sequence of peptide2
  int posA, ///< position of crosslink in peptide1
  int posB ///< position of crosslink in peptide2
  ) : XLinkMatch() {

  mass_calculated_[MONO] = false;
  mass_calculated_[AVERAGE] = false;

  XLinkablePeptide A(peptideA);
  A.addLinkSite(posA);
  linked_peptides_.push_back(A);

  XLinkablePeptide B(peptideB);
  B.addLinkSite(posB);
  linked_peptides_.push_back(B);

  link_pos_idx_.push_back(0);
  link_pos_idx_.push_back(0);
  doSort();
}


/**
 * makes sure that sequence1 is smaller in alphanumeric value than
 * sequence 2
 */
void XLinkPeptide::doSort() {

  string seq1 = linked_peptides_[0].getModifiedSequenceString();
  
  string seq2 = linked_peptides_[1].getModifiedSequenceString();


  if (seq1 > seq2) {

    //swap peptides
    swap(linked_peptides_[0], linked_peptides_[1]);
    //swap links
    swap(link_pos_idx_[0], link_pos_idx_[1]);
  }

  seq1 = linked_peptides_[0].getModifiedSequenceString();
  
  seq2 = linked_peptides_[1].getModifiedSequenceString();

  assert(seq1 <= seq2);



}

/**
 * sets the static linker mass variable
 */
void XLinkPeptide::setLinkerMass(
  FLOAT_T linker_mass ///< linker mass
  ) {
  linker_mass_ = linker_mass;
}

/**
 * \returns the linker mass
 */
FLOAT_T XLinkPeptide::getLinkerMass() {
  return linker_mass_;
}

/**
 * \returns the link position within each peptide
 */
int XLinkPeptide::getLinkPos(
  int peptide_idx ///< 0 - first peptide, 1 - second peptide
  ) {
  
  return linked_peptides_.at(peptide_idx).getLinkSite(link_pos_idx_.at(peptide_idx));
}

int XLinkPeptide::getLinkIdx(
			     int peptide_idx ///< 0 - first peptide, 1 -second peptide
			     ) {
  return link_pos_idx_[peptide_idx];
}

bool XLinkPeptide::isDecoy() {

  return linked_peptides_.at(0).isDecoy() || linked_peptides_.at(1).isDecoy();

}


/**
 * \returns whether the cross-link is from peptides from two different
 * proteins
 */
bool XLinkPeptide::isInter() {
  return XLink::isCrossLinkInter(linked_peptides_.at(0).getPeptide(), linked_peptides_.at(1).getPeptide());
}

/**
 * \returns whether the cross-link is from peptides within the same protein
 */
bool XLinkPeptide::isIntra() {
  return XLink::isCrossLinkInter(linked_peptides_[0].getPeptide(), linked_peptides_[1].getPeptide());
}

/**
 * \returns whether the cross-link is from peptides that are both within the same protein and from different proteins
 */
bool XLinkPeptide::isInterIntra() {
  return(isInter() && isIntra());
}


<<<<<<< HEAD
=======
/**
 * Gets all peptides that are linkable, i.e. have link sites
 */
void XLinkPeptide::addLinkablePeptides(
  double min_mass, ///< min mass of peptides
  double max_mass, ///< max mass of peptides
  Database* database, ///< protein database
  PEPTIDE_MOD_T* peptide_mod, ///< modifications
  bool is_decoy,  ///< are the peptides decoys
  XLinkBondMap& bondmap, ///< valid crosslink map
  vector<XLinkablePeptide>& linkable_peptides ///< list of linkable peptides -out
  ) {

  ModifiedPeptidesIterator* peptide_iterator =
    new ModifiedPeptidesIterator(
      min_mass, 
      max_mass,
      peptide_mod, 
      is_decoy,
      database);

  int max_mod_xlink = Params::GetInt("max-xlink-mods");

  while (peptide_iterator->hasNext()) {
    Crux::Peptide* peptide = peptide_iterator->next();
    vector<int> link_sites;

    if (peptide->countModifiedAAs() > max_mod_xlink) {
      delete peptide;
    } else {
      XLinkablePeptide::findLinkSites(peptide, bondmap, link_sites);

      if (link_sites.size() > 0) {
        XLinkablePeptide xlinkable_peptide(peptide, link_sites);
        xlinkable_peptide.setDecoy(is_decoy);
        linkable_peptides.push_back(xlinkable_peptide);
        XLink::addAllocatedPeptide(peptide);
      } else {
        delete peptide;
      }
    }
  }
  
  delete peptide_iterator;
}
>>>>>>> b5602895

/***
 * adds crosslink candidates by iterating through all possible masses
 */
void XLinkPeptide::addCandidates(
  Crux::Spectrum* spectrum,
  FLOAT_T precursor_mass,
  int precursor_charge,
  FLOAT_T min_mass, ///< min mass of crosslink
  FLOAT_T max_mass, ///< max mass of crosslinks
  bool decoy,
  XLinkMatchCollection& candidates ///< candidates in/out

  ) {

  carp(CARP_DEBUG, "XLinkPeptide::addCandidates - precursor:%g", precursor_mass);
  carp(CARP_DEBUG, "XLinkPeptide::addCandidates - min:%g", min_mass);
  carp(CARP_DEBUG, "XLinkPeptide::addCandidates - max:%g", max_mass);

  if (!pmin_set_) {
<<<<<<< HEAD
    pmin_ = XLinkDatabase::getXLinkableBegin()->getMass(GlobalParams::getIsotopicMass());
=======
    FLOAT_T min_length_mass = get_mass_amino_acid('G', MONO) * 
      (FLOAT_T)Params::GetInt("min-length") + 
      MASS_H2O_MONO;
    pmin_ = max((FLOAT_T)Params::GetDouble("min-mass"), min_length_mass);
>>>>>>> b5602895
    pmin_set_ = true;
  }
  FLOAT_T peptide1_min_mass = pmin_;
  FLOAT_T peptide1_max_mass = max_mass-pmin_-linker_mass_;

  carp(CARP_DEBUG, "peptide1_min:%g", peptide1_min_mass);
  carp(CARP_DEBUG, "peptide1_max:%g", peptide1_max_mass);

  if (GlobalParams::getXLinkTopN() > 0) {
    vector<XLinkablePeptide> xlinkable_peptides;
    XLinkablePeptideIteratorTopN xlp_iter(spectrum, 
					  precursor_mass, 
					  peptide1_min_mass, 
					  peptide1_max_mass, 
					  precursor_charge, 
					  decoy);
    while(xlp_iter.hasNext()) {
      xlinkable_peptides.push_back(xlp_iter.next());
    }
    sort(xlinkable_peptides.begin(), xlinkable_peptides.end(), compareXLinkablePeptideMass);
    carp(CARP_DEBUG, "get xcorr");
    for (size_t idx =0;idx<xlinkable_peptides.size();idx++) {
      carp(CARP_DEBUG, "%f", xlinkable_peptides[idx].getXCorr());
    }
    addCandidates(min_mass, max_mass, xlinkable_peptides, candidates);
  } else {
    addCandidates(min_mass, max_mass, XLinkDatabase::getXLinkablePeptides(decoy), candidates);
  }
}

void XLinkPeptide::addXLinkPeptides(
  XLinkablePeptide& pep1, 
  XLinkablePeptide& pep2,
  XLinkMatchCollection& candidates
  ) {

  XLinkBondMap& bondmap = XLinkDatabase::getXLinkBondMap();

  //for every linkable site, generate the candidate if it is legal.
  for (unsigned int link1_idx=0;link1_idx < pep1.numLinkSites(); link1_idx++) {
    for (unsigned int link2_idx=0;link2_idx < pep2.numLinkSites();link2_idx++) {
      if (bondmap.canLink(pep1, pep2, link1_idx, link2_idx)) {
        //create the candidate
        XLinkMatch* newCandidate = 
          new XLinkPeptide(pep1, pep2, link1_idx, link2_idx);
        candidates.add(newCandidate);
      }
    }
  }
}

/**
 * adds crosslink candidates to the XLinkMatchCollection using
 * the passed in iterator for the 1st peptide
 */
void XLinkPeptide::addCandidates(
  FLOAT_T min_mass, ///< min mass of crosslinks
  FLOAT_T max_mass, ///< max mass of crosslinks
  vector<XLinkablePeptide>& linkable_peptides, 
  XLinkMatchCollection& candidates ///< candidates -in/out
  ) {

<<<<<<< HEAD
  bool include_inter = GlobalParams::getXLinkIncludeInter();
  bool include_intra = GlobalParams::getXLinkIncludeIntra();
  bool include_inter_intra = GlobalParams::getXLinkIncludeInterIntra();

  int max_mod_xlink = GlobalParams::getMaxXLinkMods();
=======
  bool include_inter = Params::GetBool("xlink-include-inter");
  bool include_intra = Params::GetBool("xlink-include-intra");
  bool include_inter_intra = Params::GetBool("xlink-include-inter-intra");

  int max_mod_xlink = Params::GetInt("max-xlink-mods");
>>>>>>> b5602895
  
  size_t xpeptide_count = linkable_peptides.size();
  if (xpeptide_count <= 0) { return;}

  bool done = false;

  for (size_t pep_idx1=0;pep_idx1 < xpeptide_count-1;pep_idx1++) {
    //carp(CARP_INFO, "pep_idx1:%d %d %f", pep_idx1, xpeptide_count-1, linkable_peptides[pep_idx1].getMassConst(MONO));
    XLinkablePeptide& pep1 = linkable_peptides[pep_idx1];
    FLOAT_T pep1_mass = pep1.getMassConst(MONO);
    FLOAT_T pep2_min_mass = min_mass - pep1_mass - linker_mass_;
    FLOAT_T pep2_max_mass = max_mass - pep1_mass - linker_mass_;
    int start_idx2 = pep_idx1+1;
    if (pep1_mass + linker_mass_ + linkable_peptides[start_idx2].getMassConst(MONO) > max_mass) {
      break;
    }
<<<<<<< HEAD
    for (size_t pep_idx2=start_idx2;pep_idx2 < xpeptide_count;pep_idx2++) {
      XLinkablePeptide& pep2 = linkable_peptides[pep_idx2];
      FLOAT_T current_mass = pep2.getMassConst(MONO);
      if (current_mass > pep2_max_mass) {
	if (pep_idx2 == start_idx2) {
	  //done = true;
	}
	break;
      }
      if (current_mass >= pep2_min_mass) {
        XLINKMATCH_TYPE_T ctype = 
          XLink::getCrossLinkCandidateType(pep1.getPeptide(), pep2.getPeptide());
            
        if ((include_intra && ctype == XLINK_INTRA_CANDIDATE) || 
            (include_inter_intra && ctype == XLINK_INTER_INTRA_CANDIDATE) ||
            (include_inter && ctype == XLINK_INTER_CANDIDATE)) {
	
=======
    xpeptide_count = xpeptide_count+1;
  }

  //if there are no linkable peptides, then return
  if (protein_idx_to_xpeptides.empty()) {
    return;
  }

  vector<size_t> protein_indices;
  for (size_t protein_idx = 0; protein_idx < protein_idx_to_xpeptides.size(); protein_idx++) {
    vector<XLinkablePeptide>& xlinkable_peptides = protein_idx_to_xpeptides.at(protein_idx);
    if (xlinkable_peptides.size() > 0) {
      sort(xlinkable_peptides.begin(), xlinkable_peptides.end(), compareXLinkablePeptideMass);
      protein_indices.push_back(protein_idx);
    }
  }
  carp(CARP_INFO, "there are %i linkable peptides", xpeptide_count);
  carp(CARP_INFO, "have peptides for %i proteins", protein_indices.size());

  if (include_intra  || include_inter_intra) {
    for (size_t protein_idx_idx = 0; protein_idx_idx < protein_indices.size(); protein_idx_idx++) {

      vector<XLinkablePeptide>& xlinkable_peptides = 
        protein_idx_to_xpeptides.at(protein_indices[protein_idx_idx]);

      bool done = false;
      for (size_t pep1_idx = 0;pep1_idx < xlinkable_peptides.size();pep1_idx++) {
        XLinkablePeptide& pep1 = xlinkable_peptides.at(pep1_idx);
        FLOAT_T pep1_mass = pep1.getMass();
        FLOAT_T peptide2_min_mass = min_mass - pep1_mass - linker_mass_;
        FLOAT_T peptide2_max_mass = max_mass - pep1_mass - linker_mass_;
        for (size_t pep2_idx = pep1_idx; pep2_idx < xlinkable_peptides.size(); pep2_idx++) {
          XLinkablePeptide& pep2 = xlinkable_peptides.at(pep2_idx);
          FLOAT_T current_mass = pep2.getMass();
          if (current_mass > peptide2_max_mass) {
            if (pep2_idx == pep1_idx) {
              done = true;
            }
            break;
          } else if (current_mass >= peptide2_min_mass) {
            bool is_inter = XLink::isCrossLinkInter(pep1.getPeptide(), pep2.getPeptide());
            if ((include_intra && (include_inter_intra || !is_inter)) || (!include_intra && include_inter_intra && is_inter)) {
>>>>>>> b5602895
              int mods = pep1.getPeptide()->countModifiedAAs() + pep2.getPeptide()->countModifiedAAs();
              if (mods <= max_mod_xlink) {
		//carp(CARP_INFO, "considering %s %s", pep1.getModifiedSequenceString().c_str(), pep2.getModifiedSequenceString().c_str());
                addXLinkPeptides(pep1, pep2, candidates);
              } // if (mods <= max_mod_xlink ..     
          }
	      
        }
      }
      if (done) {
        break;
      }
    
<<<<<<< HEAD
  }
   
  carp(CARP_DEBUG, "Done searching");
//  delete []tested;
=======
    for (size_t protein_idx_idx1=0;protein_idx_idx1 < (protein_indices.size()-1); protein_idx_idx1++) {
      vector<XLinkablePeptide>& peptides1 = 
        protein_idx_to_xpeptides[protein_indices[protein_idx_idx1]];
      for (size_t protein_idx_idx2=protein_idx_idx1+1;protein_idx_idx2 < protein_indices.size(); protein_idx_idx2++) {
        vector<XLinkablePeptide>& peptides2 = 
          protein_idx_to_xpeptides[protein_indices[protein_idx_idx2]];
        bool done = false;
        size_t pep2_idx = 0;
        for (size_t pep1_idx = 0;pep1_idx < peptides1.size();pep1_idx++) {
          XLinkablePeptide& pep1 = peptides1.at(pep1_idx);
          FLOAT_T pep1_mass = pep1.getMass();
          FLOAT_T peptide2_min_mass = min_mass - pep1_mass - linker_mass_;
          FLOAT_T peptide2_max_mass = max_mass - pep1_mass - linker_mass_;
          for (size_t pep2_idx =0; pep2_idx < peptides2.size(); pep2_idx++) {
            XLinkablePeptide& pep2 = peptides2.at(pep2_idx);
            FLOAT_T current_mass = pep2.getMass();
            if (current_mass > peptide2_max_mass) {
              if (pep2_idx == pep1_idx) {
                done = true;
              }
              break;
            } else if (current_mass >= peptide2_min_mass) {
              //Only include it if it is just inter only, because if its inter-intra, and the user asked for it
              //it should have been included in the above if
              if (!XLink::isCrossLinkIntra(pep1.getPeptide(), pep2.getPeptide())) {
                int mods = pep1.getPeptide()->countModifiedAAs() + pep2.getPeptide()->countModifiedAAs();
                if (mods <= max_mod_xlink) {
                  addXLinkPeptides(pep1, pep2, bondmap, candidates);
                }
              }
            }
          } // for (pep2_idx)
          if (done) {
            break;
          }
        } // for (pep1_idx)
      } //for (protein_idx2
    } // for (protein_idx1)
  } // if include inter
>>>>>>> b5602895
}
  
/**
 * \returns the candidate type
 */
XLINKMATCH_TYPE_T XLinkPeptide::getCandidateType() {

  return(XLink::getCrossLinkCandidateType(linked_peptides_.at(0).getPeptide(), linked_peptides_.at(1).getPeptide()));

}

/**
 * \returns the sequence string
 */
string XLinkPeptide::getSequenceString() {

  doSort();

  string seq1 = linked_peptides_[0].getModifiedSequenceString();
  
  string seq2 = linked_peptides_[1].getModifiedSequenceString();




  //assert(seq1 <= seq2);

  ostringstream oss;
  oss << seq1 << ", " << 
    seq2 << " (" <<
    (getLinkPos(0)+1) << "," <<
    (getLinkPos(1)+1) << ")";

  string svalue = oss.str();

  return svalue;
}

/**
 * \returns the mass of the xlink peptide
 */
FLOAT_T XLinkPeptide::calcMass(MASS_TYPE_T mass_type) {
  return linked_peptides_[0].getMassConst(mass_type) + 
    linked_peptides_[1].getMassConst(mass_type) + 
    linker_mass_;
}

/**
 * \returns a shuffled xlink peptide
 */
XLinkMatch* XLinkPeptide::shuffle() {

  XLinkPeptide* decoy = new XLinkPeptide();
  decoy->setZState(getZState());
  decoy->linked_peptides_.push_back(linked_peptides_[0].shuffle());
  decoy->linked_peptides_.push_back(linked_peptides_[1].shuffle());
  decoy->link_pos_idx_.push_back(link_pos_idx_[0]);
  decoy->link_pos_idx_.push_back(link_pos_idx_[1]);

  return (XLinkMatch*)decoy;


}

/**
 * fills the ion series with the predicted ions for the cross linked candidate
 */ 
void XLinkPeptide::predictIons(
  IonSeries* ion_series,  ///< IonSeries object to fill
  int charge, ///< charge state of candidate
  bool first ///< is this the first peptide?
  ) {
  carp(CARP_DEBUG, "predictIons:start %i %i", charge, first?1:0);

<<<<<<< HEAD
  MASS_TYPE_T fragment_mass_type = GlobalParams::getFragmentMass();
=======
  char* seq = NULL;
  MODIFIED_AA_T* mod_seq = NULL;
  int link_pos;
  FLOAT_T mod_mass;
>>>>>>> b5602895

  if (first) {
    linked_peptides_[0].predictIons(
      ion_series, charge, getLinkIdx(0), 
      linker_mass_ + linked_peptides_[0].getMassConst(fragment_mass_type)); 
  } else {
    linked_peptides_[1].predictIons(
      ion_series, charge, getLinkIdx(1),
      linker_mass_ + linked_peptides_[1].getMassConst(fragment_mass_type));
  }
} 

/**
 * predicts the ions for xlinked peptide
 */
void XLinkPeptide::predictIons(
  IonSeries* ion_series, ///< IonSeries to fill
  int charge ///< charge state of the peptide
  ) {
<<<<<<< HEAD

  MASS_TYPE_T fragment_mass_type = GlobalParams::getFragmentMass();
  FLOAT_T delta_mass0 =  linked_peptides_[0].getMassConst(fragment_mass_type) + linker_mass_;
  FLOAT_T delta_mass1 =  linked_peptides_[1].getMassConst(fragment_mass_type) + linker_mass_;

  //predict the ion_series of the first peptide.
  linked_peptides_[0].predictIons(ion_series, charge, getLinkIdx(0), delta_mass1, true);

  //predict the ion_series of the second peptide.
  linked_peptides_[1].predictIons(ion_series, charge, getLinkIdx(1), delta_mass0, false);
=======
  MASS_TYPE_T fragment_mass_type = get_mass_type_parameter("fragment-mass"); 

  //predict the ion_series of the first peptide.
  char* seq1 = linked_peptides_[0].getSequence();
  MODIFIED_AA_T* mod_seq1 = linked_peptides_[0].getModifiedSequence();
  ion_series->setCharge(charge);
  ion_series->update(seq1, mod_seq1);
  ion_series->predictIons();

  //iterate through all of the ions, if the ion contains a link, then
  //add the mass of peptide2 + linker_mass.
  for (IonIterator ion_iter = ion_series->begin();
    ion_iter != ion_series->end();
    ++ion_iter) {
    Ion* ion = *ion_iter;

    unsigned int cleavage_idx = ion->getCleavageIdx();

    if (ion->isForwardType()) {
      if (cleavage_idx > (unsigned int)getLinkPos(0)) {
        FLOAT_T mass = ion->getMassFromMassZ();
        mass += linked_peptides_[1].getMass(fragment_mass_type) + linker_mass_;
        ion->setMassZFromMass(mass);
        if (isnan(ion->getMassZ())) {
          carp(CARP_FATAL, "NAN1");
        }
      }
    } else {
      if (cleavage_idx >= (strlen(seq1) - (unsigned int)getLinkPos(0))) {
        FLOAT_T mass = ion->getMassFromMassZ();
        mass += linked_peptides_[1].getMass(fragment_mass_type) + linker_mass_;
        ion->setMassZFromMass(mass);
        if (isnan(ion->getMassZ())) {
          carp(CARP_FATAL, "NAN2");
        }
      }
    }
  }

  //predict the ion_series of the second peptide.
  IonConstraint* ion_constraint = ion_series->getIonConstraint();

  IonSeries* ion_series2 = 
      new IonSeries(ion_constraint, charge);
  
  char* seq2 = linked_peptides_[1].getSequence();

  MODIFIED_AA_T* mod_seq2 = 
    linked_peptides_[1].getModifiedSequence();
  ion_series2->setCharge(charge);
  ion_series2->update(seq2, mod_seq2);
  ion_series2->predictIons();

  //modify the necessary ions and add to the ion_series  
  for (IonIterator ion_iter = ion_series2->begin();
    ion_iter != ion_series2->end();
    ++ion_iter) {

    Ion* ion = *ion_iter;

    unsigned int cleavage_idx = ion->getCleavageIdx();
    if (ion->isForwardType()) {
      if (cleavage_idx > (unsigned int)getLinkPos(1)) {
       FLOAT_T mass = ion->getMassFromMassZ();
       mass += linked_peptides_[0].getMass(fragment_mass_type) + linker_mass_;
       ion->setMassZFromMass(mass);
        if (isnan(ion->getMassZ())) {
          carp(CARP_FATAL, "NAN3");
        }
      }
    } else {
      if (cleavage_idx >= (strlen(seq2)-(unsigned int)getLinkPos(1))) {
       FLOAT_T mass = ion->getMassFromMassZ();
       mass += linked_peptides_[0].getMass(fragment_mass_type) + linker_mass_;
       ion->setMassZFromMass(mass);
        if (isnan(ion->getMassZ())) {
          carp(CARP_FATAL, "NAN4");
        }
      }
    }
    ion_series->addIon(ion);
  }
  free(seq1);
  free(seq2);
  free(mod_seq1);
  free(mod_seq2);
  
  delete ion_series2;
>>>>>>> b5602895
}

/**
 * \returns the sequence from the ion
 */
string XLinkPeptide::getIonSequence(
  Ion* ion ///< pointer to the ion
  ) {

  int peptide_idx = 0;

  string ion_sequence = ion->getPeptideSequence();

  if (ion_sequence == linked_peptides_[0].getSequence()) {
    peptide_idx = 0;
  } else {
    peptide_idx = 1;
  }

  unsigned int cleavage_idx = ion->getCleavageIdx();

  bool is_linked = false;

  if (ion->isForwardType()) {
    is_linked = (cleavage_idx > (unsigned int)getLinkPos(peptide_idx)); 
  } else {
    is_linked = (cleavage_idx >= (ion_sequence.length() - getLinkPos(peptide_idx)));
  }

  string subseq;
  if (ion->isForwardType()) {
    subseq = ion_sequence.substr(0, cleavage_idx);
  } else {
    subseq = ion_sequence.substr(ion_sequence.length() - cleavage_idx, ion_sequence.length());
  }

  if (!is_linked) {
    return subseq;
  } else {
    string ans;
    if (peptide_idx == 0) {
      const char* seq2 = linked_peptides_[1].getSequence();
      ans = subseq + string(",") + string(seq2);
    } else {
      const char* seq1 = linked_peptides_[0].getSequence();
      ans = string(seq1) + string(",") + subseq;
    }
    return ans;
  }
}

/**
 * \returns the Peptide object for the xlinked peptide
 */
Crux::Peptide* XLinkPeptide::getPeptide(
  int peptide_idx ///< 0 or 1
  ) {
  return linked_peptides_[peptide_idx].getPeptide();
}
XLinkablePeptide& XLinkPeptide::getXLinkablePeptide(
  int peptide_idx ///< 0 or 1
  ) {
  return linked_peptides_[peptide_idx];
}

XLinkablePeptide& XLinkPeptide::getXLinkablePeptide(
  int peptide_idx ///< 0 or 1
  ) {
  return linked_peptides_[peptide_idx];
}

/**
 * \returns the number of missed cleavages for the cross-linked peptide
 */
int XLinkPeptide::getNumMissedCleavages() {

  char missed_cleavage_link_site = 'K';
  set<int> skip;

  int link1_site = getLinkPos(0);
  int link2_site = getLinkPos(1);
  
  Crux::Peptide* pep1 = linked_peptides_[0].getPeptide();
  Crux::Peptide* pep2 = linked_peptides_[1].getPeptide();
  
  char *seq1 = pep1->getSequencePointer();
  char *seq2 = pep2->getSequencePointer();

  if (seq1[link1_site] == missed_cleavage_link_site) {
    skip.insert(link1_site);
  }

  int missed1 = pep1->getMissedCleavageSites(skip);
  
  skip.clear();

  if (seq2[link2_site] == missed_cleavage_link_site) {
    skip.insert(link2_site);
  }
  
  int missed2 = pep2->getMissedCleavageSites(skip);

  return max(missed1, missed2);

}

/**
 *\returns whether the cross-linked peptide is modified
 */
bool XLinkPeptide::isModified() {

  return linked_peptides_[0].isModified() || linked_peptides_[1].isModified();
}

/**
 *\returns the protein id string for the xlinked peptide
 */
string XLinkPeptide::getProteinIdString() {

  doSort();

  ostringstream oss;

  Crux::Peptide* peptide = this -> getPeptide(0);

  if (peptide == NULL) {
    carp(CARP_FATAL, "XLinkPeptide : Null first peptide!");
  } else {
    oss << peptide->getProteinIdsLocations();
  }
  oss << ";";

  peptide = this -> getPeptide(1);

  if (peptide == NULL) {
    carp(CARP_FATAL, "XLinkPeptide : Null second peptide!");
  } else {
    oss << peptide->getProteinIdsLocations();
  }

  return oss.str();
}

/**
 * \returns the protein id strings where the (X) is the position
 * within the protein
 */
string XLinkPeptide::getProteinIdsXLocations(
  int idx ///< peptide index (0 or 1)
  ) {

  Crux::Peptide* peptide = this ->getPeptide(idx);

  ostringstream oss;

  set<string> xlocations;

  int link_pos = getLinkPos(idx);

  for (PeptideSrcIterator iter = peptide->getPeptideSrcBegin();
    iter != peptide->getPeptideSrcEnd();
    ++iter) {
    PeptideSrc* peptide_src = *iter;
    Crux::Protein* protein = peptide_src->getParentProtein();
    string protein_id = protein->getIdPointer();
    int peptide_loc = peptide_src->getStartIdx();
    ostringstream protein_loc_stream;
    protein_loc_stream << protein_id << "(" << (peptide_loc + link_pos) << ")";
    xlocations.insert(protein_loc_stream.str());
  }

  set<string>::iterator result_iter = xlocations.begin();
  string result_string = *result_iter;

  while (++result_iter != xlocations.end()) {
    result_string += "," + *result_iter;
  }

  return result_string;
}

/**
 * \returns the protein id string where the (X)s are the positions in
 * the proteins
 */
string XLinkPeptide::getProteinIdXString() {
  doSort();

  ostringstream oss;

  oss << getProteinIdsXLocations(0);
  oss << ";";
  oss << getProteinIdsXLocations(1);
  return oss.str();

}

/**
 * \returns the flanking amino acids for both peptides, separated by ;
 */
string XLinkPeptide::getFlankingAAString() {

  doSort();

  ostringstream oss;

  Crux::Peptide* peptide = this -> getPeptide(0);
  
  if (peptide == NULL) {
    carp(CARP_FATAL, "XLinkPeptide::getFlankingAAString() : Null first peptide!");
  } else {

    char* flanking_aas = peptide->getFlankingAAs();
    oss << flanking_aas;
    std::free(flanking_aas);
  }

  oss << ";";

  peptide = this->getPeptide(1);

  if (peptide == NULL) {
    carp(CARP_FATAL, "XLinkPeptide::getFlankingAAString() : Null second peptide!");
  } else {

    char* flanking_aas = peptide->getFlankingAAs();
    oss << flanking_aas;
    std::free(flanking_aas);
  }
  
  return oss.str();
}


/*
 * Local Variables:
 * mode: c
 * c-basic-offset: 2
 * End:
 */<|MERGE_RESOLUTION|>--- conflicted
+++ resolved
@@ -8,13 +8,9 @@
 #include "model/ModifiedPeptidesIterator.h"
 #include "model/IonSeries.h"
 #include "model/Ion.h"
-<<<<<<< HEAD
+#include "util/Params.h"
 #include "util/GlobalParams.h"
 #include "XLinkDatabase.h"
-=======
-#include "util/Params.h"
-
->>>>>>> b5602895
 #include "XLinkablePeptideIterator.h"
 #include "XLinkablePeptideIteratorTopN.h"
 
@@ -48,7 +44,6 @@
   
   linked_peptides_.push_back(peptideA);
   linked_peptides_.push_back(peptideB);
-
   link_pos_idx_.push_back(posA);
   link_pos_idx_.push_back(posB);
 
@@ -70,14 +65,12 @@
   mass_calculated_[AVERAGE] = false;
 
   XLinkablePeptide A(peptideA);
+  linked_peptides_.push_back(A);
+  XLinkablePeptide B(peptideB);
+  linked_peptides_.push_back(B);
   A.addLinkSite(posA);
-  linked_peptides_.push_back(A);
-
-  XLinkablePeptide B(peptideB);
+  link_pos_idx_.push_back(0);
   B.addLinkSite(posB);
-  linked_peptides_.push_back(B);
-
-  link_pos_idx_.push_back(0);
   link_pos_idx_.push_back(0);
   doSort();
 }
@@ -174,54 +167,6 @@
 }
 
 
-<<<<<<< HEAD
-=======
-/**
- * Gets all peptides that are linkable, i.e. have link sites
- */
-void XLinkPeptide::addLinkablePeptides(
-  double min_mass, ///< min mass of peptides
-  double max_mass, ///< max mass of peptides
-  Database* database, ///< protein database
-  PEPTIDE_MOD_T* peptide_mod, ///< modifications
-  bool is_decoy,  ///< are the peptides decoys
-  XLinkBondMap& bondmap, ///< valid crosslink map
-  vector<XLinkablePeptide>& linkable_peptides ///< list of linkable peptides -out
-  ) {
-
-  ModifiedPeptidesIterator* peptide_iterator =
-    new ModifiedPeptidesIterator(
-      min_mass, 
-      max_mass,
-      peptide_mod, 
-      is_decoy,
-      database);
-
-  int max_mod_xlink = Params::GetInt("max-xlink-mods");
-
-  while (peptide_iterator->hasNext()) {
-    Crux::Peptide* peptide = peptide_iterator->next();
-    vector<int> link_sites;
-
-    if (peptide->countModifiedAAs() > max_mod_xlink) {
-      delete peptide;
-    } else {
-      XLinkablePeptide::findLinkSites(peptide, bondmap, link_sites);
-
-      if (link_sites.size() > 0) {
-        XLinkablePeptide xlinkable_peptide(peptide, link_sites);
-        xlinkable_peptide.setDecoy(is_decoy);
-        linkable_peptides.push_back(xlinkable_peptide);
-        XLink::addAllocatedPeptide(peptide);
-      } else {
-        delete peptide;
-      }
-    }
-  }
-  
-  delete peptide_iterator;
-}
->>>>>>> b5602895
 
 /***
  * adds crosslink candidates by iterating through all possible masses
@@ -234,7 +179,6 @@
   FLOAT_T max_mass, ///< max mass of crosslinks
   bool decoy,
   XLinkMatchCollection& candidates ///< candidates in/out
-
   ) {
 
   carp(CARP_DEBUG, "XLinkPeptide::addCandidates - precursor:%g", precursor_mass);
@@ -242,14 +186,7 @@
   carp(CARP_DEBUG, "XLinkPeptide::addCandidates - max:%g", max_mass);
 
   if (!pmin_set_) {
-<<<<<<< HEAD
     pmin_ = XLinkDatabase::getXLinkableBegin()->getMass(GlobalParams::getIsotopicMass());
-=======
-    FLOAT_T min_length_mass = get_mass_amino_acid('G', MONO) * 
-      (FLOAT_T)Params::GetInt("min-length") + 
-      MASS_H2O_MONO;
-    pmin_ = max((FLOAT_T)Params::GetDouble("min-mass"), min_length_mass);
->>>>>>> b5602895
     pmin_set_ = true;
   }
   FLOAT_T peptide1_min_mass = pmin_;
@@ -312,19 +249,11 @@
   XLinkMatchCollection& candidates ///< candidates -in/out
   ) {
 
-<<<<<<< HEAD
   bool include_inter = GlobalParams::getXLinkIncludeInter();
   bool include_intra = GlobalParams::getXLinkIncludeIntra();
   bool include_inter_intra = GlobalParams::getXLinkIncludeInterIntra();
 
   int max_mod_xlink = GlobalParams::getMaxXLinkMods();
-=======
-  bool include_inter = Params::GetBool("xlink-include-inter");
-  bool include_intra = Params::GetBool("xlink-include-intra");
-  bool include_inter_intra = Params::GetBool("xlink-include-inter-intra");
-
-  int max_mod_xlink = Params::GetInt("max-xlink-mods");
->>>>>>> b5602895
   
   size_t xpeptide_count = linkable_peptides.size();
   if (xpeptide_count <= 0) { return;}
@@ -341,7 +270,6 @@
     if (pep1_mass + linker_mass_ + linkable_peptides[start_idx2].getMassConst(MONO) > max_mass) {
       break;
     }
-<<<<<<< HEAD
     for (size_t pep_idx2=start_idx2;pep_idx2 < xpeptide_count;pep_idx2++) {
       XLinkablePeptide& pep2 = linkable_peptides[pep_idx2];
       FLOAT_T current_mass = pep2.getMassConst(MONO);
@@ -359,50 +287,6 @@
             (include_inter_intra && ctype == XLINK_INTER_INTRA_CANDIDATE) ||
             (include_inter && ctype == XLINK_INTER_CANDIDATE)) {
 	
-=======
-    xpeptide_count = xpeptide_count+1;
-  }
-
-  //if there are no linkable peptides, then return
-  if (protein_idx_to_xpeptides.empty()) {
-    return;
-  }
-
-  vector<size_t> protein_indices;
-  for (size_t protein_idx = 0; protein_idx < protein_idx_to_xpeptides.size(); protein_idx++) {
-    vector<XLinkablePeptide>& xlinkable_peptides = protein_idx_to_xpeptides.at(protein_idx);
-    if (xlinkable_peptides.size() > 0) {
-      sort(xlinkable_peptides.begin(), xlinkable_peptides.end(), compareXLinkablePeptideMass);
-      protein_indices.push_back(protein_idx);
-    }
-  }
-  carp(CARP_INFO, "there are %i linkable peptides", xpeptide_count);
-  carp(CARP_INFO, "have peptides for %i proteins", protein_indices.size());
-
-  if (include_intra  || include_inter_intra) {
-    for (size_t protein_idx_idx = 0; protein_idx_idx < protein_indices.size(); protein_idx_idx++) {
-
-      vector<XLinkablePeptide>& xlinkable_peptides = 
-        protein_idx_to_xpeptides.at(protein_indices[protein_idx_idx]);
-
-      bool done = false;
-      for (size_t pep1_idx = 0;pep1_idx < xlinkable_peptides.size();pep1_idx++) {
-        XLinkablePeptide& pep1 = xlinkable_peptides.at(pep1_idx);
-        FLOAT_T pep1_mass = pep1.getMass();
-        FLOAT_T peptide2_min_mass = min_mass - pep1_mass - linker_mass_;
-        FLOAT_T peptide2_max_mass = max_mass - pep1_mass - linker_mass_;
-        for (size_t pep2_idx = pep1_idx; pep2_idx < xlinkable_peptides.size(); pep2_idx++) {
-          XLinkablePeptide& pep2 = xlinkable_peptides.at(pep2_idx);
-          FLOAT_T current_mass = pep2.getMass();
-          if (current_mass > peptide2_max_mass) {
-            if (pep2_idx == pep1_idx) {
-              done = true;
-            }
-            break;
-          } else if (current_mass >= peptide2_min_mass) {
-            bool is_inter = XLink::isCrossLinkInter(pep1.getPeptide(), pep2.getPeptide());
-            if ((include_intra && (include_inter_intra || !is_inter)) || (!include_intra && include_inter_intra && is_inter)) {
->>>>>>> b5602895
               int mods = pep1.getPeptide()->countModifiedAAs() + pep2.getPeptide()->countModifiedAAs();
               if (mods <= max_mod_xlink) {
 		//carp(CARP_INFO, "considering %s %s", pep1.getModifiedSequenceString().c_str(), pep2.getModifiedSequenceString().c_str());
@@ -416,54 +300,15 @@
         break;
       }
     
-<<<<<<< HEAD
   }
    
   carp(CARP_DEBUG, "Done searching");
 //  delete []tested;
-=======
-    for (size_t protein_idx_idx1=0;protein_idx_idx1 < (protein_indices.size()-1); protein_idx_idx1++) {
-      vector<XLinkablePeptide>& peptides1 = 
-        protein_idx_to_xpeptides[protein_indices[protein_idx_idx1]];
-      for (size_t protein_idx_idx2=protein_idx_idx1+1;protein_idx_idx2 < protein_indices.size(); protein_idx_idx2++) {
-        vector<XLinkablePeptide>& peptides2 = 
-          protein_idx_to_xpeptides[protein_indices[protein_idx_idx2]];
-        bool done = false;
-        size_t pep2_idx = 0;
-        for (size_t pep1_idx = 0;pep1_idx < peptides1.size();pep1_idx++) {
-          XLinkablePeptide& pep1 = peptides1.at(pep1_idx);
-          FLOAT_T pep1_mass = pep1.getMass();
-          FLOAT_T peptide2_min_mass = min_mass - pep1_mass - linker_mass_;
-          FLOAT_T peptide2_max_mass = max_mass - pep1_mass - linker_mass_;
-          for (size_t pep2_idx =0; pep2_idx < peptides2.size(); pep2_idx++) {
-            XLinkablePeptide& pep2 = peptides2.at(pep2_idx);
-            FLOAT_T current_mass = pep2.getMass();
-            if (current_mass > peptide2_max_mass) {
-              if (pep2_idx == pep1_idx) {
-                done = true;
-              }
-              break;
-            } else if (current_mass >= peptide2_min_mass) {
-              //Only include it if it is just inter only, because if its inter-intra, and the user asked for it
-              //it should have been included in the above if
-              if (!XLink::isCrossLinkIntra(pep1.getPeptide(), pep2.getPeptide())) {
-                int mods = pep1.getPeptide()->countModifiedAAs() + pep2.getPeptide()->countModifiedAAs();
-                if (mods <= max_mod_xlink) {
-                  addXLinkPeptides(pep1, pep2, bondmap, candidates);
-                }
-              }
-            }
-          } // for (pep2_idx)
-          if (done) {
-            break;
-          }
-        } // for (pep1_idx)
-      } //for (protein_idx2
-    } // for (protein_idx1)
-  } // if include inter
->>>>>>> b5602895
-}
-  
+}
+  
+
+
+
 /**
  * \returns the candidate type
  */
@@ -536,14 +381,7 @@
   ) {
   carp(CARP_DEBUG, "predictIons:start %i %i", charge, first?1:0);
 
-<<<<<<< HEAD
   MASS_TYPE_T fragment_mass_type = GlobalParams::getFragmentMass();
-=======
-  char* seq = NULL;
-  MODIFIED_AA_T* mod_seq = NULL;
-  int link_pos;
-  FLOAT_T mod_mass;
->>>>>>> b5602895
 
   if (first) {
     linked_peptides_[0].predictIons(
@@ -563,7 +401,6 @@
   IonSeries* ion_series, ///< IonSeries to fill
   int charge ///< charge state of the peptide
   ) {
-<<<<<<< HEAD
 
   MASS_TYPE_T fragment_mass_type = GlobalParams::getFragmentMass();
   FLOAT_T delta_mass0 =  linked_peptides_[0].getMassConst(fragment_mass_type) + linker_mass_;
@@ -574,96 +411,6 @@
 
   //predict the ion_series of the second peptide.
   linked_peptides_[1].predictIons(ion_series, charge, getLinkIdx(1), delta_mass0, false);
-=======
-  MASS_TYPE_T fragment_mass_type = get_mass_type_parameter("fragment-mass"); 
-
-  //predict the ion_series of the first peptide.
-  char* seq1 = linked_peptides_[0].getSequence();
-  MODIFIED_AA_T* mod_seq1 = linked_peptides_[0].getModifiedSequence();
-  ion_series->setCharge(charge);
-  ion_series->update(seq1, mod_seq1);
-  ion_series->predictIons();
-
-  //iterate through all of the ions, if the ion contains a link, then
-  //add the mass of peptide2 + linker_mass.
-  for (IonIterator ion_iter = ion_series->begin();
-    ion_iter != ion_series->end();
-    ++ion_iter) {
-    Ion* ion = *ion_iter;
-
-    unsigned int cleavage_idx = ion->getCleavageIdx();
-
-    if (ion->isForwardType()) {
-      if (cleavage_idx > (unsigned int)getLinkPos(0)) {
-        FLOAT_T mass = ion->getMassFromMassZ();
-        mass += linked_peptides_[1].getMass(fragment_mass_type) + linker_mass_;
-        ion->setMassZFromMass(mass);
-        if (isnan(ion->getMassZ())) {
-          carp(CARP_FATAL, "NAN1");
-        }
-      }
-    } else {
-      if (cleavage_idx >= (strlen(seq1) - (unsigned int)getLinkPos(0))) {
-        FLOAT_T mass = ion->getMassFromMassZ();
-        mass += linked_peptides_[1].getMass(fragment_mass_type) + linker_mass_;
-        ion->setMassZFromMass(mass);
-        if (isnan(ion->getMassZ())) {
-          carp(CARP_FATAL, "NAN2");
-        }
-      }
-    }
-  }
-
-  //predict the ion_series of the second peptide.
-  IonConstraint* ion_constraint = ion_series->getIonConstraint();
-
-  IonSeries* ion_series2 = 
-      new IonSeries(ion_constraint, charge);
-  
-  char* seq2 = linked_peptides_[1].getSequence();
-
-  MODIFIED_AA_T* mod_seq2 = 
-    linked_peptides_[1].getModifiedSequence();
-  ion_series2->setCharge(charge);
-  ion_series2->update(seq2, mod_seq2);
-  ion_series2->predictIons();
-
-  //modify the necessary ions and add to the ion_series  
-  for (IonIterator ion_iter = ion_series2->begin();
-    ion_iter != ion_series2->end();
-    ++ion_iter) {
-
-    Ion* ion = *ion_iter;
-
-    unsigned int cleavage_idx = ion->getCleavageIdx();
-    if (ion->isForwardType()) {
-      if (cleavage_idx > (unsigned int)getLinkPos(1)) {
-       FLOAT_T mass = ion->getMassFromMassZ();
-       mass += linked_peptides_[0].getMass(fragment_mass_type) + linker_mass_;
-       ion->setMassZFromMass(mass);
-        if (isnan(ion->getMassZ())) {
-          carp(CARP_FATAL, "NAN3");
-        }
-      }
-    } else {
-      if (cleavage_idx >= (strlen(seq2)-(unsigned int)getLinkPos(1))) {
-       FLOAT_T mass = ion->getMassFromMassZ();
-       mass += linked_peptides_[0].getMass(fragment_mass_type) + linker_mass_;
-       ion->setMassZFromMass(mass);
-        if (isnan(ion->getMassZ())) {
-          carp(CARP_FATAL, "NAN4");
-        }
-      }
-    }
-    ion_series->addIon(ion);
-  }
-  free(seq1);
-  free(seq2);
-  free(mod_seq1);
-  free(mod_seq2);
-  
-  delete ion_series2;
->>>>>>> b5602895
 }
 
 /**
@@ -723,12 +470,6 @@
   ) {
   return linked_peptides_[peptide_idx].getPeptide();
 }
-XLinkablePeptide& XLinkPeptide::getXLinkablePeptide(
-  int peptide_idx ///< 0 or 1
-  ) {
-  return linked_peptides_[peptide_idx];
-}
-
 XLinkablePeptide& XLinkPeptide::getXLinkablePeptide(
   int peptide_idx ///< 0 or 1
   ) {
@@ -897,7 +638,6 @@
   return oss.str();
 }
 
-
 /*
  * Local Variables:
  * mode: c
