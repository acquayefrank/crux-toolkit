--- conflicted
+++ resolved
@@ -112,18 +112,8 @@
 FLOAT_T XLinkScorer::scoreCandidate(
   XLinkMatch* candidate ///< candidate to score
   ) {
-<<<<<<< HEAD
-
-  string seq = candidate->getSequenceString();
-  //carp(CARP_INFO, "XLinkScorer::scoreing %s", seq.c_str());
-  
-=======
->>>>>>> b5602895
   candidate->predictIons(ion_series_xcorr_, charge_);
-  //IonSeries* ions = candidate->getIonSeriesXCORR(charge_);
-
   FLOAT_T xcorr = scorer_xcorr_->scoreSpectrumVIonSeries(spectrum_, ion_series_xcorr_);
-  //carp(CARP_INFO, "score: %g", xcorr);
   candidate->setScore(XCORR, xcorr);
 
   if (compute_sp_) {
@@ -136,11 +126,7 @@
     candidate->setScore(BY_IONS_TOTAL, scorer_sp_->getSpBYIonPossible());
 
   }
-<<<<<<< HEAD
-  /*
-=======
 /*
->>>>>>> b5602895
   if (candidate->getCandidateType() == XLINK_INTER_CANDIDATE || candidate->getCandidateType() == XLINK_INTRA_CANDIDATE) {
     carp(CARP_DEBUG, "Scoring xlink peptides individually");
     XLinkPeptide* xlink_match = (XLinkPeptide*)candidate;
@@ -161,8 +147,6 @@
     candidate->setScore(XCORR_SECOND, xcorr);
   }
   */
-<<<<<<< HEAD
-=======
   return xcorr;
 }
 
@@ -173,22 +157,9 @@
 
   xlpeptide.predictIons(ion_series_xcorr_, charge_, link_idx, mod_mass);
   FLOAT_T xcorr = scorer_xcorr_->scoreSpectrumVIonSeries(spectrum_, ion_series_xcorr_);
->>>>>>> b5602895
   return xcorr;
 
 }
-
-FLOAT_T XLinkScorer::scoreXLinkablePeptide(
-  XLinkablePeptide& xlpeptide,
-  int link_idx,
-  FLOAT_T mod_mass) {
-
-  xlpeptide.predictIons(ion_series_xcorr_, charge_, link_idx, mod_mass);
-  FLOAT_T xcorr = scorer_xcorr_->scoreSpectrumVIonSeries(spectrum_, ion_series_xcorr_);
-
-  return xcorr;
-}
-
 
 /*                                                                                                                                                                                                                          
  * Local Variables:                                                                                                                                                                                                         
