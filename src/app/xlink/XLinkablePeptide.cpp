/*************************************************************************
 * \file XLinkablePeptide.cpp
 * AUTHOR: Sean McIlwain
 * CREATE DATE:  Febuary 22, 2011
 * \brief  Object for finding and defining the link sites on a peptide.
 ****************************************************************************/
#include "XLinkablePeptide.h"

#include "XLinkIonSeriesCache.h"

#include "objects.h"
#include "util/modifications.h"
<<<<<<< HEAD
#include "util/GlobalParams.h"
=======
#include "util/Params.h"
>>>>>>> b5602895
#include "model/Ion.h"
#include "model/IonSeries.h"

#include <iostream>

#include "XLink.h"

using namespace std;
using namespace Crux;

/**
 * Initialize object
 */
void XLinkablePeptide::init() {
  peptide_ = NULL;
  sequence_ = NULL;
  is_decoy_ = false;
  link_sites_.clear();
  xcorr_link_idx_ = -1;
  predict_ions_call_count_ = 0;
  index_ = -1;
  mod_seq_ = NULL;
}

/**
 * Default constructor
 */
XLinkablePeptide::XLinkablePeptide() {
  init();
}

/**
 *  Constructor that defines the peptide as a sequence string
 */
XLinkablePeptide::XLinkablePeptide(
  char* sequence ///< the peptide sequence
  ) {
  init();
  sequence_ = sequence;
  peptide_ = NULL;
  is_decoy_ = false;
}

XLinkablePeptide::XLinkablePeptide(
  const XLinkablePeptide& xlinkablepeptide
  ) {
  init();
  if (xlinkablepeptide.peptide_) {
    peptide_ = xlinkablepeptide.peptide_->copyPtr();
  } else {
    sequence_ = xlinkablepeptide.sequence_;
  }
  is_decoy_ = xlinkablepeptide.is_decoy_;
  link_sites_ = xlinkablepeptide.link_sites_;
  xcorr_link_idx_ = xlinkablepeptide.xcorr_link_idx_;
  xcorr_ = xlinkablepeptide.xcorr_;
  index_ = xlinkablepeptide.index_;
  for (size_t idx=0;idx<NUMBER_MASS_TYPES;idx++) {
    if (xlinkablepeptide.mass_calculated_[idx]) {
      mass_[idx] = xlinkablepeptide.mass_[idx];
      mass_calculated_[idx] = true;
    } else {
      mass_calculated_[idx] = false;
    }
  }
}

XLinkablePeptide::XLinkablePeptide(
  XLinkablePeptide& xlinkablepeptide
) {
  init();
  if (xlinkablepeptide.peptide_) {
    peptide_ = xlinkablepeptide.peptide_->copyPtr();
  } else {
    sequence_ = xlinkablepeptide.sequence_;
  }
  is_decoy_ = xlinkablepeptide.is_decoy_;
  link_sites_ = xlinkablepeptide.link_sites_;
  xcorr_link_idx_ = xlinkablepeptide.xcorr_link_idx_;
  xcorr_ = xlinkablepeptide.xcorr_;
  index_ = xlinkablepeptide.index_;
    for (size_t idx=0;idx<NUMBER_MASS_TYPES;idx++) {
    if (xlinkablepeptide.mass_calculated_[idx]) {
      mass_[idx] = xlinkablepeptide.mass_[idx];
      mass_calculated_[idx] = true;
    } else {
      mass_calculated_[idx] = false;
    }
  }  


}

/**
 * Constructor that defines the peptide and the linking sites
 */
XLinkablePeptide::XLinkablePeptide(
  Peptide* peptide, ///< the peptide object 
  vector<int>& link_sites ///< the linking sites
  ) {
  init();
  peptide_ = peptide->copyPtr();

  for (unsigned int idx = 0; idx < link_sites.size(); idx++) {
    addLinkSite(link_sites[idx]);
  }
  is_decoy_ = false;
}

/**
 * Constructor that generates the possible linking sites
 * on the peptide using the bondmap object
 */
XLinkablePeptide::XLinkablePeptide(
  Peptide* peptide, ///< the peptide object 
  XLinkBondMap& bondmap ///< the bond map
  ) {
  init();
  peptide_ = peptide->copyPtr();
  findLinkSites(peptide_, bondmap, link_sites_);
}

XLinkablePeptide::~XLinkablePeptide() {
  if (mod_seq_ != NULL) {
    freeModSeq(mod_seq_);
  }
}


/**
 * \returns whether a link at this index in the sequence
 * would prevent cleavage
 */
bool XLinkablePeptide::linkSeqPreventsCleavage(
  int seq_idx) {

  return linkSeqPreventsCleavage(peptide_, seq_idx);
}

bool XLinkablePeptide::linkSeqPreventsCleavage(
  Peptide* peptide,
  int seq_idx
  ) {

  if (seq_idx >= 0 && seq_idx < peptide->getLength()) {
 
    if (isCleavageSite(peptide, seq_idx)) {

      char aa = peptide->getSequencePointer()[seq_idx];

<<<<<<< HEAD
      const string& xlink_prevents_cleavage = GlobalParams::getXLinkPreventsCleavage();
      //get_string_parameter("xlink-prevents-cleavage");
=======
      string xlink_prevents_cleavage = Params::GetString("xlink-prevents-cleavage");
>>>>>>> b5602895
      for (string::const_iterator i = xlink_prevents_cleavage.begin();
           i != xlink_prevents_cleavage.end();
           i++) {
        if (*i == '*' || *i == aa) {
          return true;
        }
      }
    }
  }
  return false;
}

/**
 * \returns whether the link site prevents enzymatic
 * cleavage
 */
bool XLinkablePeptide::linkSitePreventsCleavage(
  size_t link_site_idx
  ) {

  if (link_site_idx >= numLinkSites()) {
    return false;
  }

  return linkSeqPreventsCleavage(getLinkSite(link_site_idx));
}


bool XLinkablePeptide::isMissedCleavageSite(
  Peptide* peptide,
  int seq_idx) {

  if (seq_idx == peptide->getLength()-1) {
    return false;
  }
  return isCleavageSite(peptide, seq_idx);
}
  
/**
 * \returns whether the peptide is cleavable at this index
 */
bool XLinkablePeptide::isCleavageSite(
  Peptide* peptide, ///< the peptide
  int seq_idx ///< the sequence index
  ) {

  //TODO - make this work for every enzyme
  if (seq_idx > peptide->getLength()-1) {
    return false;
  }

  char* sequence = peptide->getSequencePointer();

  if (sequence[seq_idx] == 'K' || sequence[seq_idx] == 'R') {
    if (seq_idx == peptide->getLength()-1) {
      return true;
    } else {
      return sequence[seq_idx+1] != 'P';
    }
  } else {
    return false;
  }
  
}

/**
 * given a peptide and a XLinkBondMap object,
 * generate the possible link sites
 */
void XLinkablePeptide::findLinkSites(
  Peptide* peptide,  ///< the peptide object -in
  XLinkBondMap& bondmap,  ///< the bond map -in 
  vector<int>& link_sites, ///< the found link sites -out
  int additional_cleavages ///< 0 for xlink, 1 for self-loops
  ) {

  int missed_cleavages = getMissedCleavageSites(peptide);
<<<<<<< HEAD
  int max_missed_cleavages = GlobalParams::getMissedCleavages() +
    additional_cleavages; // +1 because a self loop can prevent two cleavages from happening
=======
  int max_missed_cleavages = Params::GetInt("missed-cleavages")+
    2; // +2 because a self loop can prevent two cleavages from happening
>>>>>>> b5602895

  link_sites.clear();

  //find all modifications that can prevent xlink.
  AA_MOD_T** mod_list = NULL;
  int total_mods = get_all_aa_mod_list(&mod_list);
  vector<AA_MOD_T*> prevents_xlink;

  for (int mod_idx = 0;mod_idx < total_mods; mod_idx++) {
    if (aa_mod_get_prevents_xlink(mod_list[mod_idx])) {
      prevents_xlink.push_back(mod_list[mod_idx]);
    }
  }

  //scan through the sequence and find linkable sites.
  MODIFIED_AA_T* mod_seq = peptide->getModifiedAASequence();
  int length = peptide->getLength();

  //scan the sequence for linkage sites.
  for (int seq_idx=0;seq_idx < length;seq_idx++) {
    if (bondmap.canLink(peptide, seq_idx)) {

      bool link_prevented = false;
      // 1st test, make sure that we don't link at the c-terminus
      // if the xlink prevents cleavage and the c-terminus is
      // a cleavage point.  
      if ((seq_idx == length-1) &&
           linkSeqPreventsCleavage(peptide, seq_idx)) {
        link_prevented = true;
      }

      //2nd test, make sure that there isn't a modification that
      //prevents the cross-link
      if (!link_prevented) {
        //check if the modification prevents xlink.
        for (unsigned int mod_idx = 0; mod_idx < prevents_xlink.size(); mod_idx++) {
          //if aa is modified by any modification that can prevent
          //cross-linking, then don't add the site as a link_site.
          if (is_aa_modified(mod_seq[seq_idx], prevents_xlink[mod_idx])) {
            link_prevented = true;
            break;
          }
        }
      }

      //3rd test make sure that we are within the allowed 
      //number of missed cleavages
      if (!link_prevented) {
        //if a link occurs here and prevents a cleavage, then don't
        //count the number of missed cleavages against the total number 
        //of missed cleavages
        int total_missed_cleavages = missed_cleavages;
        if (linkSeqPreventsCleavage(peptide, seq_idx)) {
          total_missed_cleavages--;
        }

        if (total_missed_cleavages > max_missed_cleavages) {
          link_prevented = true;
        }
      }
      //passes all three tests, this is a linkable site.
      if (!link_prevented) {
        //if it is a linkable site, then add it to the list.
        link_sites.push_back(seq_idx);
      }
    }
  }
  freeModSeq(mod_seq);
}

/**
 * \returns the number of link sites on this peptide
 */
size_t XLinkablePeptide::numLinkSites() {
 return link_sites_.size();

}

/**
 * \returns whether this peptide is linkable or not
 */
bool XLinkablePeptide::isLinkable() {
  return numLinkSites() > 0;
}

void XLinkablePeptide::setDecoy(bool is_decoy) {

  is_decoy_ = is_decoy;
}

/**
 * \returns whether the peptide is a decoy or not
 */
bool XLinkablePeptide::isDecoy() {
  //return peptide_ -> isDecoy();
  return is_decoy_;
}

/**
 * \returns whether the peptide is linkable using the bond map
 */
bool XLinkablePeptide::isLinkable(
    Peptide* peptide, ///< the peptide object
    XLinkBondMap& bondmap ///< the bond map
  ) {

  vector<int> link_sites;
  findLinkSites(peptide, bondmap, link_sites);
  return link_sites.size() > 0;


}

/**
 * \returns the number of missed cleavages in the linkable peptide
 */
int XLinkablePeptide::getMissedCleavageSites() {
  return getMissedCleavageSites(peptide_);
}

int XLinkablePeptide::getMissedCleavageSites(
  Peptide* peptide ///< the peptide
) {
  //TODO - change this to reflect modifications that 
  //prevent cleavage (i.e. deadlinks).
  return peptide -> getMissedCleavageSites();
}

/**
 * \returns the sequence index of a link site
 */
int XLinkablePeptide::getLinkSite(
  int link_site_idx ///< the index of the link site
  ) {
  return link_sites_.at(link_site_idx);
  
}

/**
 * Adds a link site by sequence index
 * \returns the index of the added link site
 */
int XLinkablePeptide::addLinkSite(
  int seq_idx ///< the sequence index of the link site
  ) {
  link_sites_.push_back(seq_idx);
  return link_sites_.size()-1;
}


void XLinkablePeptide::clearSites() {
  link_sites_.clear();
}


/**
 * \returns the peptide object associated with this XLinkablePeptide
 */
Peptide* XLinkablePeptide::getPeptide() {
  return peptide_;
}

/**
 * \returns the mass of the xlinkable peptide
 */
FLOAT_T XLinkablePeptide::calcMass(
  MASS_TYPE_T mass_type
  ) {
  if (peptide_ == NULL) {
    return Peptide::calcSequenceMass(sequence_, mass_type);
  } else {
    return peptide_->calcModifiedMass(mass_type);
  }
}

/**
 * \returns an allocated sequence c-string.  Must be freed
 */
const char* XLinkablePeptide::getSequence() {
  if (peptide_ == NULL) {
    return(sequence_);
  } else {
    return(peptide_->getSequence());
  }
}

/**
 * \returns the allocated modified sequence. Must be freed.
 */
MODIFIED_AA_T* XLinkablePeptide::getModifiedSequence() {
  MODIFIED_AA_T* mod_seq = NULL;

  if (peptide_ == NULL) {
    convert_to_mod_aa_seq(sequence_, &mod_seq);
  } else {
    mod_seq = peptide_->getModifiedAASequence();
  }

  return mod_seq;
}
const MODIFIED_AA_T* XLinkablePeptide::getModifiedSequencePtr() {
  if (mod_seq_ == NULL) {
    mod_seq_ = getModifiedSequence();
  } else {
  }
  return(mod_seq_);
}

const MODIFIED_AA_T* XLinkablePeptide::getModifiedSequencePtr() {

  if (mod_seq_ == NULL) {
    mod_seq_ = getModifiedSequence();
  } else {
    //carp(CARP_INFO, "modseq cached");
  }
  return(mod_seq_);
}


int findLink(vector<int>& link_sites, int link_site) {
  
  for (unsigned int idx = 0; idx < link_sites.size(); idx++) {
    if (link_sites[idx] == link_site)
      return idx;
  }
  return -1;

}

void doSwitch(vector<int>& link_sites, int siteA, int siteB) {
  int siteA_link_idx  = findLink(link_sites, siteA);
  int siteB_link_idx = findLink(link_sites, siteB);
  
  if (siteA_link_idx != -1 && siteB_link_idx != -1) {
    int temp_idx = link_sites[siteA_link_idx];
    link_sites[siteA_link_idx] = link_sites[siteB_link_idx];
    link_sites[siteB_link_idx] = temp_idx;
  } else if (siteA_link_idx != -1) {
    link_sites[siteA_link_idx] = siteB;
  } else if (siteB_link_idx != -1) {
    link_sites[siteB_link_idx] = siteA;
  }
}

static const int MAX_SHUFFLES = 5;

char* generateShuffledSequence(
  Peptide* peptide,
  vector<int>& link_sites
  ) {

  char* sequence = my_copy_string(peptide->getSequence());

  int length = peptide->getLength();

  int num_shuffles = 0;
  do {
    
    //Don't move the n-term and c-term amino acids.
    int start_idx = 1;
    int end_idx = length - 2;

    while (start_idx < end_idx) {
      int switch_idx = get_random_number_interval(start_idx, end_idx);
      char temp_char = sequence[start_idx];
      sequence[start_idx] = sequence[switch_idx];
      sequence[switch_idx] = temp_char;
     
      doSwitch(link_sites, start_idx, switch_idx);

      ++start_idx;
    }


  } while (false /*equal_peptides(sequence, peptide)*/ && (num_shuffles < MAX_SHUFFLES));

  return sequence;


}

MODIFIED_AA_T* generateShuffledModSequence(
  Peptide* peptide,
  vector<int>& link_sites
  ) {

  MODIFIED_AA_T* sequence = peptide->getModifiedAASequence();
  int length = peptide->getLength();
  int start_idx = 0;
  int end_idx = length-1;
  int switch_idx = 0;
  MODIFIED_AA_T temp_aa = 0;

  // Do not move the first and last residue, regardless of enzyme
  ++start_idx;
  --end_idx;
  
  // shuffle from left to right, using the Knuth algorithm for shuffling.
  while(start_idx < end_idx) {
    switch_idx = get_random_number_interval(start_idx, end_idx);
    temp_aa = sequence[start_idx];
    sequence[start_idx] = sequence[switch_idx];
    sequence[switch_idx] = temp_aa;
    doSwitch(link_sites, start_idx, switch_idx);
    ++start_idx;
  }

  return sequence;

}


XLinkablePeptide XLinkablePeptide::shuffle() {
  //cerr <<"XLinkablePeptide::shuffle():start"<<endl;
  Peptide* peptide = new Peptide(peptide_);
  XLink::addAllocatedPeptide(peptide);
  //cerr <<"Linksites"<<endl;
  vector<int> link_sites;
  for (unsigned int idx = 0; idx < numLinkSites(); idx++) {
    link_sites.push_back(getLinkSite(idx));
  }

  MODIFIED_AA_T* new_mod_seq = NULL;

  if(peptide->isModified()) {
    //cerr<<"Calling generateShuffledModSequence"<<endl;
    new_mod_seq = generateShuffledModSequence(peptide, link_sites);
    peptide->setDecoyModifiedSeq(new_mod_seq);
  } else {
    //cerr<<"Calling generateShuffledSequence"<<endl;
    char* new_seq =
      generateShuffledSequence(peptide, link_sites);
    convert_to_mod_aa_seq(new_seq, &new_mod_seq);
    peptide->setDecoyModifiedSeq(new_mod_seq);
    free(new_seq);
  }
  //cerr<<"Creating new linkable peptide"<<endl;
  XLinkablePeptide ans(peptide, link_sites);
  for (size_t idx=0;idx<NUMBER_MASS_TYPES;idx++) {
    if (mass_calculated_[idx]) {
      ans.mass_calculated_[idx] = true;
      ans.mass_[idx] = mass_[idx];
    }
  }
  ans.is_decoy_ = true;
  return ans;
} 

/*
string getAASequence() {
  char* seq = get_peptide_sequence(peptide_);
  string ans(seq);
  free(seq);
  return ans;
}
*/

/**
 * \returns the modified sequence string of the xlinkable peptide
 */
string XLinkablePeptide::getModifiedSequenceString() {
  if (peptide_ == NULL) {
    return string(sequence_);
  } else {
    return peptide_->getModifiedSequenceWithMasses();
  }
}

bool XLinkablePeptide::isModified() {
  return peptide_->isModified();
}

void XLinkablePeptide::setXCorr(size_t link_idx, FLOAT_T xcorr) {

  xcorr_link_idx_ = link_idx;
  xcorr_ = xcorr;

}

FLOAT_T XLinkablePeptide::getXCorr() const {
  if (xcorr_link_idx_ != -1) {
    return xcorr_;
  }
  carp(CARP_FATAL, "Xcorr not set!");
  return 0;

}


bool compareXLinkableXCorr(
  const XLinkablePeptide& xpep1,
  const XLinkablePeptide& xpep2
  ) {
  return xpep1.getXCorr() > xpep2.getXCorr();
}

bool compareXLinkablePeptideMass(
  const XLinkablePeptide& xpep1,
  const XLinkablePeptide& xpep2
) {

  return xpep1.getMassConst(MONO) < xpep2.getMassConst(MONO);
}

bool compareXLinkablePeptideMassToFLOAT(
					const XLinkablePeptide& xpep1,
					const FLOAT_T& mass) {
  return xpep1.getMassConst(MONO) < mass;
}

bool compareXLinkablePeptideMassToFLOAT2(
					 const FLOAT_T& mass,
					 const XLinkablePeptide& xpep1) {
  return xpep1.getMassConst(MONO) > mass;
}

/**
 * \returns whether the peptide is less than (by lexical modified sequence)
 */
bool XLinkablePeptide::operator < (
    XLinkablePeptide other ///< the other XLinkablePeptide to compare to.
  ) const {
  
  XLinkablePeptide xlinkable = *this;
  return xlinkable.getModifiedSequenceString() < other.getModifiedSequenceString();

}

void XLinkablePeptide::predictIons(
  IonSeries* ion_series,
  int charge,
  int link_idx,
  FLOAT_T mod_mass,
  bool clear
  ) {
<<<<<<< HEAD

  IonSeries* cached_ions = NULL;
  bool cached = false;
  if (get_boolean_parameter("xlink-use-ion-cache")) {

    cached_ions = XLinkIonSeriesCache::getXLinkablePeptideIonSeries(*this, charge);
    bool cached = cached_ions != NULL;
  }
=======
  IonSeries* cached_ions = NULL;
  bool cached = false;
  /* TODO UNCOMMENT WHEN XLINKIONSERIESCACHE is in the trunk
  if (get_boolean_parameter("xlink-use-ion-cache")) {
    cached_ions = XLinkIonSeriesCache::getXLinkablePeptideIonSeries(*this, charge);
    bool cached = cached_ions != NULL;
  }
  */
>>>>>>> b5602895
  if (!cached) {
    cached_ions = new IonSeries(ion_series->getIonConstraint(), charge);
    cached_ions->update(getSequence(), getModifiedSequencePtr());
    cached_ions->predictIons();
  }
<<<<<<< HEAD
  
  int link_pos=link_sites_[link_idx];
  int seq_len = peptide_->getLength();

  

  if (clear) {
    ion_series->clear();
  }
  //modify the necessary ions and add to the ion_series   
  for (IonIterator ion_iter = cached_ions->begin(); 
    ion_iter != cached_ions->end(); 
    ++ion_iter) { 
 
    Ion* src_ion = *ion_iter; 
    Ion* ion = src_ion;

    unsigned int cleavage_idx = ion->getCleavageIdx(); 
    if (ion->isForwardType()) { 
      if (cleavage_idx > (unsigned int)link_pos) {
        ion = Ion::newIon();
	Ion::copy(src_ion, ion, "");
=======
  int link_pos = link_sites_[link_idx];
  int seq_len = peptide_->getLength();
  if (clear) {
    ion_series->clear();
  }
  for (IonIterator ion_iter = cached_ions->begin(); 
    ion_iter != cached_ions->end(); 
    ++ion_iter) { 
    Ion* src_ion = *ion_iter; 
    Ion* ion = src_ion;
    unsigned int cleavage_idx = ion->getCleavageIdx(); 
    if (ion->isForwardType()) { 
      if (cleavage_idx > (unsigned int)link_pos) {
        ion = new Ion();
        Ion::copy(src_ion, ion, (char *)"");
>>>>>>> b5602895
        FLOAT_T mass = ion->getMassFromMassZ() + mod_mass;
        ion->setMassZFromMass(mass); 
        if (isnan(ion->getMassZ())) { 
          carp(CARP_FATAL, "NAN3"); 
        } 
      } 
    } else { 
      if (cleavage_idx >= (seq_len-(unsigned int)link_pos)) { 
<<<<<<< HEAD
        ion = Ion::newIon();
	Ion::copy(src_ion, ion, "");
=======
        ion = new Ion();
        Ion::copy(src_ion, ion, (char *)"");
>>>>>>> b5602895
        FLOAT_T mass = ion->getMassFromMassZ() + mod_mass;
        ion->setMassZFromMass(mass); 
        if (isnan(ion->getMassZ())) { 
          carp(CARP_FATAL, "NAN4"); 
        } 
      } 
    }
    ion_series->addIon(ion);
  }
<<<<<<< HEAD

  if (!cached) {
    delete cached_ions;
  }

}



=======
  if (!cached) {
    delete cached_ions;
  }
}
>>>>>>> b5602895
/*
 * Local Variables:
 * mode: c
 * c-basic-offset: 2
 * End:
 */<|MERGE_RESOLUTION|>--- conflicted
+++ resolved
@@ -10,11 +10,8 @@
 
 #include "objects.h"
 #include "util/modifications.h"
-<<<<<<< HEAD
+#include "util/Params.h"
 #include "util/GlobalParams.h"
-=======
-#include "util/Params.h"
->>>>>>> b5602895
 #include "model/Ion.h"
 #include "model/IonSeries.h"
 
@@ -62,11 +59,7 @@
   const XLinkablePeptide& xlinkablepeptide
   ) {
   init();
-  if (xlinkablepeptide.peptide_) {
-    peptide_ = xlinkablepeptide.peptide_->copyPtr();
-  } else {
-    sequence_ = xlinkablepeptide.sequence_;
-  }
+  peptide_ = xlinkablepeptide.peptide_->copyPtr();
   is_decoy_ = xlinkablepeptide.is_decoy_;
   link_sites_ = xlinkablepeptide.link_sites_;
   xcorr_link_idx_ = xlinkablepeptide.xcorr_link_idx_;
@@ -86,11 +79,7 @@
   XLinkablePeptide& xlinkablepeptide
 ) {
   init();
-  if (xlinkablepeptide.peptide_) {
-    peptide_ = xlinkablepeptide.peptide_->copyPtr();
-  } else {
-    sequence_ = xlinkablepeptide.sequence_;
-  }
+  peptide_ = xlinkablepeptide.peptide_->copyPtr();
   is_decoy_ = xlinkablepeptide.is_decoy_;
   link_sites_ = xlinkablepeptide.link_sites_;
   xcorr_link_idx_ = xlinkablepeptide.xcorr_link_idx_;
@@ -165,12 +154,8 @@
 
       char aa = peptide->getSequencePointer()[seq_idx];
 
-<<<<<<< HEAD
       const string& xlink_prevents_cleavage = GlobalParams::getXLinkPreventsCleavage();
       //get_string_parameter("xlink-prevents-cleavage");
-=======
-      string xlink_prevents_cleavage = Params::GetString("xlink-prevents-cleavage");
->>>>>>> b5602895
       for (string::const_iterator i = xlink_prevents_cleavage.begin();
            i != xlink_prevents_cleavage.end();
            i++) {
@@ -248,13 +233,8 @@
   ) {
 
   int missed_cleavages = getMissedCleavageSites(peptide);
-<<<<<<< HEAD
   int max_missed_cleavages = GlobalParams::getMissedCleavages() +
     additional_cleavages; // +1 because a self loop can prevent two cleavages from happening
-=======
-  int max_missed_cleavages = Params::GetInt("missed-cleavages")+
-    2; // +2 because a self loop can prevent two cleavages from happening
->>>>>>> b5602895
 
   link_sites.clear();
 
@@ -329,8 +309,7 @@
  * \returns the number of link sites on this peptide
  */
 size_t XLinkablePeptide::numLinkSites() {
- return link_sites_.size();
-
+  return link_sites_.size();
 }
 
 /**
@@ -389,8 +368,8 @@
 int XLinkablePeptide::getLinkSite(
   int link_site_idx ///< the index of the link site
   ) {
+
   return link_sites_.at(link_site_idx);
-  
 }
 
 /**
@@ -462,17 +441,6 @@
   }
   return(mod_seq_);
 }
-
-const MODIFIED_AA_T* XLinkablePeptide::getModifiedSequencePtr() {
-
-  if (mod_seq_ == NULL) {
-    mod_seq_ = getModifiedSequence();
-  } else {
-    //carp(CARP_INFO, "modseq cached");
-  }
-  return(mod_seq_);
-}
-
 
 int findLink(vector<int>& link_sites, int link_site) {
   
@@ -506,7 +474,7 @@
   vector<int>& link_sites
   ) {
 
-  char* sequence = my_copy_string(peptide->getSequence());
+  char* sequence = peptide->getSequence();
 
   int length = peptide->getLength();
 
@@ -690,59 +658,25 @@
   FLOAT_T mod_mass,
   bool clear
   ) {
-<<<<<<< HEAD
 
   IonSeries* cached_ions = NULL;
   bool cached = false;
-  if (get_boolean_parameter("xlink-use-ion-cache")) {
+  if (Params::GetBool("xlink-use-ion-cache")) {
 
     cached_ions = XLinkIonSeriesCache::getXLinkablePeptideIonSeries(*this, charge);
     bool cached = cached_ions != NULL;
   }
-=======
-  IonSeries* cached_ions = NULL;
-  bool cached = false;
-  /* TODO UNCOMMENT WHEN XLINKIONSERIESCACHE is in the trunk
-  if (get_boolean_parameter("xlink-use-ion-cache")) {
-    cached_ions = XLinkIonSeriesCache::getXLinkablePeptideIonSeries(*this, charge);
-    bool cached = cached_ions != NULL;
-  }
-  */
->>>>>>> b5602895
   if (!cached) {
     cached_ions = new IonSeries(ion_series->getIonConstraint(), charge);
     cached_ions->update(getSequence(), getModifiedSequencePtr());
     cached_ions->predictIons();
   }
-<<<<<<< HEAD
-  
-  int link_pos=link_sites_[link_idx];
-  int seq_len = peptide_->getLength();
-
-  
-
-  if (clear) {
-    ion_series->clear();
-  }
-  //modify the necessary ions and add to the ion_series   
-  for (IonIterator ion_iter = cached_ions->begin(); 
-    ion_iter != cached_ions->end(); 
-    ++ion_iter) { 
- 
-    Ion* src_ion = *ion_iter; 
-    Ion* ion = src_ion;
-
-    unsigned int cleavage_idx = ion->getCleavageIdx(); 
-    if (ion->isForwardType()) { 
-      if (cleavage_idx > (unsigned int)link_pos) {
-        ion = Ion::newIon();
-	Ion::copy(src_ion, ion, "");
-=======
   int link_pos = link_sites_[link_idx];
   int seq_len = peptide_->getLength();
   if (clear) {
     ion_series->clear();
   }
+  //modify the necessary ions and add to the ion_series   
   for (IonIterator ion_iter = cached_ions->begin(); 
     ion_iter != cached_ions->end(); 
     ++ion_iter) { 
@@ -751,9 +685,8 @@
     unsigned int cleavage_idx = ion->getCleavageIdx(); 
     if (ion->isForwardType()) { 
       if (cleavage_idx > (unsigned int)link_pos) {
-        ion = new Ion();
-        Ion::copy(src_ion, ion, (char *)"");
->>>>>>> b5602895
+        ion = Ion::newIon();
+	Ion::copy(src_ion, ion, "");
         FLOAT_T mass = ion->getMassFromMassZ() + mod_mass;
         ion->setMassZFromMass(mass); 
         if (isnan(ion->getMassZ())) { 
@@ -762,13 +695,8 @@
       } 
     } else { 
       if (cleavage_idx >= (seq_len-(unsigned int)link_pos)) { 
-<<<<<<< HEAD
         ion = Ion::newIon();
 	Ion::copy(src_ion, ion, "");
-=======
-        ion = new Ion();
-        Ion::copy(src_ion, ion, (char *)"");
->>>>>>> b5602895
         FLOAT_T mass = ion->getMassFromMassZ() + mod_mass;
         ion->setMassZFromMass(mass); 
         if (isnan(ion->getMassZ())) { 
@@ -778,22 +706,10 @@
     }
     ion_series->addIon(ion);
   }
-<<<<<<< HEAD
-
   if (!cached) {
     delete cached_ions;
   }
-
-}
-
-
-
-=======
-  if (!cached) {
-    delete cached_ions;
-  }
-}
->>>>>>> b5602895
+}
 /*
  * Local Variables:
  * mode: c
