#ifndef TIDESEARCHAPPLICATION_H
#define TIDESEARCHAPPLICATION_H

#include "CruxApplication.h"
#include "TideMatchSet.h"

#include <iostream>
#include <fstream>
#include <iomanip>
#include <gflags/gflags.h>
#include "peptides.pb.h"
#include "spectrum.pb.h"
#include "tide/theoretical_peak_set.h"
#include "tide/max_mz.h"
#include "util/MathUtil.h"

using namespace std;

/**
 * Locks for multi-threading in Tide.
 */
enum _tide_search_lock {
  LOCK_RESULTS,       // Results file output
  LOCK_CASCADE,       // Only used by cascade-search on spectrum_flag (map)
  LOCK_CANDIDATES,    // Updating # of candidate peptides
  LOCK_REPORTING,     // Updating sc_index and reporting progress
  NUMBER_LOCK_TYPES   // always keep this last so the value
                      // changes as cmds are added
};

typedef enum _tide_search_lock TIDE_SEARCH_LOCK_T;


struct InputFile {
  std::string OriginalName;
  std::string SpectrumRecords;
  bool Keep;
  InputFile(const std::string& name,
            const std::string& spectrumrecords,
            bool keep):
    OriginalName(name), SpectrumRecords(spectrumrecords), Keep(keep) {}
};

struct ScSortByMz {
    explicit ScSortByMz(double precursor_window) { precursor_window_ = precursor_window; }
    bool operator() (const SpectrumCollection::SpecCharge x, const SpectrumCollection::SpecCharge y) {
        return (x.spectrum->PrecursorMZ() - MASS_PROTON - precursor_window_) * x.charge <
				(y.spectrum->PrecursorMZ() - MASS_PROTON - precursor_window_) * y.charge;
    }
    double precursor_window_;
};

class TideSearchApplication : public CruxApplication {
private:
  //Added by Andy Lin in Feb 2016
  //function determines which mass bin a precusor mass is in
  void getMassBin (
    vector<int>& pepMassInt,
    vector<int>& pepMassIntUnique,
    ActivePeptideQueue* active_peptide_queue,
    vector<bool>* candidatePeptideStatus
  );

  //Added by Andy Lin in March 2016
  //function gets the max evidence of each mass bin(column)
  //up to mass bin of candidate precursor
  //Returns max value in curResidueEvidenceMatrix
  int getMaxColEvidence(
    const vector<vector<double> >& curResidueEvidenceMatrix,
    vector<int>& maxEvidence,
    int pepMassInt
  );

  //Added by Andy Lin in Nov 2016
  //Calculatse a residue evidence score given a
  //residue evidence matrix and a theoretical spectrum
  int calcResEvScore(
    const vector<vector<double> >& curResidueEvidenceMatrix,
    const vector<unsigned int>& intensArrayTheor,
    const vector<double>& aaMassDouble,
    Peptide* curPeptide
  );

  friend class SubtractIndexApplication;

 protected:

  /**
  brief This variable is used with Cascade Search.
  This map contains a flag for each spectrum whether
  a spectrum has not been identified in a prior cycle (0) or not (1).
  The spectrum ID is a pair containing the ordinal number of the
  input file in the first component and a scanId-charge-state in the second component.
  The scanID and the charge state is combined into a single number
  as scanID*10 + charge_state. Charge state is required to be less than 10.
  */
  map<pair<string, unsigned int>, bool>* spectrum_flag_;
  string output_file_name_;

  static bool HAS_DECOYS;
  static bool PROTEIN_LEVEL_DECOYS;

  vector<InputFile> getInputFiles(const vector<string>& filepaths) const;
  static SpectrumCollection* loadSpectra(const std::string& file);

  /**
   * Function that contains the search algorithm and performs the search
   */
  void search(void *threadarg);

  /**
    * Calls search(threadarg), and if threading, creates threads calling
    * search(threadarg)
    *
    * Call structure:
    * main -> [this function] -> search(void* threadarg)
    *                 |
    *   (if threading)|
    *                 |
    *                 -> Per Thread:
    *                           -> search(void* threadarg)
    */
  void search(
    const string& spectrum_filename,
    const vector<SpectrumCollection::SpecCharge>* spec_charges,
    vector<ActivePeptideQueue*> active_peptide_queue,
    ProteinVec& proteins,
    vector<const pb::AuxLocation*>& locations,
    double precursor_window,
    WINDOW_TYPE_T window_type,
    double spectrum_min_mz,
    double spectrum_max_mz,
    int min_scan,
    int max_scan,
    int min_peaks,
    int search_charge,
    int top_matches,
    double highest_mz,
    ofstream* target_file,
    ofstream* decoy_file,
    bool compute_sp,
    int nAA,
    double* aaFreqN,
    double* aaFreqI,
    double* aaFreqC,
    int* aaMass,
    int nAARes,
    const vector<double>& dAAFreqN,
    const vector<double>& dAAFreqI,
    const vector<double>& dAAFreqC,
    const vector<double>& dAAMass,
    const pb::ModTable& mod_table,
    const pb::ModTable& nterm_mod_table,
    const pb::ModTable& cterm_mod_table,
    int numDecoys,
    vector<int>* negative_isotope_errors
  );



  void convertResults() const;

<<<<<<< HEAD
=======
  void computeWindow(
    const SpectrumCollection::SpecCharge& sc,
    WINDOW_TYPE_T window_type,
    double precursor_window,
    vector<int>* negative_isotope_errors,
    vector<double>* out_min,
    vector<double>* out_max,
    double* min_range,
    double* max_range
  );
>>>>>>> 399a519a

  double bin_width_;
  double bin_offset_;

  std::string remove_index_;

  // this map can be used to preload spectra
  // <spectrumrecords file> -> SpectrumCollection
  // the SpectrumCollection must be sorted
  std::map<std::string, SpectrumCollection*> spectra_;

 public:

  // See TideSearchApplication.cpp for descriptions of these two constants
  static const double XCORR_SCALING;
  static const double RESCALE_FACTOR;

  bool exact_pval_search_;


  /**
   * Constructor
   */
  TideSearchApplication();

  /**
   * Destructor
   */
  ~TideSearchApplication();

  unsigned int NUM_THREADS;

  /**
   * Main method
   */
  virtual int main(int argc, char** argv);

  int main(const vector<string>& input_files);

  int main(const vector<string>& input_files, const string input_index);

  static bool proteinLevelDecoys();

  static vector<int> getNegativeIsotopeErrors() ;

  static void computeWindow(
      const SpectrumCollection::SpecCharge& sc,
      WINDOW_TYPE_T window_type,
      double precursor_window,
      int max_charge,
      vector<int>* negative_isotope_errors,
      vector<double>* out_min,
      vector<double>* out_max,
      double* min_range,
      double* max_range
    );

  static void collectScoresCompiled(
      ActivePeptideQueue* active_peptide_queue,
      const Spectrum* spectrum,
      const ObservedPeakSet& observed,
      TideMatchSet::Arr2* match_arr,
      int queue_size,
      int charge
    );

  /**
   * Returns the command name
   */
  virtual string getName() const;

  /**
   * Returns the command description
   */
  virtual string getDescription() const;

  /**
   * Returns the command arguments
   */
  virtual vector<string> getArgs() const;

  /**
   * Returns the command options
   */
  virtual vector<string> getOptions() const;

  /**
   * Returns the command outputs
   */
  virtual vector< pair<string, string> > getOutputs() const;

  /**
   * Returns whether the application needs the output directory or not. (default false)
   */
  virtual bool needsOutputDirectory() const;

  virtual COMMAND_T getCommand() const;

  /**
   * Struct holding necessary information for each thread to run.
   */
  struct thread_data {

    string spectrum_filename;
    const vector<SpectrumCollection::SpecCharge>* spec_charges;
    ActivePeptideQueue* active_peptide_queue;
    ProteinVec proteins;
    vector<const pb::AuxLocation*> locations;
    double precursor_window;
    WINDOW_TYPE_T window_type;
    double spectrum_min_mz;
    double spectrum_max_mz;
    int min_scan;
    int max_scan;
    int min_peaks;
    int search_charge;
    int top_matches;
    double highest_mz;
    ofstream* target_file;
    ofstream* decoy_file;
    bool compute_sp;
    int64_t thread_num;
    int64_t num_threads;
    int nAA;
    double* aaFreqN;
    double* aaFreqI;
    double* aaFreqC;
    int* aaMass;
    int nAARes;
    const vector<double>* dAAFreqN;
    const vector<double>* dAAFreqI;
    const vector<double>* dAAFreqC;
    const vector<double>* dAAMass;
    const pb::ModTable* mod_table;
    const pb::ModTable* nterm_mod_table;
    const pb::ModTable* cterm_mod_table;
    int decoysPerTarget;
    vector<boost::mutex*> locks_array;
    double bin_width;
    double bin_offset;
    bool exact_pval_search;
    map<pair<string, unsigned int>, bool>* spectrum_flag;
    int* sc_index;
    int* total_candidate_peptides;
    vector<int>* negative_isotope_errors;

    thread_data (const string& spectrum_filename_, const vector<SpectrumCollection::SpecCharge>* spec_charges_,
            ActivePeptideQueue* active_peptide_queue_, ProteinVec proteins_,
            vector<const pb::AuxLocation*> locations_, double precursor_window_,
            WINDOW_TYPE_T window_type_, double spectrum_min_mz_, double spectrum_max_mz_,
            int min_scan_, int max_scan_, int min_peaks_, int search_charge_, int top_matches_,
            double highest_mz_, ofstream* target_file_,
            ofstream* decoy_file_, bool compute_sp_, int64_t thread_num_, int64_t num_threads_, int nAA_,
            double* aaFreqN_, double* aaFreqI_, double* aaFreqC_, int* aaMass_, int nAARes_,
            const vector<double>* dAAFreqN_, const vector<double>* dAAFreqI_,
            const vector<double>* dAAFreqC_, const vector<double>* dAAMass_,
            const pb::ModTable* mod_table_, const pb::ModTable* nterm_mod_table_, const pb::ModTable* cterm_mod_table_, const int decoysPerTarget_,
            vector<boost::mutex*> locks_array_, double bin_width_, double bin_offset_, bool exact_pval_search_,
            map<pair<string, unsigned int>, bool>* spectrum_flag_, int* sc_index_, int* total_candidate_peptides_,
            vector<int>* negative_isotope_errors_) :
            spectrum_filename(spectrum_filename_), spec_charges(spec_charges_), active_peptide_queue(active_peptide_queue_),
            proteins(proteins_), locations(locations_), precursor_window(precursor_window_), window_type(window_type_),
            spectrum_min_mz(spectrum_min_mz_), spectrum_max_mz(spectrum_max_mz_), min_scan(min_scan_), max_scan(max_scan_),
            min_peaks(min_peaks_), search_charge(search_charge_), top_matches(top_matches_), highest_mz(highest_mz_),
            target_file(target_file_), decoy_file(decoy_file_), compute_sp(compute_sp_),
            thread_num(thread_num_), num_threads(num_threads_), nAA(nAA_), aaFreqN(aaFreqN_), aaFreqI(aaFreqI_), aaFreqC(aaFreqC_),
            aaMass(aaMass_), nAARes(nAARes_), dAAFreqN(dAAFreqN_), dAAFreqI(dAAFreqI_), dAAFreqC(dAAFreqC_), dAAMass(dAAMass_),
            mod_table(mod_table_), nterm_mod_table(nterm_mod_table_), cterm_mod_table(cterm_mod_table_), decoysPerTarget(decoysPerTarget_),
            locks_array(locks_array_), bin_width(bin_width_), bin_offset(bin_offset_), exact_pval_search(exact_pval_search_),
            spectrum_flag(spectrum_flag_), sc_index(sc_index_), total_candidate_peptides(total_candidate_peptides_), negative_isotope_errors(negative_isotope_errors_) {}
  };

  int calcScoreCount(
    int numelEvidenceObs,
    int* evidenceObs,
    int pepMassInt,
    int maxEvidence,
    int minEvidence,
    int maxScore,
    int minScore,
    int nAA,
    double* aaFreqN,
    double* aaFreqI,
    double* aaFreqC,
    int* aaMass,
    double* pValueScoreObs
  );

  void calcResidueScoreCount (
    int nAa,
    int pepMassInt,
    vector<vector<double> >& residueEvidenceMatrix,
    vector<int>& aaMass,
    const vector<double>& aaFreqN,
    const vector<double>& aaFreqI,
    const vector<double>& aaFreqC,
    int NTermMass,
    int CTermMass,
    int minAaMass,
    int maxAaMass,
    int maxEvidence,
    int maxScore,
    vector<double>& scoreCount, //this is returned for later use
    int& scoreOffSet //this is returned for later use
  );

  double calcCombinedPval( //calculates combined p-value
    double m,
    double p,
    int numPval
  );

  void setSpectrumFlag(map<pair<string, unsigned int>, bool>* spectrum_flag);
  virtual void processParams();
  string getOutputFileName();
};

#endif

/*
 * Local Variables:
 * mode: c
 * c-basic-offset: 2
 * End:
 */<|MERGE_RESOLUTION|>--- conflicted
+++ resolved
@@ -160,20 +160,6 @@
 
   void convertResults() const;
 
-<<<<<<< HEAD
-=======
-  void computeWindow(
-    const SpectrumCollection::SpecCharge& sc,
-    WINDOW_TYPE_T window_type,
-    double precursor_window,
-    vector<int>* negative_isotope_errors,
-    vector<double>* out_min,
-    vector<double>* out_max,
-    double* min_range,
-    double* max_range
-  );
->>>>>>> 399a519a
-
   double bin_width_;
   double bin_offset_;
 
@@ -222,7 +208,6 @@
       const SpectrumCollection::SpecCharge& sc,
       WINDOW_TYPE_T window_type,
       double precursor_window,
-      int max_charge,
       vector<int>* negative_isotope_errors,
       vector<double>* out_min,
       vector<double>* out_max,
