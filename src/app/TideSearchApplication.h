#ifndef TIDESEARCHAPPLICATION_H
#define TIDESEARCHAPPLICATION_H

#include "CruxApplication.h"
#include "TideMatchSet.h"

#include <iostream>
#include <fstream>
#include <iomanip>
#include <gflags/gflags.h>
#include "peptides.pb.h"
#include "spectrum.pb.h"
#include "tide/theoretical_peak_set.h"
#include "tide/max_mz.h"

using namespace std; 

class TideSearchApplication : public CruxApplication {
private:
  //Added by Andy Lin in Feb 2016
  //function determines which mass bin a precusor mass is in
  void getMassBin (
    int* pepMassInt,
    vector<int>& pepMassIntUnique,
    ActivePeptideQueue* active_peptide_queue
  );
 
  //Added by Andy Lin in March 2016
  //function gets the max evidence of each mass bin(column)
  //up to mass bin of candidate precursor
  //Returns max value in curResidueEvidenceMatrix
  int getMaxColEvidence(
    const vector<vector<double> >& curResidueEvidenceMatrix,
    vector<int>& maxEvidence,
    int pepMassInt
  );

  friend class SubtractIndexApplication;

 protected:
  /**
  brief This variable is used with Cascade Search.
  This map contains a flag for each spectrum whether
  a spectrum has not been identified in a prior cycle (0) or not (1).
  The spectrum ID is a pair containing the ordinal number of the
  input file in the first component and a scanId-charge-state in the second component.
  The scanID and the charge state is combined into a single number
  as scanID*10 + charge_state. Charge state is required to be less than 10.
  */
  map<pair<string, unsigned int>, bool>* spectrum_flag_;
  string output_file_name_;

  static bool HAS_DECOYS;
  static bool PROTEIN_LEVEL_DECOYS;

  /**
   * Function that contains the search algorithm and performs the search
   */
  void search(void *threadarg);

  /**
    * Calls search(threadarg), and if threading, creates threads calling 
    * search(threadarg)
    *
    * Call structure: 
    * main -> [this function] -> search(void* threadarg)
    *                 |
    *   (if threading)|
    *                 |        
    *                 -> Per Thread:
    *                           -> search(void* threadarg)
    */
  void search(
    const string& spectrum_filename,
    const vector<SpectrumCollection::SpecCharge>* spec_charges,
    vector<ActivePeptideQueue*> active_peptide_queue,
    ProteinVec& proteins,
    vector<const pb::AuxLocation*>& locations,
    double precursor_window,
    WINDOW_TYPE_T window_type,
    double spectrum_min_mz,
    double spectrum_max_mz,
    int min_scan,
    int max_scan,
    int min_peaks,
    int search_charge,
    int top_matches,
    double highest_mz,
    ofstream* target_file,
    ofstream* decoy_file,
    bool compute_sp,
    int nAA, 
    double* aaFreqN,
    double* aaFreqI,
    double* aaFreqC,
    int* aaMass,
<<<<<<< HEAD
    int nAARes,
    const vector<double>& dAAFreqN,
    const vector<double>& dAAFreqI,
    const vector<double>& dAAFreqC,
    const vector<double>& dAAMass,
    const pb::ModTable& mod_table,
    const pb::ModTable& nterm_mod_table,
    const pb::ModTable& cterm_mod_table
=======
    vector<int>* negative_isotope_errors
>>>>>>> dbfb41c9
  );

  void collectScoresCompiled(
    ActivePeptideQueue* active_peptide_queue,
    const Spectrum* spectrum,
    const ObservedPeakSet& observed,
    TideMatchSet::Arr2* match_arr,
    int queue_size,
    int charge
  );

  void computeWindow(
    const SpectrumCollection::SpecCharge& sc,
    WINDOW_TYPE_T window_type,
    double precursor_window,
    int max_charge,
    vector<int>* negative_isotope_errors,
    vector<double>* out_min,
    vector<double>* out_max,
    double* min_range,
    double* max_range
  );

  struct ScSortByMz {
    explicit ScSortByMz(double precursor_window) { precursor_window_ = precursor_window; }
    bool operator() (const SpectrumCollection::SpecCharge x,
                     const SpectrumCollection::SpecCharge y) {
      return (x.spectrum->PrecursorMZ() - MASS_PROTON - precursor_window_) * x.charge <
             (y.spectrum->PrecursorMZ() - MASS_PROTON - precursor_window_) * y.charge;
    }
    double precursor_window_;
  };
  double bin_width_;
  double bin_offset_;

  std::string remove_index_;

  struct InputFile {
    std::string OriginalName;
    std::string SpectrumRecords;
    bool Keep;
    InputFile(const std::string& name,
              const std::string& spectrumrecords,
              bool keep):
      OriginalName(name), SpectrumRecords(spectrumrecords), Keep(keep) {}
  };

 public:

  // See TideSearchApplication.cpp for descriptions of these two constants
  static const double XCORR_SCALING;
  static const double RESCALE_FACTOR;

  bool exact_pval_search_;

  /**
   * Constructor
   */
  TideSearchApplication();

  /**
   * Destructor
   */
  ~TideSearchApplication();

  unsigned int NUM_THREADS;

  /**
   * Main method
   */
  virtual int main(int argc, char** argv);

  int main(const vector<string>& input_files);

  int main(const vector<string>& input_files, const string input_index);

  static bool hasDecoys();
  static bool proteinLevelDecoys();

  /**
   * Returns the command name
   */
  virtual string getName() const;

  /**
   * Returns the command description
   */
  virtual string getDescription() const;

  /**
   * Returns the command arguments
   */
  virtual vector<string> getArgs() const;

  /**
   * Returns the command options
   */
  virtual vector<string> getOptions() const;

  /**
   * Returns the command outputs
   */
  virtual vector< pair<string, string> > getOutputs() const;

  /**
   * Returns whether the application needs the output directory or not. (default false)
   */
  virtual bool needsOutputDirectory() const;

  virtual COMMAND_T getCommand() const;

  /**
   * Struct holding necessary information for each thread to run.
   */
  struct thread_data {

    string spectrum_filename;
    const vector<SpectrumCollection::SpecCharge>* spec_charges;
    ActivePeptideQueue* active_peptide_queue;
    ProteinVec proteins;
    vector<const pb::AuxLocation*> locations;
    double precursor_window;
    WINDOW_TYPE_T window_type;
    double spectrum_min_mz;
    double spectrum_max_mz;
    int min_scan;
    int max_scan;
    int min_peaks;
    int search_charge;
    int top_matches;
    double highest_mz;
    ofstream* target_file;
    ofstream* decoy_file;
    bool compute_sp;
    int64_t thread_num;
    int64_t num_threads;
    int nAA;
    double* aaFreqN;
    double* aaFreqI;
    double* aaFreqC;
    int* aaMass;
    int nAARes;
    const vector<double>* dAAFreqN;
    const vector<double>* dAAFreqI;
    const vector<double>* dAAFreqC;
    const vector<double>* dAAMass;
    const pb::ModTable* mod_table;
    const pb::ModTable* nterm_mod_table;
    const pb::ModTable* cterm_mod_table;
    vector<boost::mutex*> locks_array;
    double bin_width;
    double bin_offset;
    bool exact_pval_search;
    map<pair<string, unsigned int>, bool>* spectrum_flag;
    int* sc_index;
    int* total_candidate_peptides;
    vector<int>* negative_isotope_errors;

    thread_data (const string& spectrum_filename_, const vector<SpectrumCollection::SpecCharge>* spec_charges_,
            ActivePeptideQueue* active_peptide_queue_, ProteinVec proteins_,
            vector<const pb::AuxLocation*> locations_, double precursor_window_,
            WINDOW_TYPE_T window_type_, double spectrum_min_mz_, double spectrum_max_mz_,
            int min_scan_, int max_scan_, int min_peaks_, int search_charge_, int top_matches_,
            double highest_mz_, ofstream* target_file_,
            ofstream* decoy_file_, bool compute_sp_, int64_t thread_num_, int64_t num_threads_, int nAA_,
<<<<<<< HEAD
            double* aaFreqN_, double* aaFreqI_, double* aaFreqC_, int* aaMass_, int nAARes_,
            const vector<double>* dAAFreqN_, const vector<double>* dAAFreqI_, 
            const vector<double>* dAAFreqC_, const vector<double>* dAAMass_,
            const pb::ModTable* mod_table_, const pb::ModTable* nterm_mod_table_, const pb::ModTable* cterm_mod_table_,
            vector<boost::mutex*> locks_array_, double bin_width_, double bin_offset_, bool exact_pval_search_, 
            map<pair<string, unsigned int>, bool>* spectrum_flag_, int* sc_index_, int* total_candidate_peptides_) :
=======
            double* aaFreqN_, double* aaFreqI_, double* aaFreqC_, int* aaMass_, vector<boost::mutex*> locks_array_,  
            double bin_width_, double bin_offset_, bool exact_pval_search_, map<pair<string, unsigned int>, bool>* spectrum_flag_,
            int* sc_index_, int* total_candidate_peptides_, vector<int>* negative_isotope_errors_) :
>>>>>>> dbfb41c9
            spectrum_filename(spectrum_filename_), spec_charges(spec_charges_), active_peptide_queue(active_peptide_queue_),
            proteins(proteins_), locations(locations_), precursor_window(precursor_window_), window_type(window_type_),
            spectrum_min_mz(spectrum_min_mz_), spectrum_max_mz(spectrum_max_mz_), min_scan(min_scan_), max_scan(max_scan_),
            min_peaks(min_peaks_), search_charge(search_charge_), top_matches(top_matches_), highest_mz(highest_mz_),
            target_file(target_file_), decoy_file(decoy_file_), compute_sp(compute_sp_),
            thread_num(thread_num_), num_threads(num_threads_), nAA(nAA_), aaFreqN(aaFreqN_), aaFreqI(aaFreqI_), aaFreqC(aaFreqC_), 
<<<<<<< HEAD
            aaMass(aaMass_), nAARes(nAARes_), dAAFreqN(dAAFreqN_), dAAFreqI(dAAFreqI_), dAAFreqC(dAAFreqC_), dAAMass(dAAMass_),
            mod_table(mod_table_), nterm_mod_table(nterm_mod_table_), cterm_mod_table(cterm_mod_table_),
            locks_array(locks_array_), bin_width(bin_width_), bin_offset(bin_offset_), exact_pval_search(exact_pval_search_), 
            spectrum_flag(spectrum_flag_), sc_index(sc_index_), total_candidate_peptides(total_candidate_peptides_) {}
=======
            aaMass(aaMass_), locks_array(locks_array_), bin_width(bin_width_), bin_offset(bin_offset_), exact_pval_search(exact_pval_search_), 
            spectrum_flag(spectrum_flag_), sc_index(sc_index_), total_candidate_peptides(total_candidate_peptides_), negative_isotope_errors(negative_isotope_errors_) {}
>>>>>>> dbfb41c9
  };

  int calcScoreCount(
    int numelEvidenceObs,
    int* evidenceObs,
    int pepMassInt,
    int maxEvidence,
    int minEvidence,
    int maxScore,
    int minScore,
    int nAA,
    double* aaFreqN,
    double* aaFreqI,
    double* aaFreqC,
    int* aaMass,
    double* pValueScoreObs
  );

  void calcResidueScoreCount (
    int nAa,
    int pepMassInt,
    vector<vector<double> >& residueEvidenceMatrix,
    vector<int>& aaMass, 
    const vector<double>& aaFreqN,
    const vector<double>& aaFreqI,
    const vector<double>& aaFreqC,
    int NTermMass,
    int CTermMass,
    int minAaMass,
    int maxAaMass,
    int maxEvidence,
    int maxScore,
    vector<double>& scoreCount, //this is returned for later use
    int& scoreOffSet //this is returned for later use
  );
  
  void setSpectrumFlag(map<pair<string, unsigned int>, bool>* spectrum_flag);
  virtual void processParams();
  string getOutputFileName();
};

#endif

/*
 * Local Variables:
 * mode: c
 * c-basic-offset: 2
 * End:
 */<|MERGE_RESOLUTION|>--- conflicted
+++ resolved
@@ -22,7 +22,8 @@
   void getMassBin (
     int* pepMassInt,
     vector<int>& pepMassIntUnique,
-    ActivePeptideQueue* active_peptide_queue
+    ActivePeptideQueue* active_peptide_queue,
+    vector<bool>* candidatePeptideStatus
   );
  
   //Added by Andy Lin in March 2016
@@ -94,7 +95,6 @@
     double* aaFreqI,
     double* aaFreqC,
     int* aaMass,
-<<<<<<< HEAD
     int nAARes,
     const vector<double>& dAAFreqN,
     const vector<double>& dAAFreqI,
@@ -103,9 +103,7 @@
     const pb::ModTable& mod_table,
     const pb::ModTable& nterm_mod_table,
     const pb::ModTable& cterm_mod_table
-=======
     vector<int>* negative_isotope_errors
->>>>>>> dbfb41c9
   );
 
   void collectScoresCompiled(
@@ -271,33 +269,23 @@
             int min_scan_, int max_scan_, int min_peaks_, int search_charge_, int top_matches_,
             double highest_mz_, ofstream* target_file_,
             ofstream* decoy_file_, bool compute_sp_, int64_t thread_num_, int64_t num_threads_, int nAA_,
-<<<<<<< HEAD
             double* aaFreqN_, double* aaFreqI_, double* aaFreqC_, int* aaMass_, int nAARes_,
             const vector<double>* dAAFreqN_, const vector<double>* dAAFreqI_, 
             const vector<double>* dAAFreqC_, const vector<double>* dAAMass_,
             const pb::ModTable* mod_table_, const pb::ModTable* nterm_mod_table_, const pb::ModTable* cterm_mod_table_,
             vector<boost::mutex*> locks_array_, double bin_width_, double bin_offset_, bool exact_pval_search_, 
-            map<pair<string, unsigned int>, bool>* spectrum_flag_, int* sc_index_, int* total_candidate_peptides_) :
-=======
-            double* aaFreqN_, double* aaFreqI_, double* aaFreqC_, int* aaMass_, vector<boost::mutex*> locks_array_,  
-            double bin_width_, double bin_offset_, bool exact_pval_search_, map<pair<string, unsigned int>, bool>* spectrum_flag_,
-            int* sc_index_, int* total_candidate_peptides_, vector<int>* negative_isotope_errors_) :
->>>>>>> dbfb41c9
+            map<pair<string, unsigned int>, bool>* spectrum_flag_, int* sc_index_, int* total_candidate_peptides_
+            vector<int>* negative_isotope_errors_) :
             spectrum_filename(spectrum_filename_), spec_charges(spec_charges_), active_peptide_queue(active_peptide_queue_),
             proteins(proteins_), locations(locations_), precursor_window(precursor_window_), window_type(window_type_),
             spectrum_min_mz(spectrum_min_mz_), spectrum_max_mz(spectrum_max_mz_), min_scan(min_scan_), max_scan(max_scan_),
             min_peaks(min_peaks_), search_charge(search_charge_), top_matches(top_matches_), highest_mz(highest_mz_),
             target_file(target_file_), decoy_file(decoy_file_), compute_sp(compute_sp_),
             thread_num(thread_num_), num_threads(num_threads_), nAA(nAA_), aaFreqN(aaFreqN_), aaFreqI(aaFreqI_), aaFreqC(aaFreqC_), 
-<<<<<<< HEAD
             aaMass(aaMass_), nAARes(nAARes_), dAAFreqN(dAAFreqN_), dAAFreqI(dAAFreqI_), dAAFreqC(dAAFreqC_), dAAMass(dAAMass_),
             mod_table(mod_table_), nterm_mod_table(nterm_mod_table_), cterm_mod_table(cterm_mod_table_),
             locks_array(locks_array_), bin_width(bin_width_), bin_offset(bin_offset_), exact_pval_search(exact_pval_search_), 
-            spectrum_flag(spectrum_flag_), sc_index(sc_index_), total_candidate_peptides(total_candidate_peptides_) {}
-=======
-            aaMass(aaMass_), locks_array(locks_array_), bin_width(bin_width_), bin_offset(bin_offset_), exact_pval_search(exact_pval_search_), 
             spectrum_flag(spectrum_flag_), sc_index(sc_index_), total_candidate_peptides(total_candidate_peptides_), negative_isotope_errors(negative_isotope_errors_) {}
->>>>>>> dbfb41c9
   };
 
   int calcScoreCount(
