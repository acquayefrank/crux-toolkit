--- conflicted
+++ resolved
@@ -1583,13 +1583,10 @@
     "use-flanking-peaks",
     "use-neutral-loss-peaks",
     "use-z-line",
-<<<<<<< HEAD
     "verbosity",
     "aws-profile"
-=======
     "use-tailor-calibration",    
     "verbosity"
->>>>>>> d330b2f4
   };
   return vector<string>(arr, arr + sizeof(arr) / sizeof(string));
 }
