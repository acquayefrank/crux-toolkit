--- conflicted
+++ resolved
@@ -816,11 +816,7 @@
         
         matches.report(target_file, decoy_file, top_matches, numDecoys, spectrum_filename,
                        spectrum, charge, active_peptide_queue, proteins,
-<<<<<<< HEAD
                        compute_sp, true, locks_array[LOCK_RESULTS], f_index);
-=======
-                       compute_sp, true, locks_array[LOCK_RESULTS]);      
->>>>>>> b74024b9
 					   
       }  //end peptide_centric == false
     } else { //This runs curScoreFunction=BOTH_SCORE, curScoreFunction=RESIUDUE_EVIDENCE_MATRIX, and xcorr p-val
