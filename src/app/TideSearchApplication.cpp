#include <cstdio>
#include "app/tide/abspath.h"
#include "app/tide/records_to_vector-inl.h"

#include "io/carp.h"
#include "parameter.h"
#include "io/SpectrumRecordWriter.h"
#include "TideIndexApplication.h"
#include "TideSearchApplication.h"
#include "ParamMedicApplication.h"
#include "PSMConvertApplication.h"
#include "tide/mass_constants.h"
#include "TideMatchSet.h"
#include "util/Params.h"
#include "util/FileUtils.h"
#include "util/StringUtils.h"
#include <math.h> //Added by Andy Lin
#include <map> //Added by Andy Lin

bool TideSearchApplication::HAS_DECOYS = false;
bool TideSearchApplication::PROTEIN_LEVEL_DECOYS = false;

/* This constant is the product of the original "magic number" (10000,
 * on line 4622 of search28.c) that was used to rescale the XCorr
 * score, and the integerization constant used by Benjamin Diament in
 * Tide.  In the Tide publication, that constant was reported as 10^7.
 * However, here it appears to be only 10^4.
 *
 * --WSN, 10 March 2015 */
const double TideSearchApplication::XCORR_SCALING = 100000000.0;

/* This constant is used to put the refactored XCorr back into the
 * same range as the original XCorr score.  It is the XCorr "magic
 * number" (10000) divided by the EVIDENCE_SCALE_INT (defined in
 * tide/spectrum_preprocess2.cc). */
const double TideSearchApplication::RESCALE_FACTOR = 20.0;

TideSearchApplication::TideSearchApplication():
  exact_pval_search_(false), remove_index_(""), spectrum_flag_(NULL) {
}

TideSearchApplication::~TideSearchApplication() {
  if (!remove_index_.empty()) {
    carp(CARP_DEBUG, "Removing temp index '%s'", remove_index_.c_str());
    FileUtils::Remove(remove_index_);
  }
}

int TideSearchApplication::main(int argc, char** argv) {
  return main(Params::GetStrings("tide spectra file"));
}
int TideSearchApplication::main(const vector<string>& input_files) {
  return main(input_files, Params::GetString("tide database"));
}

int TideSearchApplication::main(const vector<string>& input_files, const string input_index) {
  carp(CARP_INFO, "Running tide-search...");

  // prevent different output formats from using threading
  if (!Params::GetBool("peptide-centric-search")) {
    NUM_THREADS = Params::GetInt("num-threads");
  } else {
    carp(CARP_INFO, "Threading for peptide-centric formats is not yet supported.");
    NUM_THREADS = 1;
  }
  if (NUM_THREADS < 1) {
    NUM_THREADS = boost::thread::hardware_concurrency(); // MINIMUM # = 1.
    // (Meaning just main thread) Do not make this value below 1.
  } else if (NUM_THREADS > 64) {
    // make sure that number of threads are reasonable, e.g. user did not specify millions of threads...
    carp(CARP_FATAL, "Requested more than 64 threads.");
  }
  carp(CARP_INFO, "Number of Threads: %d", NUM_THREADS);

  const string index = input_index;
  string peptides_file = FileUtils::Join(index, "pepix");
  string proteins_file = FileUtils::Join(index, "protix");
  string auxlocs_file = FileUtils::Join(index, "auxlocs");

  // Check spectrum-charge parameter
  string charge_string = Params::GetString("spectrum-charge");
  int charge_to_search;
  if (charge_string == "all") {
    carp(CARP_DEBUG, "Searching all charge states");
    charge_to_search = 0;
  } else {
    charge_to_search = atoi(charge_string.c_str());
    if (charge_to_search < 1 || charge_to_search > 6) {
      carp(CARP_FATAL, "Invalid spectrum-charge value %s", charge_string.c_str());
    }
    carp(CARP_INFO, "Searching charge state %d", charge_to_search);
  }

  // Check scan-number parameter
  string scan_range = Params::GetString("scan-number");
  int min_scan, max_scan;
  if (scan_range.empty()) {
    min_scan = 0;
    max_scan = BILLION;
    carp(CARP_DEBUG, "Searching all scans");
  } else if (scan_range.find('-') == string::npos) {
    // Single scan
    min_scan = max_scan = atoi(scan_range.c_str());
    carp(CARP_INFO, "Searching single scan %d", min_scan);
  } else {
    if (!get_range_from_string(scan_range.c_str(), min_scan, max_scan)) {
      carp(CARP_FATAL, "The scan number range '%s' is invalid. "
           "Must be of the form <first>-<last>.", scan_range.c_str());
    }
    if (min_scan > max_scan) {
      carp(CARP_FATAL, "Invalid scan range: %d to %d.", min_scan, max_scan);
    }
    carp(CARP_INFO, "Searching scan range %d to %d.", min_scan, max_scan);
  }
  //check to compute exact p-value 
  exact_pval_search_ = Params::GetBool("exact-p-value");
  bin_width_  = Params::GetDouble("mz-bin-width");
  bin_offset_ = Params::GetDouble("mz-bin-offset");
  // for now don't allow XCorr p-value searches with variable bin width
  if (exact_pval_search_ && !Params::IsDefault("mz-bin-width")) {
    carp(CARP_FATAL, "Tide-search with XCorr p-values and variable bin width "
                     "is not allowed in this version of Crux.");
  }

  // Check compute-sp parameter
  bool compute_sp = Params::GetBool("compute-sp");
  if (Params::GetBool("sqt-output") && !compute_sp) {
    compute_sp = true;
    carp(CARP_INFO, "Setting compute-sp=T because SQT output is enabled.");
  }

  vector<int> negative_isotope_errors = getNegativeIsotopeErrors();

  ProteinVec proteins;
  carp(CARP_INFO, "Reading index %s", index.c_str());
  // Read proteins index file
  pb::Header protein_header;
  if (!ReadRecordsToVector<pb::Protein, const pb::Protein>(&proteins,
      proteins_file, &protein_header)) {
    carp(CARP_FATAL, "Error reading index (%s)", proteins_file.c_str());
  }
  int64_t targetProteinCount = 0;
  for (ProteinVec::const_iterator i = proteins.begin(); i != proteins.end(); i++) {
    if (!(*i)->has_target_pos()) {
      ++targetProteinCount;
    }
  }
  carp(CARP_INFO, "Read %d target proteins", targetProteinCount);

  // Open a copy of peptide buffer for Amino Acid Frequency (AAF) calculation.
  // Is used for curScoreFunction = XCORR_SCORE
  // contains frequency of amino acid masses (masses are binned)
  double* aaFreqN = NULL;
  double* aaFreqI = NULL;
  double* aaFreqC = NULL;
  int* aaMass = NULL;
  int nAA = 0;

  // Is used for curScoreFunction = RESIDUE_EVIDENCE_MATRIX
  // contains frequency of amino acid masses (masses are not binned)
  vector<double> dAAFreqN;
  vector<double> dAAFreqI;
  vector<double> dAAFreqC;
  vector<double> dAAMass;
  int nAARes = 0;
 
  SCORE_FUNCTION_T curScoreFunction = string_to_score_function_type(Params::GetString("score-function")); 
  if (curScoreFunction == RESIDUE_EVIDENCE_MATRIX || curScoreFunction == BOTH_SCORE) {
    pb::Header aaf_peptides_header;
    HeadedRecordReader aaf_peptide_reader(peptides_file, &aaf_peptides_header);

    if (( aaf_peptides_header.file_type() != pb::Header::PEPTIDES) ||
         !aaf_peptides_header.has_peptides_header()) {
      carp(CARP_FATAL, "Error reading index (%s)", peptides_file.c_str());
    }

    MassConstants::Init(&aaf_peptides_header.peptides_header().mods(),
                        &aaf_peptides_header.peptides_header().nterm_mods(),
                        &aaf_peptides_header.peptides_header().cterm_mods(),
                        bin_width_, bin_offset_);

    ActivePeptideQueue* active_peptide_queue =
      new ActivePeptideQueue(aaf_peptide_reader.Reader(), proteins);

    nAARes = active_peptide_queue->CountAAFrequencyRes(bin_width_, bin_offset_,
                                                       dAAFreqN, dAAFreqI, dAAFreqC, dAAMass);
    delete active_peptide_queue;
  }

  //for SCORE_FUNCTION=="XCORR_SCORE" with p-val=T or SCORE_FUNCTION=="BOTH_SCORE"
  if (exact_pval_search_ && (curScoreFunction == XCORR_SCORE || curScoreFunction == BOTH_SCORE)) 
  {
    pb::Header aaf_peptides_header;
    HeadedRecordReader aaf_peptide_reader(peptides_file, &aaf_peptides_header);

    if (( aaf_peptides_header.file_type() != pb::Header::PEPTIDES) ||
         !aaf_peptides_header.has_peptides_header()) {
      carp(CARP_FATAL, "Error reading index (%s)", peptides_file.c_str());
    }

    MassConstants::Init(&aaf_peptides_header.peptides_header().mods(),
                        &aaf_peptides_header.peptides_header().nterm_mods(),
                        &aaf_peptides_header.peptides_header().cterm_mods(),
                        bin_width_, bin_offset_);

    ActivePeptideQueue* active_peptide_queue =
      new ActivePeptideQueue(aaf_peptide_reader.Reader(), proteins);

    nAA = active_peptide_queue->CountAAFrequency(bin_width_, bin_offset_,
                                                 &aaFreqN, &aaFreqI, &aaFreqC, &aaMass);
    delete active_peptide_queue;
  } // End calculation of amino acid frequencies.

  // Read auxlocs index file
  vector<const pb::AuxLocation*> locations;
  if (!ReadRecordsToVector<pb::AuxLocation>(&locations, auxlocs_file)) {
    carp(CARP_FATAL, "Error reading index (%s)", auxlocs_file.c_str());
  }
  carp(CARP_DEBUG, "Read %d auxiliary locations.", locations.size());

  // Read peptides index file
  pb::Header peptides_header;

  vector<HeadedRecordReader*> peptide_reader;
  for (int i = 0; i < NUM_THREADS; i++) {
    peptide_reader.push_back(new HeadedRecordReader(peptides_file, &peptides_header));
  }

  if ((peptides_header.file_type() != pb::Header::PEPTIDES) ||
      !peptides_header.has_peptides_header()) {
    carp(CARP_FATAL, "Error reading index (%s)", peptides_file.c_str());
  }

  const pb::Header::PeptidesHeader& pepHeader = peptides_header.peptides_header();
  DECOY_TYPE_T headerDecoyType = (DECOY_TYPE_T)pepHeader.decoys();
  if (headerDecoyType != NO_DECOYS) {
    HAS_DECOYS = true;
    if (headerDecoyType == PROTEIN_REVERSE_DECOYS) {
      PROTEIN_LEVEL_DECOYS = true;
    }
  }

  MassConstants::Init(&pepHeader.mods(), &pepHeader.nterm_mods(), 
    &pepHeader.cterm_mods(), bin_width_, bin_offset_);
  ModificationDefinition::ClearAll();
  TideMatchSet::initModMap(pepHeader.mods(), ANY);
  TideMatchSet::initModMap(pepHeader.nterm_mods(), PEPTIDE_N);
  TideMatchSet::initModMap(pepHeader.cterm_mods(), PEPTIDE_C);

  ofstream* target_file = NULL;
  ofstream* decoy_file = NULL;

  bool overwrite = Params::GetBool("overwrite");
  stringstream ss;
  ss << Params::GetString("enzyme") << '-' << Params::GetString("digestion");
  TideMatchSet::CleavageType = ss.str();
  if (!Params::GetBool("concat")) {
    string target_file_name = make_file_path("tide-search.target.txt");
    target_file = create_stream_in_path(target_file_name.c_str(), NULL, overwrite);
    output_file_name_ = target_file_name;
    if (HAS_DECOYS) {
      string decoy_file_name = make_file_path("tide-search.decoy.txt");
      decoy_file = create_stream_in_path(decoy_file_name.c_str(), NULL, overwrite);
    }
  } else {
    string concat_file_name = make_file_path("tide-search.txt");
    target_file = create_stream_in_path(concat_file_name.c_str(), NULL, overwrite);
    output_file_name_ = concat_file_name;
  }

  if (target_file) {
    TideMatchSet::writeHeaders(target_file, false, compute_sp);
    TideMatchSet::writeHeaders(decoy_file, true, compute_sp);
  }

  vector<InputFile> sr = getInputFiles(input_files);

  // Loop through spectrum files
  for (vector<InputFile>::const_iterator f = sr.begin(); f != sr.end(); f++) {
    if (!peptide_reader[0]) {
      for (int i = 0; i < NUM_THREADS; i++) {
        peptide_reader[i] = new HeadedRecordReader(peptides_file, &peptides_header);
      }
    }

    vector<ActivePeptideQueue*> active_peptide_queue;
    for (int i = 0; i < NUM_THREADS; i++) {
      active_peptide_queue.push_back(new ActivePeptideQueue(peptide_reader[i]->Reader(), proteins));
      active_peptide_queue[i]->SetBinSize(bin_width_, bin_offset_);
    }

    string spectra_file = f->SpectrumRecords;
    SpectrumCollection* spectra = NULL;
    map<string, SpectrumCollection*>::iterator spectraIter = spectra_.find(spectra_file);
    if (spectraIter == spectra_.end()) {
      carp(CARP_INFO, "Reading spectrum file %s.", spectra_file.c_str());
      spectra = loadSpectra(spectra_file);
      carp(CARP_INFO, "Read %d spectra.", spectra->Size());
    } else {
      spectra = spectraIter->second;
    }

    double highest_mz = spectra->FindHighestMZ();
    unsigned int spectrum_num = spectra->SpecCharges()->size();
    if (spectrum_num > 0) {
      if(exact_pval_search_ || curScoreFunction == RESIDUE_EVIDENCE_MATRIX || curScoreFunction == BOTH_SCORE) {
        highest_mz = spectra->SpecCharges()->at(spectrum_num - 1).neutral_mass;
      }
    }
    carp(CARP_DEBUG, "Maximum observed m/z = %f.", highest_mz);
    MaxBin::SetGlobalMax(highest_mz);
    // Do the search
    carp(CARP_INFO, "Starting search.");
    if (spectrum_flag_ == NULL) {
      resetMods();
    }
    search(f->OriginalName, spectra->SpecCharges(), active_peptide_queue, proteins,
           locations, Params::GetDouble("precursor-window"), 
           string_to_window_type(Params::GetString("precursor-window-type")),
           Params::GetDouble("spectrum-min-mz"), Params::GetDouble("spectrum-max-mz"),
           min_scan, max_scan,Params::GetInt("min-peaks"), charge_to_search,
           Params::GetInt("top-match"), spectra->FindHighestMZ(),
           target_file, decoy_file, compute_sp,
           nAA, aaFreqN, aaFreqI, aaFreqC, aaMass,
           nAARes, dAAFreqN, dAAFreqI, dAAFreqC, dAAMass,
           pepHeader.mods(), pepHeader.nterm_mods(), pepHeader.cterm_mods(),
           &negative_isotope_errors);

    if (spectraIter == spectra_.end()) {
      delete spectra;
    }
    // convert tab delimited to other file formats.
    convertResults();

    // Delete temporary spectrumrecords file
    if (!f->Keep) {
      carp(CARP_DEBUG, "Deleting %s", spectra_file.c_str());
      remove(spectra_file.c_str());
    }

    // Clean up
    for (int i = 0; i < NUM_THREADS; i++) {
      delete active_peptide_queue[i];
      delete peptide_reader[i];
      peptide_reader[i] = NULL;
    }

  } // End of spectrum file loop

  for (ProteinVec::iterator i = proteins.begin(); i != proteins.end(); ++i) {
    delete *i;
  }
  if (target_file) {
    delete target_file;
    if (decoy_file) {
      delete decoy_file;
    }
  }
  delete[] aaFreqN;
  delete[] aaFreqI;
  delete[] aaFreqC;
  delete[] aaMass;

  return 0;
}

vector<int> TideSearchApplication::getNegativeIsotopeErrors() const {
  string isotope_errors_string = Params::GetString("isotope-error");
  if (isotope_errors_string[0] == ',') {
    carp(CARP_FATAL, "Error in isotope_error parameter formatting: (%s)",
         isotope_errors_string.c_str());
  }
  for (string::const_iterator i = isotope_errors_string.begin(); i != isotope_errors_string.end(); i++) {
    if (*i == ',' && (i+1 == isotope_errors_string.end() || *(i+1) == ',')) {
      carp(CARP_FATAL, "Error in isotope_error parameter formatting: (%s) ", isotope_errors_string.c_str());
    }
  }

  vector<int> negative_isotope_errors(1, 0);
  if (!isotope_errors_string.empty()) {
    vector<int> isotope_errors = StringUtils::Split<int>(isotope_errors_string, ',');
    for (vector<int>::iterator i = isotope_errors.begin(); i != isotope_errors.end(); i++) {
      if (*i < 0) {
        carp(CARP_FATAL, "Found a negative isotope error: %d.", *i);
      } else if (find(negative_isotope_errors.begin(), negative_isotope_errors.end(),
                      -(*i)) != negative_isotope_errors.end()) {
        carp(CARP_FATAL, "Found duplicate when parsing isotope_error parameter: %d", *i);
      }
      negative_isotope_errors.push_back(-(*i));
    }
  }
  sort(negative_isotope_errors.begin(), negative_isotope_errors.end());
  return negative_isotope_errors;
}

vector<TideSearchApplication::InputFile> TideSearchApplication::getInputFiles(
  const vector<string>& filepaths
) const {
  // Try to read all spectrum files as spectrumrecords, convert those that fail
  vector<InputFile> input_sr;
  for (vector<string>::const_iterator f = filepaths.begin(); f != filepaths.end(); f++) {
    SpectrumCollection spectra;
    pb::Header spectrum_header;
    string spectrumrecords = *f;
    bool keepSpectrumrecords = true;
    if (!spectra.ReadSpectrumRecords(spectrumrecords, &spectrum_header)) {
      // Failed, try converting to spectrumrecords file
      carp(CARP_INFO, "Converting %s to spectrumrecords format", f->c_str());
      carp(CARP_INFO, "Elapsed time starting conversion: %.3g s", wall_clock() / 1e6);
      spectrumrecords = Params::GetString("store-spectra");
      keepSpectrumrecords = !spectrumrecords.empty();
      if (!keepSpectrumrecords) {
        spectrumrecords = make_file_path(FileUtils::BaseName(*f) + ".spectrumrecords.tmp");
      } else if (filepaths.size() > 1) {
        carp(CARP_FATAL, "Cannot use store-spectra option with multiple input "
                         "spectrum files");
      }
      carp(CARP_DEBUG, "New spectrumrecords filename: %s", spectrumrecords.c_str());
      if (!SpectrumRecordWriter::convert(*f, spectrumrecords)) {
        carp(CARP_FATAL, "Error converting %s to spectrumrecords format", f->c_str());
      }
      carp(CARP_DEBUG, "Reading converted spectrum file %s", spectrumrecords.c_str());
      // Re-read converted file as spectrumrecords file
      if (!spectra.ReadSpectrumRecords(spectrumrecords, &spectrum_header)) {
        carp(CARP_DEBUG, "Deleting %s", spectrumrecords.c_str());
        FileUtils::Remove(spectrumrecords);
        carp(CARP_FATAL, "Error reading spectra file %s", spectrumrecords.c_str());
      }
    }
    input_sr.push_back(InputFile(*f, spectrumrecords, keepSpectrumrecords));
  }
  return input_sr;
}

SpectrumCollection* TideSearchApplication::loadSpectra(const string& file) {
  SpectrumCollection* spectra = new SpectrumCollection();
  pb::Header header;
  if (!spectra->ReadSpectrumRecords(file, &header)) {
    carp(CARP_FATAL, "Error reading spectrum file %s", file.c_str());
  }
  if (string_to_window_type(Params::GetString("precursor-window-type")) != WINDOW_MZ) {
    spectra->Sort();
  } else {
    spectra->Sort<ScSortByMz>(ScSortByMz(Params::GetDouble("precursor-window")));
  }
  return spectra;
}

void TideSearchApplication::search(void* threadarg) {
  struct thread_data *my_data = (struct thread_data *) threadarg;

  const string& spectrum_filename = my_data->spectrum_filename;
  const vector<SpectrumCollection::SpecCharge>* spec_charges = my_data->spec_charges;
  ActivePeptideQueue* active_peptide_queue = my_data->active_peptide_queue;
  ProteinVec& proteins = my_data->proteins;
  vector<const pb::AuxLocation*>& locations = my_data->locations;
  double precursor_window = my_data->precursor_window;
  WINDOW_TYPE_T window_type = my_data->window_type;
  double spectrum_min_mz = my_data->spectrum_min_mz;
  double spectrum_max_mz = my_data->spectrum_max_mz;
  int min_scan = my_data->min_scan;
  int max_scan = my_data->max_scan;
  int min_peaks = my_data->min_peaks;
  int search_charge = my_data->search_charge;
  int top_matches = my_data->top_matches;
  double highest_mz = my_data->highest_mz;
  ofstream* target_file = my_data->target_file;
  ofstream* decoy_file = my_data->decoy_file;
  bool compute_sp = my_data->compute_sp;
  int64_t thread_num = my_data->thread_num;
  int64_t num_threads = my_data->num_threads;
  int nAA = my_data->nAA;
  double* aaFreqN = my_data->aaFreqN;
  double* aaFreqI = my_data->aaFreqI;
  double* aaFreqC = my_data->aaFreqC;
  int* aaMass = my_data->aaMass;
  int nAARes = my_data->nAARes;
  const vector<double>* dAAFreqN_tmp = my_data->dAAFreqN;
  const vector<double>* dAAFreqI_tmp = my_data->dAAFreqI;
  const vector<double>* dAAFreqC_tmp = my_data->dAAFreqC;
  const vector<double>* dAAMass_tmp = my_data->dAAMass;
  const pb::ModTable* mod_table1 = my_data->mod_table;
  const pb::ModTable* nterm_mod_table1 = my_data->nterm_mod_table;
  const pb::ModTable* cterm_mod_table1 = my_data->cterm_mod_table;

  //convert pointers to actual mod_tables
  const pb::ModTable mod_table = *mod_table1;
  const pb::ModTable nterm_mod_table = *nterm_mod_table1;
  const pb::ModTable cterm_mod_table = *cterm_mod_table1;

  //convert pointers to actual double vector
  const vector<double> dAAFreqN = *dAAFreqN_tmp;
  const vector<double> dAAFreqI = *dAAFreqI_tmp;
  const vector<double> dAAFreqC = *dAAFreqC_tmp;
  const vector<double> dAAMass = *dAAMass_tmp;

  vector<boost::mutex*> locks_array = my_data->locks_array;
  vector<int>* negative_isotope_errors = my_data->negative_isotope_errors;

  double bin_width = my_data->bin_width;
  double bin_offset = my_data->bin_offset;
  bool exact_pval_search = my_data->exact_pval_search;
  map<pair<string, unsigned int>, bool>* spectrum_flag = my_data->spectrum_flag;

  int* sc_index = my_data->sc_index;
  int* total_candidate_peptides = my_data->total_candidate_peptides;

  // params
  bool peptide_centric = Params::GetBool("peptide-centric-search");
  bool use_neutral_loss_peaks = Params::GetBool("use-neutral-loss-peaks");
  bool use_flanking_peaks = Params::GetBool("use-flanking-peaks");
  int max_charge = Params::GetInt("max-precursor-charge");

  // This is the main search loop.
  ObservedPeakSet observed(bin_width, bin_offset,
                           use_neutral_loss_peaks,
                           use_flanking_peaks);    

  // Keep track of observed peaks that get filtered out in various ways.
  long int num_range_skipped = 0;
  long int num_precursors_skipped = 0;
  long int num_isotopes_skipped = 0;
  long int num_retained = 0;

  // cycle through spectrum-charge pairs, sorted by neutral mass
  FLOAT_T sc_total = (FLOAT_T)spec_charges->size();
  int print_interval = Params::GetInt("print-search-progress");

  //Added by Andy Lin on 2/9/2016
  //Determines which score function to use for scoring PSMs and store in SCORE_FUNCTION enum
  SCORE_FUNCTION_T curScoreFunction = string_to_score_function_type(Params::GetString("score-function"));
  //END -- added by Andy Lin

  for (vector<SpectrumCollection::SpecCharge>::const_iterator sc = spec_charges->begin()+thread_num;
       sc < spec_charges->begin() + (spec_charges->size());
       sc = sc + num_threads) {
    locks_array[LOCK_REPORTING]->lock();
    ++(*sc_index);
    if (print_interval > 0 && *sc_index > 0 && *sc_index % print_interval == 0) {
      carp(CARP_INFO, "%d spectrum-charge combinations searched, %.0f%% complete",
           *sc_index, *sc_index / sc_total * 100);
    }
    locks_array[LOCK_REPORTING]->unlock();

    Spectrum* spectrum = sc->spectrum;
    double precursor_mz = spectrum->PrecursorMZ();
    double precursorMass = sc->neutral_mass;  //Added by Andy Lin (needed for residue evidence)
    int charge = sc->charge;
    int scan_num = spectrum->SpectrumNumber();
    if (spectrum_flag != NULL) {
      locks_array[LOCK_CASCADE]->lock();
      map<pair<string, unsigned int>, bool>::iterator spectrum_id;
      spectrum_id = spectrum_flag->find(pair<string, unsigned int>(
        spectrum_filename, scan_num * 10 + charge));
      if (spectrum_id != spectrum_flag->end()) {
        locks_array[LOCK_CASCADE]->unlock();
        continue;
      }
      locks_array[LOCK_CASCADE]->unlock();
    }

    if (precursor_mz < spectrum_min_mz || precursor_mz > spectrum_max_mz ||
        scan_num < min_scan || scan_num > max_scan ||
        spectrum->Size() < min_peaks ||
        (search_charge != 0 && charge != search_charge) || charge > max_charge) {
      continue;
    }
    // The active peptide queue holds the candidate peptides for spectrum.
    // Calculate and set the window, depending on the window type.
    vector<double>* min_mass = new vector<double>();
    vector<double>* max_mass = new vector<double>();
    vector<bool>* candidatePeptideStatus = new vector<bool>();
    double min_range, max_range;
    computeWindow(*sc, window_type, precursor_window, max_charge,
                  negative_isotope_errors, min_mass, max_mass, &min_range, &max_range);

    //TODO throw error when fragment-tolerance and evidence-granularity parameters are defined 
  
    if (curScoreFunction == XCORR_SCORE && !exact_pval_search_) {  //execute original tide-search program
      // Normalize the observed spectrum and compute the cache of
      // frequently-needed values for taking dot products with theoretical
      // spectra.
      observed.PreprocessSpectrum(*spectrum, charge, &num_range_skipped,
                                  &num_precursors_skipped,
                                  &num_isotopes_skipped, &num_retained);
      int nCandPeptide = active_peptide_queue->SetActiveRange(
                           min_mass, max_mass, min_range, max_range, candidatePeptideStatus);
      if (nCandPeptide == 0) {
        continue;
      }
      locks_array[LOCK_CANDIDATES]->lock();
      *total_candidate_peptides += nCandPeptide;
      locks_array[LOCK_CANDIDATES]->unlock();

      int candidatePeptideStatusSize = candidatePeptideStatus->size();
      TideMatchSet::Arr2 match_arr2(candidatePeptideStatusSize); // Scored peptides will go here.

      // Programs for taking the dot-product with the observed spectrum are laid
      // out in memory managed by the active_peptide_queue, one program for each
      // candidate peptide. The programs will store the results directly into
      // match_arr. We now pass control to those programs.
      collectScoresCompiled(active_peptide_queue, spectrum, observed, &match_arr2,
                            candidatePeptideStatusSize, charge);

   
      // matches will arrange the results in a heap by score, return the top
      // few, and recover the association between counter and peptide. We output
      // the top matches.
      if (peptide_centric) {
        deque<Peptide*>::const_iterator iter_ = active_peptide_queue->iter_;
        TideMatchSet::Arr2::iterator it = match_arr2.begin();
        for (; it != match_arr2.end(); ++iter_, ++it) {
          int peptide_idx = candidatePeptideStatusSize - (it->second);
          if ((*candidatePeptideStatus)[peptide_idx]) {
	        (*iter_)->AddHit(spectrum, it->first,0.0,it->second,charge);
          }
        }
      } else {  //spectrum centric match report.
        TideMatchSet::Arr match_arr(nCandPeptide);
        for (TideMatchSet::Arr2::iterator it = match_arr2.begin();
             it != match_arr2.end();
             ++it) {
          int peptide_idx = candidatePeptideStatusSize - (it->second);
          if ((*candidatePeptideStatus)[peptide_idx]) {
            TideMatchSet::Scores curScore;
            curScore.xcorr_score = (double)(it->first / XCORR_SCALING);
            curScore.rank = it->second;
            match_arr.push_back(curScore);
          }
        }

	    TideMatchSet matches(&match_arr, highest_mz);
	    matches.exact_pval_search_ = exact_pval_search;
	    matches.cur_score_function = curScoreFunction;

	    matches.report(target_file, decoy_file, top_matches, spectrum_filename,
                       spectrum, charge, active_peptide_queue, proteins,
                       locations, compute_sp, true, locks_array[LOCK_RESULTS]);
<<<<<<< HEAD
      }  //end peptide_centric == false
    } else { //This runs curScoreFunction=BOTH_SCORE, curScoreFunction=RESIUDUE_EVIDENCE_MATRIX, and xcorr p-val

      //TODO res-ev not implemented with flanking_peak, neutral_loss_peak,
      //and dynamic CTerm and NTerm mass
      bool flanking_peak = Params::GetBool("use-flanking-peaks");
      bool neutral_loss_peak = Params::GetBool("use-neutral-loss-peaks");
//      if (neutral_loss_peak == true && curScoreFunction != XCORR_SCORE) {
//        carp(CARP_FATAL,"--score-function residue-evidence with --use-neutral-loss-peaks true not implemented yet");
//      }
      if (flanking_peak == true && curScoreFunction != XCORR_SCORE) {
        carp(CARP_FATAL,"--score-function residue-evidence with --use-flanking-peaks true not implemented yet");
      }
      // Deisotoping is not yet implemented.
      if ( Params::GetDouble("deisotope") != 0.0 ) {
        carp(CARP_FATAL, "Deisotoping is not yet implemented in conjunction with exact p-values.");
      }

=======
      }  //end peptide_centric == true
    } else {  // execute exact-pval-search
      const int minDeltaMass = aaMass[0];
      const int maxDeltaMass = aaMass[nAA - 1];

      int maxPrecurMass = floor(MaxBin::Global().CacheBinEnd() + 50.0); // TODO works, but is this the best way to get?
>>>>>>> a26bcde3
      int nCandPeptide = active_peptide_queue->SetActiveRangeBIons(min_mass, max_mass, min_range, max_range, candidatePeptideStatus);
      int candidatePeptideStatusSize = candidatePeptideStatus->size();
      if (nCandPeptide == 0) {
        continue;
      }

      locks_array[LOCK_CANDIDATES]->lock();
      *total_candidate_peptides += nCandPeptide;
      locks_array[LOCK_CANDIDATES]->unlock();

      //TODO so this includes ALL amino acids seen (including modified, NTerm mod, CTerm Mod)
      //as a result -- we will look for NTerm mod amino acids throughout spectrum instead of
      //just amino acids without NTerm mod
      const vector<double> aaMassDouble = dAAMass;
      vector<int> aaMassInt;
      if (curScoreFunction != XCORR_SCORE) {
        for(int i = 0; i < aaMassDouble.size(); i++) {
          int tmpMass = MassConstants::mass2bin(aaMassDouble[i]);
 	      aaMassInt.push_back(tmpMass);
        }
      }
      int maxPrecurMassBin = floor(MaxBin::Global().CacheBinEnd() + 50.0);
      double fragTol = Params::GetDouble("fragment-tolerance");
      int granularityScale = Params::GetInt("evidence-granularity");

      //TODO look at this
      int minDeltaMass;
      int maxDeltaMass;
      if (curScoreFunction == XCORR_SCORE) {
        minDeltaMass = aaMass[0];
        maxDeltaMass = aaMass[nAA - 1];
      } else {
        minDeltaMass = aaMassInt[0];
        maxDeltaMass = aaMassInt[nAARes - 1];
      }
      
      TideMatchSet::Arr match_arr(nCandPeptide); // scored peptides will go here.

      // iterators needed at multiple places in following code
      deque<Peptide*>::const_iterator iter_ = active_peptide_queue->iter_;
      deque<TheoreticalPeakSetBIons>::const_iterator iter1_ = active_peptide_queue->iter1_;

      //************************************************************************
      /* For one observed spectrum, calculates:
       *  - vector of cleavage evidence
       *  - score count vectors for a range of integer masses
       *  - p-values of XCorr match scores between spectrum and all selected candidate target and decoy peptides
       *  Written by Jeff Howbert, October 2013.
       *  Ported to and integrated with Tide by Jeff Howbert, November 2013.
       *
       *  In addition calculates:
       *   - a residue evidence matrix for a range of int masses
       *   - score count vectors for range of int masses (using res-ev matrix)
       *   - p-values of residue-evidence match between spectrum and all selected target and decoy peptides
       *  Written by Jeff Howebert
       *  Ported to and integrated with Tide by Andy Lin, Nov 2016
       */
      int peidx, pe, ma;
      vector<int> pepMassInt;
      pepMassInt.reserve(nCandPeptide);
      vector<int> pepMassIntUnique;
      pepMassIntUnique.reserve(nCandPeptide);

      //For each candidate peptide, determine which discretized mass bin it is in
      //pepMassInt contains the corresponding mass bin for each candidate peptide
      //pepMassIntUnique contains the unique set of mass bins that candidate peptides fall in
      getMassBin(pepMassInt,pepMassIntUnique,active_peptide_queue,candidatePeptideStatus);
      int nPepMassIntUniq = (int)pepMassIntUnique.size();

      //XCORR
      vector< vector<int> > evidenceObs(nPepMassIntUniq, vector<int>(maxPrecurMassBin, 0));
      int* scoreOffsetObs = new int[nPepMassIntUniq];
      double** pValueScoreObs = new double*[nPepMassIntUniq];
      int* intensArrayTheor = new int [maxPrecurMassBin]; // initialized later in loop
      //END XCORR

      //RES-EV
      //Creates a 3D vector representing 3D matrix
      //nPepMassIntUniq: number of mass bins candidate are in
      //nAARes: number of amino acids
      //maxPrecurMassBin: max number of mass bins
      vector<vector<vector<double> > > residueEvidenceMatrix(nPepMassIntUniq,
	     vector<vector<double> >(nAARes, vector<double>(maxPrecurMassBin,0)));

      //Stores the score offset needed calculating res-ev p-values
      vector<int> scoreResidueOffsetObs(maxPrecurMassBin,-1);

      //For each mass bin, a vector hold the p-values for each corresponding res-ev score
      vector<vector<double> > pValuesResidueObs(maxPrecurMassBin);

      //TODO assumption is that there is one nterm mod per peptide
      int NTermMassBin;
      double NTermMass;
      if (nterm_mod_table.static_mod_size() > 0) {
        NTermMassBin = MassConstants::mass2bin(
                         MassConstants::mono_h + nterm_mod_table.static_mod(0).delta());
        NTermMass = MassConstants::mono_h + nterm_mod_table.static_mod(0).delta();
      } else {
        NTermMassBin = MassConstants::mass2bin(MassConstants::mono_h);
        NTermMass = MassConstants::mono_h;
      }

      //TODO assumption is that there is one cterm mod per peptide
      int CTermMassBin;
      double CTermMass;
      if (cterm_mod_table.static_mod_size() > 0) {
        CTermMassBin = MassConstants::mass2bin(
		       MassConstants::mono_oh + cterm_mod_table.static_mod(0).delta());
        CTermMass = MassConstants::mono_oh + cterm_mod_table.static_mod(0).delta();
      } else {
        CTermMassBin = MassConstants::mass2bin(MassConstants::mono_oh);
        CTermMass = MassConstants::mono_oh;
      }

      map<int, bool> calcDPMatrix; //for each precursor mass bin, bool determines whether to calc DP matrix
      //END RES-EV

      //Create a residue evidence matrix and evidence vector
      //for each mass bin candidate peptides are in
      for (pe = 0; pe < nPepMassIntUniq; pe++) {
<<<<<<< HEAD
        //XCORR
        if (curScoreFunction != RESIDUE_EVIDENCE_MATRIX) {
          scoreOffsetObs[pe] = 0;
	      int pepMaInt = pepMassIntUnique[pe]; // TODO should be accessed with an iterator

          //preprocess to create one integerized evidence vector for each cluster of masses among selected peptides
          double pepMassMonoMean = (pepMaInt - 0.5 + bin_offset_) * bin_width_;
          evidenceObs[pe] = spectrum->CreateEvidenceVectorDiscretized(
            bin_width, bin_offset, charge, pepMassMonoMean, maxPrecurMassBin);
=======
        scoreOffsetObs[pe] = 0;
        pepMaInt = pepMassIntUnique[pe];
        // preprocess to create one integerized evidence vector for each cluster of masses among selected peptides
        double pepMassMonoMean = (pepMaInt - 0.5 + bin_offset) * bin_width;
        evidenceObs[pe] = spectrum->CreateEvidenceVectorDiscretized(
          bin_width, bin_offset, charge, pepMassMonoMean, maxPrecurMass,
          &num_range_skipped, &num_precursors_skipped, &num_isotopes_skipped, &num_retained);
        // NOTE: will have to go back to separate dynamic programming for
        //       target and decoy if they have different probNI and probC
        int maxEvidence = *std::max_element(evidenceObs[pe].begin(), evidenceObs[pe].end());
        int minEvidence = *std::min_element(evidenceObs[pe].begin(), evidenceObs[pe].end());
        // estimate maxScore and minScore
        int maxNResidue = (int)floor((double)pepMaInt / (double)minDeltaMass);
        vector<int> sortEvidenceObs(evidenceObs[pe].begin(), evidenceObs[pe].end());
        std::sort(sortEvidenceObs.begin(), sortEvidenceObs.end(), greater<int>());
        int maxScore = 0;
        int minScore = 0;
        for (int sc = 0; sc < maxNResidue; sc++) {
          maxScore += sortEvidenceObs[sc];
>>>>>>> a26bcde3
        }
	    //END XCORR

        //RES-EV
        if (curScoreFunction != XCORR_SCORE) {
          // note: aaMassDouble differs from aaMass
          // aaMassDouble contains amino acids masses in float form
          // aaMass contains amino acid asses in integer form
          // precursorMass is the neutral mass
          observed.CreateResidueEvidenceMatrix(*spectrum,charge,maxPrecurMassBin,precursorMass,
                                               nAARes,aaMassDouble,fragTol,granularityScale,
                                               NTermMass,CTermMass,
                                               residueEvidenceMatrix[pe]);
          vector<vector<double> > curResidueEvidenceMatrix = residueEvidenceMatrix[pe];

          //Get rid of values larger than curPepMassInt
	      int curPepMassInt = pepMassIntUnique[pe];
          for(int i = 0; i < curResidueEvidenceMatrix.size(); i++){
            curResidueEvidenceMatrix[i].resize(curPepMassInt);
          }
          residueEvidenceMatrix[pe] = curResidueEvidenceMatrix;
          calcDPMatrix[curPepMassInt] = false;
        }
        //END RES-Ev
      }

      //Calculates a residue evidence score and a xcorr score
      //between a spectrum and all possible peptide candidates
      //based upon the residue evidence matrix and the theoretical spectrum
      int scoreResidueEvidence;
      int scoreRefactInt;
      vector<int> resEvScores;
      vector<int> xcorrScores;
      pe = 0;
      for(peidx = 0; peidx < candidatePeptideStatusSize; peidx++) {
        if ((*candidatePeptideStatus)[peidx]) {
          int pepMassIntIdx = 0;
          int curPepMassInt;

          for(ma = 0; ma < nPepMassIntUniq; ma++ ) { //TODO should probably use iterator instead
            if(pepMassIntUnique[ma] == pepMassInt[pe]) { //TODO pepMassIntUnique should be accessed with an interator
              pepMassIntIdx = ma;
              curPepMassInt = pepMassIntUnique[ma];
              break;
            }
          }

          //XCORR
          // score XCorr for target peptide with integerized evidenceObs array
          if (curScoreFunction != RESIDUE_EVIDENCE_MATRIX) {
            for (ma = 0; ma < maxPrecurMassBin; ma++) {
              intensArrayTheor[ma] = 0;
            }

            for (vector<unsigned int>::const_iterator iter_uint = iter1_->unordered_peak_list_.begin();
                 iter_uint != iter1_->unordered_peak_list_.end();
                 iter_uint++) {
              intensArrayTheor[*iter_uint] = 1;
            }

            scoreRefactInt = 0;
            for (ma = 0; ma < maxPrecurMassBin; ma++) {
              scoreRefactInt += evidenceObs[pepMassIntIdx][ma] * intensArrayTheor[ma];
            }
            xcorrScores.push_back(scoreRefactInt);
          }
	      //END XCORR
	  
          //RES-EV
          if (curScoreFunction != XCORR_SCORE) {
            vector<vector<double> > curResidueEvidenceMatrix = residueEvidenceMatrix[pepMassIntIdx];
            Peptide* curPeptide = (*iter_);

            vector<unsigned int> intensArrayTheorResEv;
            for (vector<unsigned int>::const_iterator iter_uint = iter1_->unordered_peak_list_.begin();
                 iter_uint != iter1_->unordered_peak_list_.end();
                 iter_uint++) {
              intensArrayTheorResEv.push_back(*iter_uint);
            }

            scoreResidueEvidence = calcResEvScore(curResidueEvidenceMatrix,intensArrayTheorResEv,aaMassDouble,curPeptide);
            resEvScores.push_back(scoreResidueEvidence);

            if (scoreResidueEvidence > 0) { // if > 0, set bool to true to create DP matrix
              calcDPMatrix[curPepMassInt] = true;
            }
          }
          //END RES-EV
          pe++;
        }
        ++iter_;
        ++iter1_;
      }

      if (curScoreFunction == RESIDUE_EVIDENCE_MATRIX || curScoreFunction == BOTH_SCORE) {
        assert(resEvScores.size() == nCandPeptide);
      }
      if (curScoreFunction == XCORR_SCORE || curScoreFunction == BOTH_SCORE) {
        assert(xcorrScores.size() == nCandPeptide);
      }

      //XCORR
      //Create a dynamic programming vector is there is a xcorr 
      //and if user specified as a score function either 'xcorr' or 'both'
      if (curScoreFunction != RESIDUE_EVIDENCE_MATRIX) {
        for (pe = 0; pe < nPepMassIntUniq; pe++) { // TODO should probably instead use iterator over pepMassIntUnique
          int pepMaInt = pepMassIntUnique[pe]; // TODO should be accessed with an iterator

          // NOTE: will have to go back to separate dynamic programming for
          //       target and decoy if they have different probNI and probC
          int maxEvidence = *std::max_element(evidenceObs[pe].begin(), evidenceObs[pe].end());
          int minEvidence = *std::min_element(evidenceObs[pe].begin(), evidenceObs[pe].end());

          // estimate maxScore and minScore
          int maxNResidue = (int)floor((double)pepMaInt / (double)minDeltaMass);
          vector<int> sortEvidenceObs(evidenceObs[pe].begin(), evidenceObs[pe].end());
          std::sort(sortEvidenceObs.begin(), sortEvidenceObs.end(), greater<int>());
          int maxScore = 0;
          int minScore = 0;
          for (int sc = 0; sc < maxNResidue; sc++) {
            maxScore += sortEvidenceObs[sc];
          }

          for (int sc = maxPrecurMassBin - maxNResidue; sc < maxPrecurMassBin; sc++) {
            minScore += sortEvidenceObs[sc];
          }

          int bottomRowBuffer = maxEvidence + 1;
          int topRowBuffer = -minEvidence;
          int nRowDynProg = bottomRowBuffer - minScore + 1 + maxScore + topRowBuffer;
          pValueScoreObs[pe] = new double[nRowDynProg];

          scoreOffsetObs[pe] = calcScoreCount(maxPrecurMassBin, &evidenceObs[pe][0], pepMaInt,
                               maxEvidence, minEvidence, maxScore, minScore,
                               nAA, aaFreqN, aaFreqI, aaFreqC, aaMass,
                               pValueScoreObs[pe]);
        }
      }
      //END XCORR

      //RES-EV
      //Create dyanamic programming matrix if there is a res-ev score greater than 0
      //and if user specified as a score function either 'residue-evidence matrix' or 'both'
      if (curScoreFunction != XCORR_SCORE) {
        for (pe=0 ; pe<nPepMassIntUniq ; pe++) {
          int curPepMassInt = pepMassIntUnique[pe];
          if (calcDPMatrix[curPepMassInt] == false) {
            continue;
          }

          vector<vector<double> > curResidueEvidenceMatrix = residueEvidenceMatrix[pe];
          vector<int> maxColEvidence(curPepMassInt,0);

          //maxColEvidence is edited by reference
          int maxEvidence = getMaxColEvidence(curResidueEvidenceMatrix,maxColEvidence,curPepMassInt);
          int maxNResidue = floor((double)curPepMassInt / 57.0);

          std::sort(maxColEvidence.begin(),maxColEvidence.end(),greater<int>());
          int maxScore = 0;
          for(int i = 0; i < maxNResidue; i++) { //maxColEvidence has been sorted
            maxScore += maxColEvidence[i];
          }

          int scoreOffset;
          vector<double> scoreResidueCount;

          calcResidueScoreCount(nAARes,curPepMassInt,curResidueEvidenceMatrix,aaMassInt,
                                dAAFreqN, dAAFreqI, dAAFreqC,NTermMassBin,CTermMassBin,
                                minDeltaMass,maxDeltaMass,maxEvidence,maxScore,
                                scoreResidueCount,scoreOffset);
          scoreResidueOffsetObs[curPepMassInt] = scoreOffset;

          double totalCount = 0;
          for (int i=scoreOffset ; i<scoreResidueCount.size() ; i++) {
            totalCount += scoreResidueCount[i];
          }
          for (int i=scoreResidueCount.size()-2 ; i>-1; i--) {
            scoreResidueCount[i] = scoreResidueCount[i] + scoreResidueCount[i+1];
          }
          for (int i = 0; i < scoreResidueCount.size(); i++) {
            //Avoid potential underflow
            scoreResidueCount[i] = exp(log(scoreResidueCount[i]) - log(totalCount));
          }
          pValuesResidueObs[curPepMassInt] = scoreResidueCount;
        }
      }
      //END RES-EV

      /************ calculate p-values for PSMs using residue evidence matrix ****************/
      iter_ = active_peptide_queue->iter_;
      iter1_ = active_peptide_queue->iter1_;
      int curPepMassInt;
      double pValue_xcorr;
      double pValue_resEv;
      double pValue_both;
      pe = 0;
      for(peidx = 0; peidx < candidatePeptideStatusSize; peidx++) {
        if ((*candidatePeptideStatus)[peidx]) {
          int pepMassIntIdx = 0;

          for (ma = 0; ma < nPepMassIntUniq; ma++ ) { //TODO should probably use iterator instead
            if (pepMassIntUnique[ma] == pepMassInt[pe]) { //TODO pepMassIntUnique should be accessed with an interator
              pepMassIntIdx = ma;
              curPepMassInt = pepMassIntUnique[ma];
              break;
            }
          }

          int scoreCountIdx;            
          //XCORR
          if (curScoreFunction != RESIDUE_EVIDENCE_MATRIX) {
            scoreRefactInt = xcorrScores[pe];            
            scoreCountIdx = scoreRefactInt + scoreOffsetObs[pepMassIntIdx];
            pValue_xcorr = pValueScoreObs[pepMassIntIdx][scoreCountIdx];
          }
          //END XCORR
 
          //RES-EV
          if (curScoreFunction != XCORR_SCORE) {
            scoreResidueEvidence = resEvScores[pe];
            if (calcDPMatrix[curPepMassInt]) {
              scoreCountIdx = scoreResidueEvidence + scoreResidueOffsetObs[curPepMassInt];
              pValue_resEv = pValuesResidueObs[curPepMassInt][scoreCountIdx];
            } else {
	          pValue_resEv = 1.0;
            }
	      }
          //END RES-EV

          //BOTH SCORE
          if (curScoreFunction == BOTH_SCORE) {
            double cPval = pValue_xcorr * pValue_resEv;

	        double m = 1.2; // This value has been empircally determined
            pValue_both = calcCombinedPval(m,cPval,2); //2 is the # of p-values that are combined
          }
          //END BOTH_SCORE

          if (curScoreFunction == XCORR_SCORE && pValue_xcorr == 0.0) {
            std::cout << "Spectrum: " << sc->spectrum->SpectrumNumber() << std::endl;
            carp(CARP_FATAL,"PSM p-value should not be equal to 0.0");
          } else if (curScoreFunction == RESIDUE_EVIDENCE_MATRIX && pValue_resEv == 0.0) {
            std::cout << "Spectrum: " << sc->spectrum->SpectrumNumber() << std::endl;
            carp(CARP_FATAL,"PSM p-value should not be equal to 0.0");
          } else if (curScoreFunction == BOTH_SCORE && pValue_both == 0.0) {
            std::cout << "Spectrum: " << sc->spectrum->SpectrumNumber() << std::endl;
           carp(CARP_FATAL,"PSM p-value should not be equal to 0.0");
          }

          if(peptide_centric) {
            carp(CARP_FATAL, "residue-evidence has not been implemented with 'peptide-centric-search T' yet.");
          } else {
            TideMatchSet::Scores curScore;
            curScore.xcorr_score = (double)scoreRefactInt / RESCALE_FACTOR;
            curScore.xcorr_pval = pValue_xcorr;
            curScore.resEv_pval = pValue_resEv;
            curScore.resEv_score = scoreResidueEvidence;
            curScore.combinedPval = pValue_both;
            //TODO ugly hack to conform with the way these indices are generated in standard tide-search
            curScore.rank = candidatePeptideStatusSize - peidx;
            match_arr.push_back(curScore);
          }
          pe++;
        }
        ++iter_;
        ++iter1_;
      }

      //clean up 
      if (curScoreFunction != RESIDUE_EVIDENCE_MATRIX) {
        for (pe = 0; pe < nPepMassIntUniq; pe++) {
          delete [] pValueScoreObs[pe];
        }
      }
      delete [] scoreOffsetObs;
      delete [] pValueScoreObs;
      delete [] intensArrayTheor;
      
      if (!peptide_centric){
        // below text is copied from text above in the exact-p-value XCORR case
        // matches will arrange the results in a heap by score, return the top
        // few, and recover the association between counter and peptide. We output 
        // the top matches.
        TideMatchSet matches(&match_arr, highest_mz);
        matches.exact_pval_search_ = exact_pval_search_;
        matches.cur_score_function = curScoreFunction;

        if (curScoreFunction == RESIDUE_EVIDENCE_MATRIX && exact_pval_search_ == false) {
          matches.report(target_file, decoy_file, top_matches, spectrum_filename,
                         spectrum, charge, active_peptide_queue, proteins,
                         locations, compute_sp, true, locks_array[LOCK_RESULTS]);
        } else { 
          matches.report(target_file, decoy_file, top_matches, spectrum_filename,
                         spectrum, charge, active_peptide_queue, proteins,
                         locations, compute_sp, false, locks_array[LOCK_RESULTS]);
        }
      } //end peptide_centric == false
    }
    delete min_mass;
    delete max_mass;
    delete candidatePeptideStatus;
  }  

  if ( !Params::GetBool("skip-preprocessing") ) {
    locks_array[LOCK_REPORTING]->lock();
    long int total_peaks = num_precursors_skipped + num_isotopes_skipped + num_range_skipped + num_retained;
    if ( total_peaks == 0 ){
      carp(CARP_INFO, "[Thread %d]: Warning: no peaks found.", thread_num);
    } else {
      carp(CARP_INFO,
           "[Thread %d]: Deleted %d precursor, %d isotope and %d out-of-range peaks.",
           thread_num, num_precursors_skipped, num_isotopes_skipped, num_range_skipped);
    }
    if ( num_retained == 0 ) {
      carp(CARP_INFO, "[Thread %d]: Warning: no peaks retained.", thread_num);
    } else {
      carp(CARP_INFO, "[Thread %d]: Retained %g%% of peaks.",
           thread_num, (100.0 * num_retained) / total_peaks);
    }
    locks_array[LOCK_REPORTING]->unlock();
  }
}

void TideSearchApplication::search(
  const string& spectrum_filename,
  const vector<SpectrumCollection::SpecCharge>* spec_charges,
  vector<ActivePeptideQueue*> active_peptide_queue,
  ProteinVec& proteins,
  vector<const pb::AuxLocation*>& locations,
  double precursor_window,
  WINDOW_TYPE_T window_type,
  double spectrum_min_mz,
  double spectrum_max_mz,
  int min_scan,
  int max_scan,
  int min_peaks,
  int search_charge,
  int top_matches,
  double highest_mz,
  ofstream* target_file,
  ofstream* decoy_file,
  bool compute_sp,
  int nAA,
  double* aaFreqN,
  double* aaFreqI,
  double* aaFreqC,
  int* aaMass,
  int nAARes,
  const vector<double>& dAAFreqN,
  const vector<double>& dAAFreqI,
  const vector<double>& dAAFreqC,
  const vector<double>& dAAMass,
  const pb::ModTable& mod_table,
  const pb::ModTable& nterm_mod_table,
  const pb::ModTable& cterm_mod_table,
  vector<int>* negative_isotope_errors
) {
  // Create an array of locks.
  vector<boost::mutex *> locks_array;
  for (int i = 0; i < NUMBER_LOCK_TYPES; i++) {
    locks_array.push_back(new boost::mutex());
  }

  int elution_window = Params::GetInt("elution-window-size");
  bool peptide_centric = Params::GetBool("peptide-centric-search");

  // initialize fields required for output
  int* sc_index = new int(-1);
  int* total_candidate_peptides = new int(0);
  FLOAT_T sc_total = (FLOAT_T)spec_charges->size();

  if (peptide_centric == false) {
    elution_window = 0;
  }

  for (int i = 0; i < NUM_THREADS; i++) {
    active_peptide_queue[i]->setElutionWindow(elution_window);
    active_peptide_queue[i]->setPeptideCentric(peptide_centric);
  }

  if (elution_window > 0 && elution_window % 2 == 0) {
    for (int i = 0; i < NUM_THREADS; i++) {
      active_peptide_queue[i]->setElutionWindow(elution_window+1);
    }
  }

  if (!peptide_centric || !exact_pval_search_) {
    for (int i = 0; i < NUM_THREADS; i++) {
      active_peptide_queue[i]->setElutionWindow(0);
    }
  }

  for (int i = 0; i < NUM_THREADS; i++) {
    active_peptide_queue[i]->SetOutputs(
      NULL, &locations, top_matches, compute_sp, target_file, decoy_file, highest_mz);
  }

  // Creating structs to hold information required for each thread to search through
  // a spec charge

  vector<thread_data> thread_data_array;
  for (int i= 0; i < NUM_THREADS; i++) {
      thread_data_array.push_back(thread_data(spectrum_filename, spec_charges, active_peptide_queue[i],
      proteins, locations, precursor_window, window_type, spectrum_min_mz,
      spectrum_max_mz, min_scan, max_scan, min_peaks, search_charge, top_matches,
      highest_mz, target_file, decoy_file, compute_sp,
      i, NUM_THREADS, nAA, aaFreqN, aaFreqI, aaFreqC, aaMass, 
      nAARes, &dAAFreqN, &dAAFreqI, &dAAFreqC, &dAAMass,
      &mod_table, &nterm_mod_table, &cterm_mod_table, locks_array, //TODO do I need to delete pointer somewhere?
      bin_width_, bin_offset_, exact_pval_search_, spectrum_flag_, sc_index, total_candidate_peptides, negative_isotope_errors));
  }

  boost::thread_group threadgroup;

  // Launch threads
  for (int64_t t = 1; t < NUM_THREADS; t++) {
    boost::thread * currthread = new boost::thread(boost::bind(&TideSearchApplication::search, this, (void *) &(thread_data_array[t])));
    threadgroup.add_thread(currthread);
  }

  // Searches through part of the spec charge vector while waiting for threads are busy
  search( (void *) &(thread_data_array[0]) );

  // Join threads
  threadgroup.join_all();

  carp(CARP_INFO, "Time per spectrum-charge combination: %lf s.", wall_clock() / (1e6*sc_total));
  carp(CARP_INFO, "Average number of candidates per spectrum-charge combination: %lf ",
                  (*total_candidate_peptides) / sc_total);
  for (int i = 0; i < NUMBER_LOCK_TYPES; i++) {
    delete locks_array[i];
  }
  delete sc_index;
  delete total_candidate_peptides;

}

void TideSearchApplication::collectScoresCompiled(
  ActivePeptideQueue* active_peptide_queue,
  const Spectrum* spectrum,
  const ObservedPeakSet& observed,
  TideMatchSet::Arr2* match_arr,
  int queue_size,
  int charge
) {
  if (!active_peptide_queue->HasNext()) {
    return;
  }
  // prog gets the address of the dot-product program for the first peptide
  // in the active queue.
  const void* prog = active_peptide_queue->NextPeptide()->Prog(charge);
  const int* cache = observed.GetCache();
  // results will get (score, counter) pairs, where score is the dot product
  // of the observed peak set with a candidate peptide. The candidate
  // peptide is given by counter, which refers to the index within the
  // ActivePeptideQueue, counting from the back. This complication
  // simplifies the generated programs, which now simply dump the counter.
  pair<int, int>* results = match_arr->data();

  // See compiler.h for a description of the programs beginning at prog and
  // how they are generated. Here we initialize certain registers to the
  // values expected by the programs and call the first one (*prog).
  //
  // See gnu assembler format for more on this format. We tell the compiler
  // to set these registers:
  // edx/rdx points to the cache.
  // eax/rax points to the first program.
  // ecx/rcx is the counter and gets the size of the active queue.
  // edi/rdi points to the results buffer.
  //
  // The push and pop operations are a workaround for a compiler that
  // doesn't understand that %ecx and %edi (or %rcx and %rdi) get
  // clobbered. Since they're already input registers, they can't be
  // included in the clobber list.

#ifdef _MSC_VER
#ifdef _WIN64
  DWORD64 rcx;
  DWORD64 rdi;

  volatile bool restored = false;
  CONTEXT context;
  RtlCaptureContext(&context);
  if (!restored) {
    rcx = context.Rcx;
    rdi = context.Rdi;

    context.Rdx = (DWORD64)cache;
    context.Rax = (DWORD64)prog;
    context.Rcx = (DWORD64)queue_size;
    context.Rdi = (DWORD64)results;

    restored = true;
    RtlRestoreContext(&context, NULL);
  } else {
    ((void(*)(void))prog)();
  }

  restored = false;
  RtlCaptureContext(&context);
  if (!restored) {
    context.Rcx = rcx;
    context.Rdi = rdi;

    restored = true;
    RtlRestoreContext(&context, NULL);
  }
#else
  __asm {
    cld
    push ecx
    push edi
    mov edx, cache
    mov eax, prog
    mov ecx, queue_size
    mov edi, results
    call eax
    pop edi
    pop ecx
  }
#endif
#else
  __asm__ __volatile__("cld\n" // stos operations increment edi
#ifdef __x86_64__
                       "push %%rcx\n"
                       "push %%rdi\n"
                       "call *%%rax\n"
                       "pop %%rdi\n"
                       "pop %%rcx\n"
#else
                       "push %%ecx\n"
                       "push %%edi\n"
                       "call *%%eax\n"
                       "pop %%edi\n"
                       "pop %%ecx\n"
#endif
                       : // no outputs
                       : "d" (cache),
                         "a" (prog),
                         "c" (queue_size),
                         "D" (results)
  );
#endif

  // match_arr is filled by the compiled programs, not by calls to
  // push_back(). We have to set the final size explicitly.
  match_arr->set_size(queue_size);
}

void TideSearchApplication::convertResults() const {
  PSMConvertApplication converter;
  if (!Params::GetBool("concat")) {
    string target_file_name = make_file_path("tide-search.target.txt");
    if (Params::GetBool("pin-output")) {
      converter.convertFile("tsv", "pin", target_file_name, "tide-search.target.", Params::GetString("protein-database"), true);
    }
    if (Params::GetBool("pepxml-output")) {
      converter.convertFile("tsv", "pepxml", target_file_name, "tide-search.target.", Params::GetString("protein-database"), true);
    }
    if (Params::GetBool("mzid-output")) {
      converter.convertFile("tsv", "mzidentml", target_file_name, "tide-search.target.", Params::GetString("protein-database"), true);
    }
    if (Params::GetBool("sqt-output")) {
      converter.convertFile("tsv", "sqt", target_file_name, "tide-search.target.", Params::GetString("protein-database"), true);
    }

    if (HAS_DECOYS) {
      string decoy_file_name = make_file_path("tide-search.decoy.txt");
      if (Params::GetBool("pin-output")) {
        converter.convertFile("tsv", "pin", decoy_file_name, "tide-search.decoy.", Params::GetString("protein-database"), true);
      }
      if (Params::GetBool("pepxml-output")) {
        converter.convertFile("tsv", "pepxml", decoy_file_name, "tide-search.decoy.", Params::GetString("protein-database"), true);
      }
      if (Params::GetBool("mzid-output")) {
        converter.convertFile("tsv", "mzidentml", decoy_file_name, "tide-search.decoy.", Params::GetString("protein-database"), true);
      }
      if (Params::GetBool("sqt-output")) {
        converter.convertFile("tsv", "sqt", decoy_file_name, "tide-search.decoy.", Params::GetString("protein-database"), true);
      }
    }
  } else {
    string concat_file_name = make_file_path("tide-search.txt");
    if (Params::GetBool("pin-output")) {
      converter.convertFile("tsv", "pin", concat_file_name, "tide-search.", Params::GetString("protein-database"), true);
    }
    if (Params::GetBool("pepxml-output")) {
      converter.convertFile("tsv", "pepxml", concat_file_name, "tide-search.", Params::GetString("protein-database"), true);
    }
    if (Params::GetBool("mzid-output")) {
      converter.convertFile("tsv", "mzidentml", concat_file_name, "tide-search.", Params::GetString("protein-database"), true);
    }
    if (Params::GetBool("sqt-output")) {
      converter.convertFile("tsv", "sqt", concat_file_name, "tide-search.", Params::GetString("protein-database"), true);
    }
  }
}

void TideSearchApplication::computeWindow(
  const SpectrumCollection::SpecCharge& sc,
  WINDOW_TYPE_T window_type,
  double precursor_window,
  int max_charge,
  vector<int>* negative_isotope_errors,
  vector<double>* out_min,
  vector<double>* out_max,
  double* min_range,
  double* max_range
) {
  double unit_dalton = BIN_WIDTH;
  switch (window_type) {
  case WINDOW_MASS:
    for (vector<int>::const_iterator ie = negative_isotope_errors->begin(); ie != negative_isotope_errors->end(); ++ie) {
      out_min->push_back(sc.neutral_mass + (*ie * unit_dalton) - precursor_window);
      out_max->push_back(sc.neutral_mass + (*ie * unit_dalton) + precursor_window);
    }
    *min_range = (sc.neutral_mass + (negative_isotope_errors->front() * unit_dalton)) - precursor_window;
    *max_range = (sc.neutral_mass + (negative_isotope_errors->back() * unit_dalton)) + precursor_window;
    break;
  case WINDOW_MZ: {
    double mz_minus_proton = sc.spectrum->PrecursorMZ() - MASS_PROTON;
    for (vector<int>::const_iterator ie = negative_isotope_errors->begin(); ie != negative_isotope_errors->end(); ++ie) {
      out_min->push_back((mz_minus_proton - precursor_window) * sc.charge + (*ie * unit_dalton));
      out_max->push_back((mz_minus_proton + precursor_window) * sc.charge + (*ie * unit_dalton));
    }
    *min_range = (mz_minus_proton*sc.charge + (negative_isotope_errors->front() * unit_dalton)) - precursor_window*max_charge;
    *max_range = (mz_minus_proton*sc.charge + (negative_isotope_errors->back() * unit_dalton)) + precursor_window*max_charge;
    break;
  }
  case WINDOW_PPM: {
    double tiny_precursor = precursor_window * 1e-6;
    for (vector<int>::const_iterator ie = negative_isotope_errors->begin(); ie != negative_isotope_errors->end(); ++ie) {
      out_min->push_back((sc.neutral_mass + (*ie * unit_dalton)) * (1.0 - tiny_precursor));
      out_max->push_back((sc.neutral_mass + (*ie * unit_dalton)) * (1.0 + tiny_precursor));
    }
    *min_range = (sc.neutral_mass + (negative_isotope_errors->front() * unit_dalton)) * (1.0 - tiny_precursor);
    *max_range = (sc.neutral_mass + (negative_isotope_errors->back() * unit_dalton)) * (1.0 + tiny_precursor);
    break;
  }
  default:
    carp(CARP_FATAL, "Invalid window type");
  }
  carp(CARP_DETAILED_DEBUG, "Scan=%d Charge=%d Mass window=[%f, %f]",
       sc.spectrum->SpectrumNumber(), sc.charge, (*out_min)[0], (*out_max)[0]);
}

bool TideSearchApplication::hasDecoys() {
  return HAS_DECOYS;
}

bool TideSearchApplication::proteinLevelDecoys() {
  return PROTEIN_LEVEL_DECOYS;
}

string TideSearchApplication::getName() const {
  return "tide-search";
}

string TideSearchApplication::getDescription() const {
  return
    "[[nohtml:Search a collection of spectra against a sequence database, "
    "returning a collection of peptide-spectrum matches (PSMs). This is a "
    "fast search engine but requires that you first build an index with "
    "tide-index.]]"
    "[[html:<p>Tide is a tool for identifying peptides from tandem mass "
    "spectra. It is an independent reimplementation of the SEQUEST<sup>&reg;"
    "</sup> algorithm, which assigns peptides to spectra by comparing the "
    "observed spectra to a catalog of theoretical spectra derived from a "
    "database of known proteins. Tide's primary advantage is its speed. Our "
    "published paper provides more detail on how Tide works. If you use Tide "
    "in your research, please cite:</p><blockquote>Benjamin J. Diament and "
    "William Stafford Noble. <a href=\"http://dx.doi.org/10.1021/pr101196n\">"
    "&quot;Faster SEQUEST Searching for Peptide Identification from Tandem "
    "Mass Spectra&quot;</a>. <em>Journal of Proteome Research</em>. "
    "10(9):3871-9, 2011.</blockquote> "
    "<p>When <code>tide-search</code> runs, it performs "
    "several intermediate steps, as follows:</p><ol>"
    "<li>If a FASTA file was provided, convert it to an index using "
    "<code>tide-index</code>.</li>"
    "<li>Convert the given "
    "fragmentation spectra to a binary format.</li><li>Search the spectra "
    "against the database and store the results in binary format.</li><li>"
    "Convert the results to one or more requested output formats.</li></ol><p>"
    "By default, the intermediate binary files are stored in the output "
    "directory and deleted when Tide finishes execution. If you plan to search "
    "against given database more than once or search a given set of spectra "
    "more than once, then you can direct Tide to save the binary spectrum "
    "files using the <code>--store-index</code> and "
    "<code>--store-spectra</code> options. "
    "Subsequent runs of the program will go faster "
    "if provided with inputs in binary format.</p>]]";
}

vector<string> TideSearchApplication::getArgs() const {
  string arr[] = {
    "tide spectra file+",
    "tide database"
  };
  return vector<string>(arr, arr + sizeof(arr) / sizeof(string));
}

vector<string> TideSearchApplication::getOptions() const {
  string arr[] = {
    "auto-mz-bin-width",
    "auto-precursor-window",
    "compute-sp",
    "concat",
    "deisotope",
    "elution-window-size",
    "exact-p-value",
    "file-column",
    "fileroot",
    "isotope-error",
    "mass-precision",
    "max-precursor-charge",
    "min-peaks",
    "mod-precision",
    "mz-bin-offset",
    "mz-bin-width",
    "mzid-output",
    "num-threads",
    "output-dir",
    "overwrite",
    "parameter-file",
    "peptide-centric-search",
    "score-function",
    "fragment-tolerance",
    "evidence-granularity",
    "pepxml-output",
    "pin-output",
    "pm-charge",
    "pm-max-frag-mz",
    "pm-max-precursor-delta-ppm",
    "pm-max-precursor-mz",
    "pm-max-scan-separation",
    "pm-min-common-frag-peaks",
    "pm-min-frag-mz",
    "pm-min-peak-pairs",
    "pm-min-precursor-mz",
    "pm-min-scan-frag-peaks",
    "pm-pair-top-n-frag-peaks",
    "pm-top-n-frag-peaks",
    "precision",
    "precursor-window",
    "precursor-window-type",
    "print-search-progress",
    "remove-precursor-peak",
    "remove-precursor-tolerance",
    "scan-number",
    "skip-preprocessing",
    "spectrum-charge",
    "spectrum-max-mz",
    "spectrum-min-mz",
    "spectrum-parser",
    "sqt-output",
    "store-index",
    "store-spectra",
    "top-match",
    "txt-output",
    "use-flanking-peaks",
    "use-neutral-loss-peaks",
    "use-z-line",
    "verbosity"
  };
  return vector<string>(arr, arr + sizeof(arr) / sizeof(string));
}

vector< pair<string, string> > TideSearchApplication::getOutputs() const {
  vector< pair<string, string> > outputs;
  outputs.push_back(make_pair("tide-search.target.txt",
    "a tab-delimited text file containing the target PSMs. See <a href=\""
    "../file-formats/txt-format.html\">txt file format</a> for a list of the fields."));
  outputs.push_back(make_pair("tide-search.decoy.txt",
    "a tab-delimited text file containing the decoy PSMs. This file will only "
    "be created if the index was created with decoys."));
  outputs.push_back(make_pair("tide-search.params.txt",
    "a file containing the name and value of all parameters/options for the "
    "current operation. Not all parameters in the file may have been used in "
    "the operation. The resulting file can be used with the --parameter-file "
    "option for other Crux programs."));
  outputs.push_back(make_pair("tide-search.log.txt",
    "a log file containing a copy of all messages that were printed to the "
    "screen during execution."));
  return outputs;
}
bool TideSearchApplication::needsOutputDirectory() const {
  return true;
}

COMMAND_T TideSearchApplication::getCommand() const {
  return TIDE_SEARCH_COMMAND;
}

/* Calculates counts of peptides with various XCorr scores, given a preprocessed
 * MS2 spectrum, using dynamic programming.
 * Written by Jeff Howbert, October, 2012 (as function calcScoreCount).
 * Ported to and integrated with Tide by Jeff Howbert, November, 2013.
 */
int TideSearchApplication::calcScoreCount(
  int numelEvidenceObs,
  int* evidenceObs,
  int pepMassInt,
  int maxEvidence,
  int minEvidence,
  int maxScore,
  int minScore,
  int nAA,
  double* aaFreqN,
  double* aaFreqI,
  double* aaFreqC,
  int* aaMass,
  double* pValueScoreObs
) {
  const int nDeltaMass = nAA;
  int minDeltaMass = aaMass[0];
  int maxDeltaMass = aaMass[nDeltaMass - 1];

  // internal variables
  int row;
  int col;
  int ma;
  int evidence;
  int de;
  int evidenceRow;
  double sumScore;

  int bottomRowBuffer = maxEvidence + 1;
  int topRowBuffer = -minEvidence;
  int colBuffer = maxDeltaMass;
  int colStart = MassConstants::mass2bin(MassConstants::mono_h);
  int scoreOffsetObs = bottomRowBuffer - minScore;

  int nRow = bottomRowBuffer - minScore + 1 + maxScore + topRowBuffer;
  int nCol = colBuffer + pepMassInt;
  int rowFirst = bottomRowBuffer;
  int rowLast = rowFirst - minScore + maxScore;
  int colFirst = colStart + MassConstants::mass2bin(MassConstants::mono_h);
  int colLast = MassConstants::mass2bin(MassConstants::bin2mass(pepMassInt)
      - MassConstants::mono_oh 
      );
  int initCountRow = bottomRowBuffer - minScore;
  int initCountCol = maxDeltaMass + colStart;

  double** dynProgArray = new double*[nRow];
  for (row = 0; row < nRow; row++) {
    dynProgArray[row] = new double[nCol];
    for (col = 0; col < nCol; col++) {
      dynProgArray[row][col] = 0.0;
    }
  }
  double* scoreCountBinAdjust = 0;
  scoreCountBinAdjust = new double[nRow];
  for (row = 0; row < nRow; row++) {
    scoreCountBinAdjust[row] = 0.0;
  }

  dynProgArray[initCountRow][initCountCol] = 1.0; // initial count of peptides with mass = 1
  vector<int> deltaMassCol(nDeltaMass);
  // populate matrix with scores for first (i.e. N-terminal) amino acid in sequence
  for (de = 0; de < nDeltaMass; de++) {
    ma = aaMass[de];
    row = initCountRow + evidenceObs[ma + colStart];
    col = initCountCol + ma;
    if (col <= maxDeltaMass + colLast) {
      dynProgArray[row][col] += dynProgArray[initCountRow][initCountCol] * aaFreqN[de];
    }
  }
  // set to zero now that score counts for first amino acid are in matrix
  dynProgArray[initCountRow][initCountCol] = 0.0;
  // populate matrix with score counts for non-terminal amino acids in sequence 
  for (ma = colFirst; ma < colLast; ma++) {
    col = maxDeltaMass + ma;
    evidence = evidenceObs[ma];
    for (de = 0; de < nDeltaMass; de++) {
      deltaMassCol[de] = col - aaMass[de];
    }
    for (row = rowFirst; row <= rowLast; row++) {
      evidenceRow = row - evidence;
      sumScore = dynProgArray[row][col];
      for (de = 0; de < nDeltaMass; de++) {
        sumScore += dynProgArray[evidenceRow][deltaMassCol[de]] * aaFreqI[de];
      }
      dynProgArray[row][col] = sumScore;
    }
  }
  // populate matrix with score counts for last (i.e. C-terminal) amino acid in sequence
  ma = colLast;
  col = maxDeltaMass + ma;
  evidence = 0; // no evidence should be added for last amino acid in sequence
  for (de = 0; de < nDeltaMass; de++) {
    deltaMassCol[de] = col - aaMass[de];
  }
  for (row = rowFirst; row <= rowLast; row++) {
    evidenceRow = row - evidence;
    sumScore = 0.0;
    for (de = 0; de < nDeltaMass; de++) {
      sumScore += dynProgArray[evidenceRow][deltaMassCol[de]] * aaFreqC[de];  // C-terminal residue
    }
    dynProgArray[row][col] = sumScore;
  }

  int colScoreCount = maxDeltaMass + colLast;
  double totalCount = 0.0;
  for (row = 0; row < nRow; row++) {
    // at this point pValueScoreObs just holds counts from last column of dynamic programming array
    pValueScoreObs[row] = dynProgArray[row][colScoreCount];
    totalCount += pValueScoreObs[row];
    scoreCountBinAdjust[row] = pValueScoreObs[row] / 2.0;
  }
  // convert from counts to cumulative sum of counts
  for (row = nRow - 2; row >= 0; row--) {
    pValueScoreObs[row] += pValueScoreObs[row + 1];
  }
  double logTotalCount = log(totalCount);
  for (row = 0; row < nRow; row++) {
    // adjust counts to reflect center of bin, not edge
    pValueScoreObs[row] -= scoreCountBinAdjust[row];
    // normalize distribution; use exp( log ) to avoid potential underflow
    pValueScoreObs[row] = exp(log(pValueScoreObs[row]) - logTotalCount);
  }

  // clean up
  for (row = 0; row < nRow; row++) {
    delete [] dynProgArray[row];
  }
  delete [] dynProgArray;
  delete [] scoreCountBinAdjust;

  return scoreOffsetObs;
}

/*
 * Calculates counts of peptides with various residue evidence scores, given
 * a preprocessed residue evidence matrix, using dynamic programming
 *
 * This version:
 *  - calculates most of dimension and inexing variables required or
 *    dynamic programming inside of function, instead of externally 
 *    in MATLAB
 *  - uses uniform amino acid probabilities for all positions in peptide
 *
 * This used to be a MEX-file to be called in MATLAB
 *  - has been incorporated into Tide/Crux
 *
 * Written by Jeff Howbert, August, 2015.
 *
 * Added by Andy Lin, March 2-16
 * Edited to work within Crux code instead of with original MATLAB code
 */
void TideSearchApplication::calcResidueScoreCount (
  int nAa,
  int pepMassInt,
  vector<vector<double> >& residueEvidenceMatrix,
  vector<int>& aaMass, 
  const vector<double>& aaFreqN, 
  const vector<double>& aaFreqI, 
  const vector<double>& aaFreqC, 
  int NTermMass, //this is NTermMassBin
  int CTermMass, //this is CTermMassBin
  int minAaMass,
  int maxAaMass,
  int maxEvidence,
  int maxScore,
  vector<double>& scoreCount, //this is returned for later use
  int& scoreOffset //this is returned for later use
) {
  int minEvidence  = 0;
  int minScore     = 0;

  int row;
  int col;
  int ma;
  int evid;
  int de;
  int evidRow;
  double sumScore;

  int bottomRowBuffer = maxEvidence;
  int topRowBuffer = -minEvidence;
  int colBuffer = maxAaMass;
  int colStart = NTermMass;
  int nRow = bottomRowBuffer - minScore + 1 + maxScore + topRowBuffer;
  int nCol = colBuffer + pepMassInt;
  int rowFirst = bottomRowBuffer + 1;
  int rowLast = rowFirst - minScore + maxScore;
  int colFirst = colStart + 1;
  int colLast = pepMassInt - CTermMass;
  int initCountRow = bottomRowBuffer - minScore + 1;
  int initCountCol = maxAaMass + colStart;

  // convert to zero-based indexing
  rowFirst = rowFirst - 1;
  rowLast = rowLast - 1;
  colFirst = colFirst - 1;
  colLast = colLast - 1;
  initCountRow = initCountRow - 1;
  initCountCol = initCountCol - 1;

  double** dynProgArray = 0;
  dynProgArray = new double* [ nRow ];
  for ( row = 0; row < nRow; row++ ) {
    dynProgArray[ row ] = new double[ nCol ];
    for ( col = 0; col < nCol; col++ ) {
      dynProgArray[ row ][ col ] = 0.0;
    }
  }

  // initial count of peptides with mass = NTermMass
  dynProgArray[ initCountRow ][ initCountCol ] = 1.0;

  int* aaMassCol = new int[ nAa ];
  // populate matrix with scores for first (i.e. N-terminal) amino acid in sequence
  for ( de = 0; de < nAa; de++ ) {
    ma = aaMass[ de ];

    //&& -1 is to account for zero-based indexing in evidence vector
    //row = initCountRow + residueEvidueMatrix[ de ][ ma + NTermMass - 1 ]; //original
    row = initCountRow + residueEvidenceMatrix[ de ][ ma + 1 - 1]; //+1 for N-Term H and -1 for 0 indexing

    //TODO need to change this to based off bool
    if (NTermMass == 1) { //N-Term not modified
      col = initCountCol + ma;
    }
    else { //N-Term is modified
      col = initCountCol + ma - NTermMass + 1;
    }

//    if ( col <= maxAaMass + colLast ) { //original
    if ( col <= maxAaMass + colLast && col >= initCountCol ) { //TODO not sure if below or above is correct
      //dynProgArray[ row ][ col ] += dynProgArray[ initCountRow ][ initCountCol ];
      dynProgArray[ row ][ col ] += dynProgArray[ initCountRow ][ initCountCol ] * aaFreqN[ de ];
    }
  }

  //set to zero now that score counts for first amino acid are in matrix
  dynProgArray[ initCountRow ][ initCountCol ] = 0.0;

  // populate matrix with score counts for non-terminal amino acids in sequence 
  for ( ma = colFirst; ma < colLast; ma++ ) {
    col = maxAaMass + ma;

    for ( de = 0; de < nAa; de++ ) {
      aaMassCol[ de ] = col - aaMass[ de ];
    }
    for ( row = rowFirst; row <= rowLast; row++ ) {
      sumScore = dynProgArray[ row ][ col ];
      for ( de = 0; de < nAa; de++ ) {
        evidRow = row - residueEvidenceMatrix[ de ][ ma ];
        //sumScore += dynProgArray[ evidRow ][ aaMassCol[ de ] ];
        sumScore += dynProgArray[ evidRow ][ aaMassCol[ de ] ] * aaFreqI[ de ];
      }
      dynProgArray[ row ][ col ] = sumScore;
    }
  }

  // populate matrix with score counts for last (i.e. C-terminal) amino acid in sequence
  ma = colLast;
  col = maxAaMass + ma;

  //no evidence should be added for last amino acid in sequence
  evid = 0;
  for ( de = 0; de < nAa; de++ ) {
        aaMassCol[ de ] = col - aaMass[ de ];
    }
  for ( row = rowFirst; row <= rowLast; row++ ) {
    evidRow = row - evid;
    sumScore = 0.0;
    for ( de = 0; de < nAa; de++ ) {
      //sumScore += dynProgArray[ evidRow ][ aaMassCol[ de ] ];
      sumScore += dynProgArray[ evidRow ][ aaMassCol[ de ] ] * aaFreqC[ de ];
    }
    dynProgArray[ row ][ col ] = sumScore;
  }

  int colScoreCount = maxAaMass + colLast;
  scoreCount.resize(nRow);
  for ( int row = 0; row < nRow; row++ ) {
    scoreCount[ row ] = dynProgArray[ row ][ colScoreCount ];
  }
  scoreOffset = initCountRow;

  // clean up
  for( int row = 0; row < nRow; row++ ) {
    delete [] dynProgArray[ row ];
  }
  delete [] dynProgArray;
  delete [] aaMassCol;
}

void TideSearchApplication::processParams() {
  const string index = Params::GetString("tide database");
  if (!FileUtils::Exists(index)) {
    carp(CARP_FATAL, "'%s' does not exist", index.c_str());
  } else if (FileUtils::IsRegularFile(index)) {
    // Index is FASTA file
    carp(CARP_INFO, "Creating index from '%s'", index.c_str());
    string targetIndexName = Params::GetString("store-index");
    if (targetIndexName.empty()) {
      targetIndexName = FileUtils::Join(Params::GetString("output-dir"),
                                        "tide-search.tempindex");
      remove_index_ = targetIndexName;
    }
    TideIndexApplication indexApp;
    indexApp.processParams();
    if (indexApp.main(index, targetIndexName) != 0) {
      carp(CARP_FATAL, "tide-index failed.");
    }
    Params::Set("tide database", targetIndexName);
  } else {
    // Index is Tide index directory
    pb::Header peptides_header;
    string peptides_file = FileUtils::Join(index, "pepix");
    HeadedRecordReader peptide_reader(peptides_file, &peptides_header);
    if ((peptides_header.file_type() != pb::Header::PEPTIDES) ||
        !peptides_header.has_peptides_header()) {
      carp(CARP_FATAL, "Error reading index (%s).", peptides_file.c_str());
    }

    const pb::Header::PeptidesHeader& pepHeader = peptides_header.peptides_header();

    Params::Set("enzyme", pepHeader.enzyme());
    const char* digestString =
      digest_type_to_string(pepHeader.full_digestion() ? FULL_DIGEST : PARTIAL_DIGEST);
    Params::Set("digestion", digestString);
    Params::Set("isotopic-mass", pepHeader.monoisotopic_precursor() ? "mono" : "average");
  }
  // run param-medic?
  const string autoPrecursor = Params::GetString("auto-precursor-window");
  const string autoFragment = Params::GetString("auto-mz-bin-width");
  if (autoPrecursor != "false" || autoFragment != "false") {
    if (autoPrecursor != "false" && Params::GetString("precursor-window-type") != "ppm") {
      carp(CARP_FATAL, "Automatic peptide mass tolerance detection is only supported with ppm "
                       "units. Please re-run with auto-precursor-window set to 'false' or "
                       "precursor-window-type set to 'ppm'.");
    }
    ParamMedicErrorCalculator errCalc;
    errCalc.processFiles(Params::GetStrings("tide spectra file"));
    string precursorFailure, fragmentFailure;
    double precursorSigmaPpm = 0;
    double fragmentSigmaPpm = 0;
    double fragmentSigmaTh = 0;
    double precursorPredictionPpm = 0;
    double fragmentPredictionPpm = 0;
    double fragmentPredictionTh = 0;
    errCalc.calcMassErrorDist(&precursorFailure, &fragmentFailure,
                              &precursorSigmaPpm, &fragmentSigmaPpm,
                              &precursorPredictionPpm, &fragmentPredictionTh);

    if (autoPrecursor != "false") {
      if (precursorFailure.empty()) {
        carp(CARP_INFO, "Precursor ppm standard deviation: %f", precursorSigmaPpm);
        carp(CARP_INFO, "Precursor error estimate (ppm): %.2f", precursorPredictionPpm);
        Params::Set("precursor-window", precursorPredictionPpm);
      } else {
        carp(autoPrecursor == "fail" ? CARP_FATAL : CARP_ERROR,
             "failed to calculate precursor error: %s", precursorFailure.c_str());
      }
    }
    if (autoFragment != "false") {
      if (fragmentFailure.empty()) {
        carp(CARP_INFO, "Fragment standard deviation (ppm): %f", fragmentSigmaPpm);
        carp(CARP_INFO, "Fragment bin size estimate (Th): %.4f", fragmentPredictionTh);
        Params::Set("mz-bin-width", fragmentPredictionTh);
      } else {
        carp(autoFragment == "fail" ? CARP_FATAL : CARP_ERROR,
             "failed to calculate fragment error: %s", fragmentFailure.c_str());
      }
    }
  }
}

void TideSearchApplication::setSpectrumFlag(map<pair<string, unsigned int>, bool>* spectrum_flag) {
  spectrum_flag_ = spectrum_flag;
}

string TideSearchApplication::getOutputFileName() {
  return output_file_name_;
}

//Added by Andy Lin in Feb 2016
//Determines the mass bin each peptide candidate (active_peptide_queue) is in
//pepMassInt will contain the a mass bin for each peptide candidate
//pepMassIntUnique will contain the unique set of mass bins 
//pepMassInt and pepMassIntUnique are initalized right before call
//The length of pepMassInt is the number of canddiate peptides
void TideSearchApplication::getMassBin(
  vector<int>& pepMassInt,
  vector<int>& pepMassIntUnique,
  ActivePeptideQueue* active_peptide_queue,
  vector<bool>* candidatePeptideStatus
) {
  int pe = 0;
  int peidx = 0;
  int pepMaInt;

  deque<Peptide*>::const_iterator iter_ = active_peptide_queue->iter_;

  for (iter_ = active_peptide_queue->iter_;
       iter_ != active_peptide_queue->end_;
       ++iter_) {
    if ((*candidatePeptideStatus)[peidx]) {
      double pepMass = (*iter_)->Mass();
      pepMaInt = MassConstants::mass2bin(pepMass);
      pepMassInt[pe] = pepMaInt;
      pepMassIntUnique.push_back(pepMaInt);
      pe++;
    }
    peidx++;
  } 

  //For pepMassIntUnique vector
  //Sort vector, take unique of vector, get rid of extra space in vector
  std::sort(pepMassIntUnique.begin(), pepMassIntUnique.end());
  vector<int>::iterator last = std::unique(pepMassIntUnique.begin(),
                                           pepMassIntUnique.end());
  pepMassIntUnique.erase(last, pepMassIntUnique.end());
}

//Added by Andy Lin in March 2016
//Functions returns max value in curResidueEvidenceMatrix
//Function assumes that all values in curResidueEvidenceMatrix have been rounded to int
//Once function runs, maxColEvidence will contain the max evidence in 
//each column of curResidueEvidenceMatrix
int TideSearchApplication::getMaxColEvidence(
  const vector<vector<double> >& curResidueEvidenceMatrix,
  vector<int>& maxColEvidence,
  int pepMassInt
) {
  assert(maxColEvidence.size() == curResidueEvidenceMatrix[0].size());

  int maxEvidence = -1;
  
  for(int curAA = 0; curAA < curResidueEvidenceMatrix.size(); curAA++) {
    for(int curMassBin = 0; curMassBin < pepMassInt; curMassBin++) {
      if(curResidueEvidenceMatrix[curAA][curMassBin] > maxColEvidence[curMassBin]) {
        maxColEvidence[curMassBin] = curResidueEvidenceMatrix[curAA][curMassBin];
      }
      if (curResidueEvidenceMatrix[curAA][curMassBin] > maxEvidence) {
        maxEvidence = curResidueEvidenceMatrix[curAA][curMassBin];
      }
    }
  }
  assert(maxEvidence >= 0);
  return maxEvidence;
}

//Added by Andy Lin in Nov 2016
//Calculates residue evidence score given a
//residue evidence matrix and a theoretical spectrum
int TideSearchApplication::calcResEvScore(
  const vector<vector<double> >& curResidueEvidenceMatrix,
  const vector<unsigned int>& intensArrayTheor,
  const vector<double> aaMassDouble,
  Peptide* curPeptide
) {
  //Make sure the number of theoretical peaks match pepLen
  int pepLen = curPeptide->Len();
  assert(intensArrayTheor.size() == pepLen - 1);

  int scoreResidueEvidence = 0;
  double* residueMasses = curPeptide->getAAMasses(); //retrieves the amino acid masses, modifications included
  for(int res = 0; res < pepLen - 1; res++) {
    double tmpAAMass = residueMasses[res];
    int tmpAA = find(aaMassDouble.begin(),aaMassDouble.end(),tmpAAMass) - aaMassDouble.begin();
    scoreResidueEvidence += curResidueEvidenceMatrix[tmpAA][intensArrayTheor[res]-1];
  }
  delete residueMasses;
  return scoreResidueEvidence;
}

//Added by Andy Lin in Dec 2016
//Function takes a value, which results from multiplying various p-values together, 
//and computes a new p-value from the distribution of correlated p-values
//Use eqn 3 from Tim Baily and Bill Noble Grundy RECOMB99 paper
double TideSearchApplication::calcCombinedPval(
  double m, //parameter
  double p, //value is the multiplication of p-values that will be combined,
  int numPval //number of p-values to combine
) {
  //compute useful quantities
  int intPartofM = int(m);
  double realPartofM = m-intPartofM;
  double y = m / numPval;
  double lnpy = -1.0 * log(pow(p,y));

  //compute first term (p-values are completely dependent)
  double firstTerm = 0.0;
  for (int i = 0; i < intPartofM; i++) {
    firstTerm += pow(lnpy,i) / double(factorial(i));
  }
  firstTerm = pow(p,y) * firstTerm;

  //compute second term (p-values are completely independent)
  double secondTerm = pow(p,y) * realPartofM * pow(lnpy,intPartofM) / double(factorial((intPartofM)));

  return (firstTerm + secondTerm);
}

int TideSearchApplication::factorial(int N) {
  int product = 1;
  for (int i=1;i<=N;i++) {
    product = product * i;
  }
  return product;
}
/*
 * Local Variables:
 * mode: c
 * c-basic-offset: 2
 * End:
 */<|MERGE_RESOLUTION|>--- conflicted
+++ resolved
@@ -636,7 +636,6 @@
 	    matches.report(target_file, decoy_file, top_matches, spectrum_filename,
                        spectrum, charge, active_peptide_queue, proteins,
                        locations, compute_sp, true, locks_array[LOCK_RESULTS]);
-<<<<<<< HEAD
       }  //end peptide_centric == false
     } else { //This runs curScoreFunction=BOTH_SCORE, curScoreFunction=RESIUDUE_EVIDENCE_MATRIX, and xcorr p-val
 
@@ -650,19 +649,7 @@
       if (flanking_peak == true && curScoreFunction != XCORR_SCORE) {
         carp(CARP_FATAL,"--score-function residue-evidence with --use-flanking-peaks true not implemented yet");
       }
-      // Deisotoping is not yet implemented.
-      if ( Params::GetDouble("deisotope") != 0.0 ) {
-        carp(CARP_FATAL, "Deisotoping is not yet implemented in conjunction with exact p-values.");
-      }
-
-=======
-      }  //end peptide_centric == true
-    } else {  // execute exact-pval-search
-      const int minDeltaMass = aaMass[0];
-      const int maxDeltaMass = aaMass[nAA - 1];
-
-      int maxPrecurMass = floor(MaxBin::Global().CacheBinEnd() + 50.0); // TODO works, but is this the best way to get?
->>>>>>> a26bcde3
+
       int nCandPeptide = active_peptide_queue->SetActiveRangeBIons(min_mass, max_mass, min_range, max_range, candidatePeptideStatus);
       int candidatePeptideStatusSize = candidatePeptideStatus->size();
       if (nCandPeptide == 0) {
@@ -783,7 +770,6 @@
       //Create a residue evidence matrix and evidence vector
       //for each mass bin candidate peptides are in
       for (pe = 0; pe < nPepMassIntUniq; pe++) {
-<<<<<<< HEAD
         //XCORR
         if (curScoreFunction != RESIDUE_EVIDENCE_MATRIX) {
           scoreOffsetObs[pe] = 0;
@@ -792,28 +778,8 @@
           //preprocess to create one integerized evidence vector for each cluster of masses among selected peptides
           double pepMassMonoMean = (pepMaInt - 0.5 + bin_offset_) * bin_width_;
           evidenceObs[pe] = spectrum->CreateEvidenceVectorDiscretized(
-            bin_width, bin_offset, charge, pepMassMonoMean, maxPrecurMassBin);
-=======
-        scoreOffsetObs[pe] = 0;
-        pepMaInt = pepMassIntUnique[pe];
-        // preprocess to create one integerized evidence vector for each cluster of masses among selected peptides
-        double pepMassMonoMean = (pepMaInt - 0.5 + bin_offset) * bin_width;
-        evidenceObs[pe] = spectrum->CreateEvidenceVectorDiscretized(
-          bin_width, bin_offset, charge, pepMassMonoMean, maxPrecurMass,
-          &num_range_skipped, &num_precursors_skipped, &num_isotopes_skipped, &num_retained);
-        // NOTE: will have to go back to separate dynamic programming for
-        //       target and decoy if they have different probNI and probC
-        int maxEvidence = *std::max_element(evidenceObs[pe].begin(), evidenceObs[pe].end());
-        int minEvidence = *std::min_element(evidenceObs[pe].begin(), evidenceObs[pe].end());
-        // estimate maxScore and minScore
-        int maxNResidue = (int)floor((double)pepMaInt / (double)minDeltaMass);
-        vector<int> sortEvidenceObs(evidenceObs[pe].begin(), evidenceObs[pe].end());
-        std::sort(sortEvidenceObs.begin(), sortEvidenceObs.end(), greater<int>());
-        int maxScore = 0;
-        int minScore = 0;
-        for (int sc = 0; sc < maxNResidue; sc++) {
-          maxScore += sortEvidenceObs[sc];
->>>>>>> a26bcde3
+            bin_width, bin_offset, charge, pepMassMonoMean, maxPrecurMassBin,
+            &num_range_skipped, &num_precursors_skipped, &num_isotopes_skipped, &num_retained);
         }
 	    //END XCORR
 
