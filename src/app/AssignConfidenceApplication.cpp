--- conflicted
+++ resolved
@@ -93,14 +93,9 @@
   if (input_files.size() == 0) {
     carp(CARP_FATAL, "No input files found.");
   }
-<<<<<<< HEAD
-  if (!peptide_level && Params::GetBool("combine-modified-peptides")) {
-    carp(CARP_WARNING, "The \"combine-modified-peptides\" option is ignored when estimation-method=peptide-level.");
-=======
-  combine_modified_peptides_ = Params::GetBool("combine-modified-peptides");
-  if (estimation_method != PEPTIDE_LEVEL_METHOD && combine_modified_peptides_ == true){
+  if (estimation_method != PEPTIDE_LEVEL_METHOD &&
+      Params::GetBool("combine-modified-peptides")) {
     carp(CARP_WARNING, "The \"combine-modified-peptides\" option is ignored when estimation-method is not peptide-level.");
->>>>>>> e02f3ac9
   }
   bool sidak = Params::GetBool("sidak");
 
@@ -604,12 +599,7 @@
     qvalues = compute_decoy_qvalues_mixmax(target_scores, num_targets,
       decoy_scores, num_decoys,
       ascending,
-<<<<<<< HEAD
       Params::GetDouble("pi-zero"));
-
-=======
-      get_double_parameter("pi-zero"));
->>>>>>> e02f3ac9
     break;
   case INVALID_METHOD:
       carp(CARP_FATAL, "No estimation method specified.");
