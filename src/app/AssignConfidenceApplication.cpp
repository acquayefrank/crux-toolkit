--- conflicted
+++ resolved
@@ -1094,11 +1094,8 @@
     case XCORR:
     case LOGP_BONF_WEIBULL_XCORR: // negative log p-values
     case TIDE_SEARCH_REFACTORED_XCORR:
-<<<<<<< HEAD
     case RESIDUE_EVIDENCE_SCORE:
-=======
     case PERCOLATOR_SCORE:
->>>>>>> e07e111d
       // higher score better, ascending = false
       return -1;
     case EVALUE:
