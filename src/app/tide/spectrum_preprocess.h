--- conflicted
+++ resolved
@@ -121,10 +121,6 @@
      double bin_offset = MassConstants::bin_offset_,
      bool NL = false, bool FP = false)
     : peaks_(new double[MaxBin::Global().BackgroundBinEnd()]),
-<<<<<<< HEAD
-      raw_peaks_(new double[MaxBin::Global().BackgroundBinEnd()]),
-=======
->>>>>>> 11f43950
     cache_(new int[MaxBin::Global().CacheBinEnd()*NUM_PEAK_TYPES]) {
 
     bin_width_  = bin_width;
@@ -213,16 +209,9 @@
   }
 */
   // added by Yang
-<<<<<<< HEAD
-  int LargestMzbin() const { return largest_mzbin_; }
-  int SmallestMzbin() const { return smallest_mzbin_; }
-  vector<pair<int, double>>& DynamicFilteredPeakTuples() { return dyn_filtered_peak_tuples_; }
-  vector<pair<int, double>>& StaticFilteredPeakTuples() { return sta_filtered_peak_tuples_; }
-=======
   int LargestMzbin() const { return largest_mzbin_; };
   int SmallestMzbin() const { return smallest_mzbin_; };
   vector<pair<int, double>>& FilteredPeakTuples() { return dyn_filtered_peak_tuples_; }
->>>>>>> 11f43950
 
  private:
   void PreprocessSpectrum(const Spectrum& spectrum, double* intensArrayObs,
