--- conflicted
+++ resolved
@@ -181,13 +181,8 @@
   compiler_prog2->Done();
 }
 
-<<<<<<< HEAD
-void Peptide::ComputeTheoreticalPeaks(TheoreticalPeakSetBYSparse* workspace) {
-  AddIons<TheoreticalPeakSetBYSparse>(workspace);   // Generic workspace
-=======
-void Peptide::ComputeTheoreticalPeaks(TheoreticalPeakSet* workspace, bool dia_mode) {
-  AddIons<TheoreticalPeakSet>(workspace, dia_mode);   // Generic workspace
->>>>>>> 36944ccf
+void Peptide::ComputeTheoreticalPeaks(TheoreticalPeakSetBYSparse* workspace, bool dia_mode) {
+  AddIons<TheoreticalPeakSetBYSparse>(workspace, dia_mode);   // Generic workspace
 #ifdef DEBUG
   Show();
 #endif
@@ -206,11 +201,7 @@
                                       TheoreticalPeakCompiler* compiler_prog2,
                                       bool dia_mode) {
   // Search-time fast workspace
-<<<<<<< HEAD
-  AddIons<TheoreticalPeakSetBYSparse>(workspace);
-=======
-  AddIons<ST_TheoreticalPeakSet>(workspace, dia_mode);
->>>>>>> 36944ccf
+  AddIons<TheoreticalPeakSetBYSparse>(workspace, dia_mode);
 
 #if 0
   TheoreticalPeakArr peaks[2];
