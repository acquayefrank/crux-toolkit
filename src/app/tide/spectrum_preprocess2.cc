--- conflicted
+++ resolved
@@ -79,11 +79,7 @@
   max_mz_.InitBin(min(experimental_mass_cut_off, max_peak_mz));
   cache_end_ = MaxBin::Global().CacheBinEnd();
   memset(peaks_, 0, sizeof(double) * MaxBin::Global().BackgroundBinEnd());
-<<<<<<< HEAD
   memset(cache_, 0, sizeof(int) * cache_end_*NUM_PEAK_TYPES);
-  memset(raw_peaks_, 0, sizeof(double) * MaxBin::Global().BackgroundBinEnd());
-=======
->>>>>>> 36944ccf
 
   // added by Yang
   largest_mzbin_ = 0;
@@ -156,54 +152,7 @@
     double intensity_cutoff = highest_intensity * 0.05;
     double normalizer = 0.0;
     int dyn_region_size = largest_mzbin_ / NUM_SPECTRUM_REGIONS + 1;
-<<<<<<< HEAD
-    int sta_region_size = max_mzbin_ / NUM_SPECTRUM_REGIONS + 1;
-
-    // added by Yang
-    // static regional peak selection for MS2Pval calculation
-    for (int i = 0; i < spectrum.Size(); ++i) {
-      double peak_location = spectrum.M_Z(i);
-      if (Params::GetBool("spectra-denoising") && !spectrum.Is_supported(i)) { continue; }
-
-      int mz = MassConstants::mass2bin(peak_location);
-      double intensity = sqrt(spectrum.Intensity(i));
-      if (intensity > raw_peaks_[mz]) {
-        raw_peaks_[mz] = intensity;
-      }
-    }
-
-    vector<int> all_peak_mzbins;
-    for (int i = 0; i < NUM_SPECTRUM_REGIONS; ++i) {
-      vector<pair<int, double>> region_peaks;
-      for (int j = 0; j < sta_region_size; ++j) {
-        int index = i * sta_region_size + j;
-        if (raw_peaks_[index] > 0) {
-          region_peaks.push_back(make_pair(index, raw_peaks_[index]));
-          all_peak_mzbins.push_back(index);
-        }
-      }
-
-      // sort region_peaks w.r.t the descending intensity
-      sort(region_peaks.begin(), region_peaks.end(), [](const pair<int, double> &left, const pair<int, double> &right) { return left.second > right.second; });
-      // save the top msamanda-regional-topk peaks per region
-      for (int peak_idx=0; peak_idx < region_peaks.size(); ++peak_idx) {
-        if (peak_idx >= Params::GetInt("msamanda-regional-topk")) { break; }
-        int peak_mzbin = region_peaks[peak_idx].first;
-        sta_filtered_peak_tuples_.push_back(region_peaks[peak_idx]);
-      }
-    }
-    sort(sta_filtered_peak_tuples_.begin(), sta_filtered_peak_tuples_.end(), [](const pair<int, double> &left, const pair<int, double> &right) { return left.first < right.first; });
-    // sort( sta_filtered_peak_mzbins_.begin(), sta_filtered_peak_mzbins_.end() );
-    // sta_filtered_peak_mzbins_.erase(unique( sta_filtered_peak_mzbins_.begin(), sta_filtered_peak_mzbins_.end() ), sta_filtered_peak_mzbins_.end() );
-    // carp(CARP_DETAILED_DEBUG, "**********MS2Scan:%d \t sta_peaks_mzbins:%s", spectrum.SpectrumNumber(), StringUtils::Join(sta_filtered_peak_mzbins_, ',').c_str() );
-
-    sort( all_peak_mzbins.begin(), all_peak_mzbins.end() );
-    all_peak_mzbins.erase(unique( all_peak_mzbins.begin(), all_peak_mzbins.end() ), all_peak_mzbins.end() );
-    // carp(CARP_DETAILED_DEBUG, "**********MS2Scan:%d \t max_mzbin:%d \t all_peaks_mzbins:%s", spectrum.SpectrumNumber(), max_mzbin_, StringUtils::Join(all_peak_mzbins, ',').c_str() );
-
-=======
->>>>>>> 36944ccf
-
+    
     // dynamic regional peak selection for MS2Pval calculation (The original implementation)
     for (int i = 0; i < NUM_SPECTRUM_REGIONS; ++i) {
       vector<pair<int, double>> region_peaks;
@@ -214,12 +163,8 @@
         int index = i * dyn_region_size + j;
         if (peaks_[index] <= intensity_cutoff) {
           peaks_[index] = 0;
-<<<<<<< HEAD
-        } else {
-=======
         }
         else if (dia_mode) {
->>>>>>> 36944ccf
           region_peaks.push_back(make_pair(index, peaks_[index]));
         }
 
@@ -240,16 +185,6 @@
       }
 
       // added by Yang
-<<<<<<< HEAD
-      // sort region_peaks w.r.t the descending intensity
-      sort(region_peaks.begin(), region_peaks.end(), [](const pair<int, double> &left, const pair<int, double> &right) { return left.second > right.second; });
-      // save the top samanda-regional-topk peaks per region
-      for (int peak_idx=0; peak_idx < region_peaks.size(); ++peak_idx) {
-        if (peak_idx >= Params::GetInt("msamanda-regional-topk")) { break; }
-        // carp(CARP_DETAILED_DEBUG, "Region:[%d, %d] \t total_peaks: %d \t Peak mzbin: %d \t intensity: %f", i * region_size, (i+1) * region_size, region_peaks.size(), region_peaks[peak_idx].first, region_peaks[peak_idx].second );
-        // int peak_mzbin = region_peaks[peak_idx].first;
-        dyn_filtered_peak_tuples_.push_back(region_peaks[peak_idx]);
-=======
       if (dia_mode) {
         // sort region_peaks w.r.t the descending intensity
         sort(region_peaks.begin(), region_peaks.end(), [](const pair<int, double> &left, const pair<int, double> &right) { return left.second > right.second; });
@@ -258,7 +193,6 @@
           if (peak_idx >= Params::GetInt("msamanda-regional-topk")) { break; }
           dyn_filtered_peak_tuples_.push_back(region_peaks[peak_idx]);
         }
->>>>>>> 36944ccf
       }
     }
     if (dia_mode) {
