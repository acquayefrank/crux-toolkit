--- conflicted
+++ resolved
@@ -88,50 +88,8 @@
 if (WIN32 AND NOT CYGWIN)
   set(
     tide_lib_files
-<<<<<<< HEAD
-    ${proto_files_compiled}
-    abspath.cc
-    ActivePeptideQueueLite.cc
-    active_peptide_queue.cc
-    crux_sp_spectrum.cc
-    fifo_alloc.cc
-    index_settings.cc
-    make_peptides.cc
-    mass_constants.cc
-    max_mz.cc
-    mman.c
-    peptide.cc
-    peptide_lite.cc
-    peptide_mods3.cc
-    peptide_peaks.cc
-    sp_scorer.cc
-    spectrum_collection.cc
-    spectrum_preprocess2.cc
-  )
-else (WIN32 AND NOT CYGWIN)
-  set(
-    tide_lib_files
-    ${proto_files_compiled}
-    abspath.cc
-    ActivePeptideQueueLite.cc
-    active_peptide_queue.cc
-    crux_sp_spectrum.cc
-    fifo_alloc.cc
-    index_settings.cc
-    make_peptides.cc
-    mass_constants.cc
-    max_mz.cc
-    peptide.cc
-    peptide_lite.cc
-    peptide_mods3.cc
-    peptide_peaks.cc
-    sp_scorer.cc
-    spectrum_collection.cc
-    spectrum_preprocess2.cc
-=======
     ${tide_lib_files}
     mman.c
->>>>>>> e480be64
   )
 endif (WIN32 AND NOT CYGWIN)
 add_library(tide-support STATIC ${tide_lib_files})
