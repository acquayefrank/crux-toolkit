/*
 * The original tide-index has been implemented by Benjamin Diament, (I guess). and it has been 
 reimplemented (not form scratch) by Attila Kertesz-Farkas. The sorting on disk has been 
 implemented by Larry Frank Acquaye in March 2022.
 The pipe-line of the new tide-search is the following:
 1. Genertate all the target peptides (with redundancy). The peptides are either stored in 
    the memory or dumped in a text file.
 2. Sort the target peptides
 3. Filter the target peptides and keep the unique peptides, and collect the location 
    of the peptides in different proteins, 
 4. Generate modified target peptides, 
 5. Generate decoy peptides for each modified (and unmodified) peptides, so they are 
    paired and can be printed together nicely.
 6. Note that, in order to keep the set of target and decoy peptides disjunt, one does 
    not need to store all the peptides in a set. It is enough to keep a set of unique peptides
    with the very same neutral mass. This can be done becase the decoy peptide generation 
    does not change the mass of the peptides.
 */

#include <cstdio>
#include <fstream>
#include "io/carp.h"
#include "util/CarpStreamBuf.h"
#include "util/AminoAcidUtil.h"
#include "util/Params.h"
#include "util/FileUtils.h"
#include "util/StringUtils.h"
#include "GeneratePeptides.h"
#include "TideIndexApplication.h"
#include "TideMatchSet.h"
#include "app/tide/modifications.h"
#include "app/tide/records_to_vector-inl.h"
#include "ParamMedicApplication.h"
#include <boost/algorithm/string.hpp>
#include <boost/filesystem.hpp>

#include <regex>
#include <assert.h>

#ifdef _MSC_VER
#include <io.h>
#endif
#define CHECK(x) GOOGLE_CHECK(x)

<<<<<<< HEAD

// Larry's code
std::string sortedPeptideFile = "sortedPepTarget.txt";
std::string peptideFile = "pepTarget.txt";
DECLARE_int32(fifo_page_size);
// Larry's code ends here
=======
std::string peptideFile = "pepTarget.txt";
>>>>>>> 2dce1c3b

extern void AddTheoreticalPeaks(const vector<const pb::Protein*>& proteins,
                                const string& input_filename,
                                const string& output_filename);
extern unsigned long long AddMods(HeadedRecordReader* reader,
                    string out_file,
                    string tmpDir,                    
                    const pb::Header& header,
                    const vector<const pb::Protein*>& proteins,
<<<<<<< HEAD
                    VariableModTable* var_mod_table);
DECLARE_int32(max_mods);
DECLARE_int32(min_mods);
DECLARE_int32(modsoutputter_file_threshold);
=======
                    vector<string>& temp_file_name,
                    unsigned long long memory_limit,
                    VariableModTable* var_mod_table);
DECLARE_int32(max_mods);
DECLARE_int32(min_mods);
>>>>>>> 2dce1c3b

TideIndexApplication::TideIndexApplication() {
}

TideIndexApplication::~TideIndexApplication() {
}

int TideIndexApplication::main(int argc, char** argv) {
  return main(Params::GetString("protein fasta file"),
              Params::GetString("index name"),
              StringUtils::Join(vector<string>(argv, argv + argc), ' '));
}

int TideIndexApplication::main(
  const string& fasta,
  const string& index,
  string cmd_line
) {
  carp(CARP_INFO, "Running tide-index...");

  if (cmd_line.empty()) {
    cmd_line = "crux tide-index " + fasta + " " + index;
  }

  // Reroute stderr
  CarpStreamBuf buffer;
  streambuf* old = cerr.rdbuf();
  cerr.rdbuf(&buffer);

  // Get options
  bool overwrite = Params::GetBool("overwrite");  
  double min_mass = Params::GetDouble("min-mass");
  double max_mass = Params::GetDouble("max-mass");
  int min_length = Params::GetInt("min-length");
  int max_length = Params::GetInt("max-length");
  bool monoisotopic_precursor = Params::GetString("isotopic-mass") != "average";
  FLAGS_max_mods = Params::GetInt("max-mods");
  FLAGS_min_mods = Params::GetInt("min-mods");
<<<<<<< HEAD
  FLAGS_modsoutputter_file_threshold = Params::GetInt("modsoutputter-threshold");
=======
>>>>>>> 2dce1c3b
  bool allowDups = Params::GetBool("allow-dups");
  if (FLAGS_min_mods > FLAGS_max_mods) {
    carp(CARP_FATAL, "The value for 'min-mods' cannot be greater than the value "
                     "for 'max-mods'");
  }
<<<<<<< HEAD
  bool sort_on_disk = (Params::GetString("sort") == string("disk"));
  
  unsigned long long memory_limit = 4; // RAM memory limit in GB to e used in in silico protein cleavage.
  
  memory_limit = memory_limit*1000000000/(sizeof(TideIndexPeptide)); //number of peptides stored in an array
  // memory_limit = 10000; //number of peptides stored in an array
=======
  bool sort_on_disk;
  
  unsigned long long memory_limit = Params::GetInt("memory-limit"); //4; // RAM memory limit in GB to be used in in silico protein cleavage.
  
  memory_limit = memory_limit*1000000000/(sizeof(TideIndexPeptide)); //convert the memory limit to number of peptides.
 
>>>>>>> 2dce1c3b
  
  MASS_TYPE_T mass_type = (monoisotopic_precursor) ? MONO : AVERAGE;
  int missed_cleavages = Params::GetInt("missed-cleavages");
  DIGEST_T digestion = get_digest_type_parameter("digestion");
  ENZYME_T enzyme_t = get_enzyme_type_parameter("enzyme");
  const char* enzymePtr = enzyme_type_to_string(enzyme_t);
  string enzyme(enzymePtr);
  if ((enzyme != "no-enzyme") && 
      (digestion != FULL_DIGEST && digestion != PARTIAL_DIGEST)) {
    carp(CARP_FATAL, "'digestion' must be 'full-digest' or 'partial-digest'");
  }

  DECOY_TYPE_T decoy_type = get_tide_decoy_type_parameter("decoy-format");

  ofstream* out_target_decoy_list = NULL;  
  if (Params::GetBool("peptide-list")) {
     out_target_decoy_list = create_stream_in_path(make_file_path(
      "tide-index.peptides.txt").c_str(), NULL, overwrite);
  }
  
  ofstream* out_decoy_fasta = GeneratePeptides::canGenerateDecoyProteins() ?
    create_stream_in_path(make_file_path(
      "tide-index.decoy.fasta").c_str(), NULL, overwrite) : NULL;
<<<<<<< HEAD
	  
=======
    
>>>>>>> 2dce1c3b
  string out_proteins = FileUtils::Join(index, "protix");
  string out_peptides = FileUtils::Join(index, "pepix");
  string auxLocsPbFile = FileUtils::Join(index, "auxlocs");
  string modless_peptides = out_peptides + ".nomods.tmp";
  string peakless_peptides = out_peptides + ".nopeaks.tmp";
<<<<<<< HEAD
  string pathSortedPeptideFile = FileUtils::Join(index, sortedPeptideFile);
=======
>>>>>>> 2dce1c3b
  string pathPeptideFile = FileUtils::Join(index, peptideFile);

  if (create_output_directory(index.c_str(), overwrite) != 0) {
    carp(CARP_FATAL, "Error creating index directory");
  } else if (FileUtils::Exists(out_proteins) ||
             FileUtils::Exists(out_peptides) ||
             FileUtils::Exists(auxLocsPbFile)) {
    if (overwrite) {
      carp(CARP_DEBUG, "Removing old index file(s)");
      FileUtils::Remove(out_proteins);
      FileUtils::Remove(out_peptides);
      FileUtils::Remove(auxLocsPbFile);
      FileUtils::Remove(modless_peptides);
      FileUtils::Remove(peakless_peptides);
<<<<<<< HEAD
	  FileUtils::Remove(pathSortedPeptideFile);
	  FileUtils::Remove(pathPeptideFile);
=======
      FileUtils::Remove(pathPeptideFile);
>>>>>>> 2dce1c3b
    } else {
      carp(CARP_FATAL, "Index file(s) already exist, use --overwrite T or a "
                       "different index name");
    }
  }
  int numDecoys;
  switch (decoy_type) {
    case NO_DECOYS:
      numDecoys = 0;
      break;
    case PEPTIDE_SHUFFLE_DECOYS:
      numDecoys = Params::GetInt("num-decoys-per-target");
      break;
    default:
      numDecoys = 1;
      break;
  }

  bool shuffle = decoy_type == PEPTIDE_SHUFFLE_DECOYS;  
  
  if (decoy_type != PEPTIDE_SHUFFLE_DECOYS && numDecoys > 1) {
    carp(CARP_FATAL, "Cannot generate multiple decoys per target in non-shuffled decoy-format!");
  }
  
  // Set up output paths
  if (!FileUtils::Exists(fasta)) {
    carp(CARP_FATAL, "Fasta file %s does not exist", fasta.c_str());
  }

 // Start tide-index
<<<<<<< HEAD
  carp(CARP_INFO, "Reading %s and computing unmodified peptides...",
=======
  carp(CARP_INFO, "Reading %s and computing unmodified target peptides...",
>>>>>>> 2dce1c3b
       fasta.c_str());


  VariableModTable var_mod_table;
  var_mod_table.ClearTables();
  //parse regular amino acid modifications
  string mods_spec = Params::GetString("mods-spec");
  carp(CARP_DEBUG, "mods_spec='%s'", mods_spec.c_str());
  if (!var_mod_table.Parse(mods_spec.c_str())) {
    carp(CARP_FATAL, "Error parsing mods");
  }
  //parse terminal modifications
  mods_spec = Params::GetString("cterm-peptide-mods-spec");
  if (!mods_spec.empty() && !var_mod_table.Parse(mods_spec.c_str(), CTPEP)) {
    carp(CARP_FATAL, "Error parsing c-terminal peptide mods");
  }
  mods_spec = Params::GetString("nterm-peptide-mods-spec");
  if (!mods_spec.empty() && !var_mod_table.Parse(mods_spec.c_str(), NTPEP)) {
    carp(CARP_FATAL, "Error parsing n-terminal peptide mods");
  }
  mods_spec = Params::GetString("cterm-protein-mods-spec");
  if (!mods_spec.empty() && !var_mod_table.Parse(mods_spec.c_str(), CTPRO)) {
    carp(CARP_FATAL, "Error parsing c-terminal protein mods");
  }
  mods_spec = Params::GetString("nterm-protein-mods-spec");
  if (!mods_spec.empty() && !var_mod_table.Parse(mods_spec.c_str(), NTPRO)) {
    carp(CARP_FATAL, "Error parsing n-terminal protein mods");
  }
  var_mod_table.SerializeUniqueDeltas();
  if (!MassConstants::Init(var_mod_table.ParsedModTable(), 
    var_mod_table.ParsedNtpepModTable(), 
    var_mod_table.ParsedCtpepModTable(),
    var_mod_table.ParsedNtproModTable(),
    var_mod_table.ParsedCtproModTable(), MassConstants::bin_width_, MassConstants::bin_offset_)) {
    carp(CARP_FATAL, "Error in MassConstants::Init");
  }
  
  // Create protocol buffer for the protein sequences
  pb::Header proteinPbHeader;  
  proteinPbHeader.Clear();
  proteinPbHeader.set_file_type(pb::Header::RAW_PROTEINS);
  proteinPbHeader.set_command_line(cmd_line);
  pb::Header_Source* headerSource = proteinPbHeader.add_source();
  headerSource->set_filename(AbsPath(fasta));
  headerSource->set_filetype("fasta");
  headerSource->set_decoy_prefix(Params::GetString("decoy-prefix"));
  HeadedRecordWriter proteinWriter(out_proteins, proteinPbHeader);


<<<<<<< HEAD
  // Generate peptide sequences via in silico cleavage. This was in the fastaToPb function before
    
=======
  // Generate peptide sequences via in silico cleavage.     
>>>>>>> 2dce1c3b
  // Container for the protein header and protein seuqnces.
  ProteinVec vProteinHeaderSequence;  
  
  string proteinHeader;
  std::string proteinSequence;

  FixPt minMassFixPt = MassConstants::ToFixPt(min_mass);
  FixPt maxMassFixPt = MassConstants::ToFixPt(max_mass);
   
  ifstream fastaStream(fasta.c_str(), ifstream::in);

  unsigned long long invalidPepCnt = 0;
  unsigned long long failedDecoyCnt = 0;

  unsigned long long targetsGenerated = 0;
<<<<<<< HEAD
/*  FILE* fp;
  if (sort_on_disk)
    fp = fopen(pathPeptideFile.c_str(), "w");  // Peptides stored in this file to be sorted on disk.
*/  
=======

>>>>>>> 2dce1c3b
  long long curProtein = -1;  
  unsigned int pept_file_idx = 0;
  pb::Header header_with_mods;
  
  vector<TideIndexPeptide> peptide_list;
  
  // Iterate over all proteins in FASTA file and generate target peptides (with redundancy)
  while (GeneratePeptides::getNextProtein(fastaStream, &proteinHeader, &proteinSequence)) {
<<<<<<< HEAD
	
    // Write pb::Protein
    const pb::Protein* pbProtein = writePbProtein(proteinWriter, ++curProtein, proteinHeader, proteinSequence);
	  // Store the pretein header and the protein sequence
	  vProteinHeaderSequence.push_back(pbProtein);
	
=======
  
    // Write pb::Protein
    const pb::Protein* pbProtein = writePbProtein(proteinWriter, ++curProtein, proteinHeader, proteinSequence);
    // Store the pretein header and the protein sequence
    vProteinHeaderSequence.push_back(pbProtein);
  
>>>>>>> 2dce1c3b
    vector<GeneratePeptides::PeptideReference> cleavedPeptides = GeneratePeptides::cleaveProteinTideIndex(
      &proteinSequence, enzyme_t, digestion, missed_cleavages, min_length, max_length);

    // Iterate over all generated peptides for this protein
    for (vector<GeneratePeptides::PeptideReference>::iterator i = cleavedPeptides.begin();
         i != cleavedPeptides.end(); ++i) {
<<<<<<< HEAD
			 
=======
       
>>>>>>> 2dce1c3b
      FixPt pepMass = calcPepMassTide(&(*i), mass_type, proteinSequence);
      if (pepMass == 0) {
        // Sequence contained some invalid character
        carp(CARP_DEBUG, "Ignoring invalid sequence <%s>", std::string(proteinSequence.data()+i->pos_,i->length_).c_str());  
        ++invalidPepCnt;
        continue;
      } else if (pepMass < minMassFixPt || pepMass > maxMassFixPt) {
        // Skip to next peptide if not in mass range
        continue;
      }
      peptide_list.push_back(TideIndexPeptide(pepMass, i->length_, &(pbProtein->residues()), curProtein, i->pos_, -1));
      
      if (peptide_list.size() >= memory_limit){  //reached the memory limit. dump peptides to disk
        // Peptides are being sorted ...
        sort(peptide_list.begin(), peptide_list.end(), less<TideIndexPeptide>());
        
        // ... and dumped in a binary file.
        string pept_file = pathPeptideFile + to_string(pept_file_idx) + ".txt";

        ++pept_file_idx;
        
        dump_peptides_to_binary_file(&peptide_list, pept_file);
        peptide_list.clear();
        vector<TideIndexPeptide> tmp;
        peptide_list.swap(tmp);
  
      }
      ++targetsGenerated;

    }
    if ((curProtein+1) % 10000 == 0) {
      carp(CARP_INFO, "Processed %ld protein sequences", curProtein+1);
    }
  }
<<<<<<< HEAD
  /*
  if (sort_on_disk)
    fclose(fp);
*/
  sort_on_disk = true;
  if (pept_file_idx == 0) {  //Peptides fit in memory, no need to use disk
=======

  sort_on_disk = true;
  if (pept_file_idx == 0) {  //Peptides fit in memory, no need to use disk, sort them in place
>>>>>>> 2dce1c3b
    sort(peptide_list.begin(), peptide_list.end(), less<TideIndexPeptide>());
    sort_on_disk = false;
  } else if (peptide_list.size() > 0){ // Some peptides have been already dump on disk, need to dump the remaining ones in peptide_list.
    sort(peptide_list.begin(), peptide_list.end(), less<TideIndexPeptide>());
    string pept_file = pathPeptideFile + to_string(pept_file_idx) + ".txt";
    ++pept_file_idx;
    dump_peptides_to_binary_file(&peptide_list, pept_file);
    peptide_list.clear();
    vector<TideIndexPeptide> tmp;
    peptide_list.swap(tmp);    
  }
    
  if (targetsGenerated == 0) {
    carp(CARP_FATAL, "No target sequences generated.  Is \'%s\' a FASTA file?",
         fasta.c_str());
  }
  if (invalidPepCnt > 0) {
    carp(CARP_INFO, "Ignoring %lu peptide sequences containing unrecognized characters.", invalidPepCnt);
  }
  carp(CARP_INFO, "Generated %lu targets, including duplicates.", targetsGenerated);

  // Prepare the protocol buffer for the peptides.  
  carp(CARP_INFO, "Writing peptides");

  // pb::Header header_with_mods;
  pb::Header_PeptidesHeader& pep_header = *(header_with_mods.mutable_peptides_header());
  
  pep_header.Clear();
  pep_header.set_min_mass(min_mass);
  pep_header.set_max_mass(max_mass);
  pep_header.set_min_length(min_length);
  pep_header.set_max_length(max_length);
  pep_header.set_monoisotopic_precursor(monoisotopic_precursor);
  pep_header.set_enzyme(enzyme);
  if (enzyme != "no-enzyme") {
    pep_header.set_full_digestion(digestion == FULL_DIGEST);
    pep_header.set_max_missed_cleavages(missed_cleavages);
  }
  pep_header.mutable_mods()->CopyFrom(*(var_mod_table.ParsedModTable()));
  pep_header.mutable_nterm_mods()->CopyFrom(*(var_mod_table.ParsedNtpepModTable()));
  pep_header.mutable_cterm_mods()->CopyFrom(*(var_mod_table.ParsedCtpepModTable()));
  pep_header.mutable_nprotterm_mods()->CopyFrom(*(var_mod_table.ParsedNtproModTable()));
  pep_header.mutable_cprotterm_mods()->CopyFrom(*(var_mod_table.ParsedCtproModTable()));

  pep_header.set_decoys_per_target(numDecoys);

  header_with_mods.set_file_type(pb::Header::PEPTIDES);
  header_with_mods.set_command_line(cmd_line);
  pb::Header_Source* source = header_with_mods.add_source();
  source->mutable_header()->CopyFrom(proteinPbHeader);
  source->set_filename(AbsPath(out_proteins));

  pb::Header header_no_mods;
  header_no_mods.CopyFrom(header_with_mods);
  pb::ModTable* del = header_no_mods.mutable_peptides_header()->mutable_mods();
  del->mutable_variable_mod()->Clear();
  del->mutable_unique_deltas()->Clear();

  bool need_mods = var_mod_table.Unique_delta_size() > 0;

  string peptidePbFile = need_mods ? modless_peptides : peakless_peptides;  
  
  // Check header
  if (header_no_mods.source_size() != 1) {
    carp(CARP_FATAL, "header_no_mods had a number of sources other than 1");
  }
  
  headerSource = header_no_mods.mutable_source(0);
  if (!headerSource->has_filename() || headerSource->has_filetype()) {
    carp(CARP_FATAL, "pbHeader source invalid");
  }

  // Now check other desired settings
  if (!header_no_mods.has_peptides_header()) {
    carp(CARP_FATAL, "!header_no_mods->has_peptideHeapheader()");
  }
  const pb::Header_PeptidesHeader& settings = header_no_mods.peptides_header();
  
  if (!settings.has_enzyme() || settings.enzyme().empty()) {
    carp(CARP_FATAL, "Enzyme settings error");
  }

  header_no_mods.set_file_type(pb::Header::PEPTIDES);
  header_no_mods.mutable_peptides_header()->set_has_peaks(false);
  header_no_mods.mutable_peptides_header()->set_decoys(decoy_type);

  pb::Peptide pbPeptide;
  unsigned long long count = 0;
  unsigned long long numTargets = 0;
  unsigned long long numDuplicateTargets = 0;
  unsigned long long peptide_cnt = 0;
  
  if (!sort_on_disk && peptide_list.size() == 0)
    carp(CARP_FATAL, "No peptides were generated.");

  unsigned long long numLines = 0;
  TideIndexPeptide currentPeptide;
  TideIndexPeptide duplicatedPeptide;
  TideIndexPeptide* pept_ptr;
  // Filter peptides and keep the unique target peptides and gather the 
  // location of the peptide in other protein sequences 
  vector<FILE*> sortedFiles;
  if (sort_on_disk) {
    //open each file which contain sorted peptides, read the first peptide from each file and put them in a heap.
    for (int i = 0; i < pept_file_idx; ++i){
      string pept_file = pathPeptideFile + to_string(i) + ".txt";
      FILE* fp = fopen(pept_file.c_str(), "rb");
      sortedFiles.push_back(fp);
      pept_ptr = readNextPeptide(fp, vProteinHeaderSequence, i);  // get the first peptide  
      if (pept_ptr != nullptr) {
<<<<<<< HEAD
        // printf("reading, current peptide mass: %lf, source, %d\n", pept_ptr->getMass(), pept_ptr->getSourceId());
=======
>>>>>>> 2dce1c3b
        peptide_list.push_back(*pept_ptr);
        delete pept_ptr;
      }
    }
<<<<<<< HEAD
    std::make_heap(peptide_list.begin(), peptide_list.end(), greater<TideIndexPeptide>());
    currentPeptide = peptide_list.front();   
    int sourceId = currentPeptide.getSourceId();          
    // printf("new current peptide mass: %lf, source, %d\n", currentPeptide.getMass(), currentPeptide.getSourceId());
    
    pept_ptr = readNextPeptide(sortedFiles[sourceId], vProteinHeaderSequence, sourceId);  // get a peptide  
    // printf("new, current peptide mass: %lf, source, %d\n", pept_ptr->getMass(), pept_ptr->getSourceId());

    std::pop_heap (peptide_list.begin(), peptide_list.end(), greater<TideIndexPeptide>());
=======
    // Get the lightest peptide from the heap, and remove it from the heap
    std::make_heap(peptide_list.begin(), peptide_list.end(), greater<TideIndexPeptide>());
    currentPeptide = peptide_list.front();   
    int sourceId = currentPeptide.getSourceId();          
    
    // Read another peptide from the disk in order to replace currentPeptide
    pept_ptr = readNextPeptide(sortedFiles[sourceId], vProteinHeaderSequence, sourceId);  // get a peptide  

    std::pop_heap(peptide_list.begin(), peptide_list.end(), greater<TideIndexPeptide>());
>>>>>>> 2dce1c3b
    peptide_list.pop_back();   
   
    if (pept_ptr != nullptr) {
      peptide_list.push_back(*pept_ptr);
      push_heap(peptide_list.begin(), peptide_list.end(), greater<TideIndexPeptide>());
      delete pept_ptr;            
    }
<<<<<<< HEAD
    // printf("current peptide mass: %lf\n", currentPeptide.getMass());
    
    
    
  /*  std::sort_heap(peptide_list.begin(), peptide_list.end(), less<TideIndexPeptide>());
    for (unsigned i=0; i<peptide_list.size(); i++)
      printf("sort, current peptide mass: %lf, source, %d\n", peptide_list[i].getMass(), peptide_list[i].getSourceId());

    */
=======
>>>>>>> 2dce1c3b
  } else {
    currentPeptide = peptide_list[peptide_cnt++];  // get the first peptide  
  }
  
  if (1==1) {  // This is needed because we need to destroy the peptideWriter and pbAuxLoc later. Ugly solution :/
    // Create the auxiliary locations header and writer
    pb::Header auxLocsHeader;
    auxLocsHeader.set_file_type(pb::Header::AUX_LOCATIONS);
    pb::Header_Source* auxLocsSource = auxLocsHeader.add_source();
    auxLocsSource->set_filename(peptidePbFile);
    auxLocsSource->mutable_header()->CopyFrom(header_no_mods);
    HeadedRecordWriter auxLocWriter(auxLocsPbFile, auxLocsHeader);  
    pb::AuxLocation pbAuxLoc;
    int auxLocIdx = -1;
    
<<<<<<< HEAD
    HeadedRecordWriter peptideWriter(peptidePbFile, header_no_mods); // put header in outfile	
    bool finished = false;    
    while (!finished) {
      // break;
=======
    HeadedRecordWriter peptideWriter(peptidePbFile, header_no_mods); // put header in outfile  
    bool finished = false;    
    while (!finished) {
>>>>>>> 2dce1c3b
      while (true) {
        
        if (sort_on_disk) {
          if (peptide_list.size() == 0){
            finished = true;
            break;
          }
<<<<<<< HEAD
          // printf("current peptide mass: %lf\n", currentPeptide.getMass());
          duplicatedPeptide = peptide_list.front();   
          // printf("duplicated peptide mass: %lf\n", duplicatedPeptide.getMass());
          std::pop_heap (peptide_list.begin(), peptide_list.end(), greater<TideIndexPeptide>());
          peptide_list.pop_back();   
          int sourceId = duplicatedPeptide.getSourceId();          
          // printf("duplicated peptide sourceid : %d\n", sourceId);
=======
          
          duplicatedPeptide = peptide_list.front();   
          std::pop_heap (peptide_list.begin(), peptide_list.end(), greater<TideIndexPeptide>());
          peptide_list.pop_back();   
          int sourceId = duplicatedPeptide.getSourceId();          
>>>>>>> 2dce1c3b
          pept_ptr = readNextPeptide(sortedFiles[sourceId], vProteinHeaderSequence, sourceId);  // get a peptide  
          
          if (pept_ptr != nullptr) {
            peptide_list.push_back(*pept_ptr);
            push_heap(peptide_list.begin(), peptide_list.end(), greater<TideIndexPeptide>());
<<<<<<< HEAD
            // printf("queued peptide mass: %lf\n", pept_ptr->getMass());
=======
>>>>>>> 2dce1c3b
            delete pept_ptr;            
          }
          if (duplicatedPeptide.getMass() < currentPeptide.getMass()){  // Check if sorting worked properly.
            carp(CARP_INFO, "peptide mass: %lf, subsequent peptide mass %lf", currentPeptide.getMass(), duplicatedPeptide.getMass());
            carp(CARP_FATAL, "Peptides are not sorted correctly. Sorting seems to be failed. Try again and check the free disk space.");
          }
        } else {
          if (peptide_cnt >= peptide_list.size()){
            finished = true;          
            break;
          }
          duplicatedPeptide = peptide_list[peptide_cnt++];  // get a peptide  
        }
<<<<<<< HEAD
=======
        
>>>>>>> 2dce1c3b
        if( duplicatedPeptide == currentPeptide) {

          numDuplicateTargets++;
          carp(CARP_DEBUG, "Skipping duplicate %s.", currentPeptide.getSequence().c_str());
          pb::Location* location = pbAuxLoc.add_location();
          location->set_protein_id(duplicatedPeptide.getProteinId());
          location->set_pos(duplicatedPeptide.getProteinPos());
        } else {
          break;
        }
      }

      getPbPeptide(count, currentPeptide, pbPeptide);
      // Not all peptides have aux locations associated with them. Check to see
      // if GetGroup added any locations to aux_location. If yes, only then
      // assign the corresponding array index to the peptide and write it out.
      if (pbAuxLoc.location_size() > 0) {
        pbPeptide.set_aux_locations_index(++auxLocIdx);
        auxLocWriter.Write(&pbAuxLoc);
        pbAuxLoc.Clear();
      }
      // Write the peptide AFTER the aux_locations check, in case we added an
      // aux_locations_index to the peptide.
<<<<<<< HEAD
      peptideWriter.Write(&pbPeptide);
      // printf("writing peptide mass: %lf\n", currentPeptide.getMass());
      
=======
      peptideWriter.Write(&pbPeptide);     
>>>>>>> 2dce1c3b

      ++numTargets;
      if (++count % 1000000 == 0) {
        carp(CARP_INFO, "Wrote %lu unique target peptides", count);
      }
      numLines++;
      currentPeptide = duplicatedPeptide;
    }
  }
  carp(CARP_DETAILED_INFO, "%lu peptides in file", numLines);
  
  // Release the memory allocated.
  peptide_list.clear();
  vector<TideIndexPeptide> tmp;
  peptide_list.swap(tmp);

  
  carp(CARP_INFO, "Skipped %lu duplicate targets.",
       numDuplicateTargets);
  
  carp(CARP_INFO, "Generated %lu unique target peptides.", numTargets);

<<<<<<< HEAD
   peptidePbFile = peakless_peptides;

   if (sort_on_disk) {
       //Delete intermediate peptarget files.
       for (int i = 0; i < pept_file_idx; ++i) {
           string pept_file = pathPeptideFile + to_string(i) + ".txt";
           FileUtils::Remove(pept_file);
       }
   }

  if (need_mods) {
    carp(CARP_INFO, "Computing modified peptides...");
    HeadedRecordReader reader(modless_peptides, NULL, 1024 << 10); // 1024kb buffer
    numTargets = AddMods(&reader, peakless_peptides, Params::GetString("temp-dir"), header_with_mods, vProteinHeaderSequence, &var_mod_table);
    carp(CARP_INFO, "Created %lu modified and unmodified target peptides.", numTargets);
  }
  
=======
  peptidePbFile = peakless_peptides;

  if (sort_on_disk) {
    //Delete intermediate peptarget files.
    for (int i = 0; i < pept_file_idx; ++i) {
      string pept_file = pathPeptideFile + to_string(i) + ".txt";
      FileUtils::Remove(pept_file);
    }
  }
  vector<string> mod_temp_file_names;
  if (need_mods) {
    carp(CARP_INFO, "Computing modified peptides...");
    HeadedRecordReader reader(modless_peptides, NULL, 1024 << 10); // 1024kb buffer
    numTargets = AddMods(&reader, peakless_peptides, Params::GetString("temp-dir"), header_with_mods, vProteinHeaderSequence, mod_temp_file_names, Params::GetInt("memory-limit"), &var_mod_table);
    carp(CARP_INFO, "Created %lu modified and unmodified target peptides.", numTargets);
  } 
  // If no modified peptides are created, then mod_temp_file_names is empty and read the peptides from peptidePbFile

>>>>>>> 2dce1c3b
  if (numDecoys > 0) {
      carp(CARP_INFO, "Generating %d decoy(s) per target peptide", numDecoys);
  } else {
      carp(CARP_INFO, "No decoy peptides will be generated");
  }
  unsigned long long decoy_count = 0;
  
<<<<<<< HEAD
  // This was added to resolve the race condition issue which arises on windows.
  // Although not as elegant, this ensures that the object; aaf_peptide_reader will be out os scope allowing deleting of peakless_peptides file
  if (numDecoys == 0 && out_target_decoy_list == NULL) {
=======
  if (numDecoys == 0 && out_target_decoy_list == NULL && need_mods == false) {
>>>>>>> 2dce1c3b
    if (rename(peptidePbFile.c_str(), out_peptides.c_str()) != 0)
      carp(CARP_FATAL, "Error creating index files");
    else 
      carp(CARP_INFO, "Pepix file created successfully");
    
  } else {
<<<<<<< HEAD
	  //Reader for the peptides:
	  pb::Header aaf_peptides_header;

	  HeadedRecordReader aaf_peptide_reader(peptidePbFile, &aaf_peptides_header);


	  if (aaf_peptides_header.file_type() != pb::Header::PEPTIDES ||
		  !aaf_peptides_header.has_peptides_header()) {
		  carp(CARP_FATAL, "Error reading index (%s)", peptidePbFile.c_str());
	  }

	  FifoAllocator fifo_alloc_peptides_(FLAGS_fifo_page_size << 20);
	  RecordReader* reader_;
	  reader_ = aaf_peptide_reader.Reader();
	  pb::Peptide current_pb_peptide_;

	  MassConstants::Init(&aaf_peptides_header.peptides_header().mods(),
		  &aaf_peptides_header.peptides_header().nterm_mods(),
		  &aaf_peptides_header.peptides_header().cterm_mods(),
		  &aaf_peptides_header.peptides_header().nprotterm_mods(),
		  &aaf_peptides_header.peptides_header().cprotterm_mods(),
		  MassConstants::bin_width_, MassConstants::bin_offset_);

	  bool success;
	  vector<int> decoy_peptide_idx;
	  int startLoc;
	  int protein_id;
	  int mod_code;
	  int decoy_index;
	  int mod_index;
	  int unique_delta;
	  double delta;
	  double mass;
	  // pb::Protein* decoy_pd_protein;
	  int generateAttemptsMax = 6;

	  string target_peptide_with_mods;
	  string decoy_peptide_with_mods;
	  int prot_id, pos, len;


	  pb::Header new_header;
	  new_header.set_file_type(pb::Header::PEPTIDES);
	  pb::Header_PeptidesHeader* subheader = new_header.mutable_peptides_header();
	  subheader->CopyFrom(aaf_peptides_header.peptides_header());
	  subheader->set_has_peaks(true);
	  source = new_header.add_source();
	  source->mutable_header()->CopyFrom(aaf_peptides_header);
	  source->set_filename(AbsPath(peptidePbFile));
	  HeadedRecordWriter writer(out_peptides, new_header);

	  // Read peptides protocol buffer file
	  vector<const pb::AuxLocation*> locations;
	  if (out_target_decoy_list) {    
=======
    
    bool success;
    vector<int> decoy_peptide_idx;
    int startLoc;
    int protein_id;
    int mod_code;
    int decoy_index;
    int mod_index;
    int unique_delta;
    double delta;
    double mass;
    int generateAttemptsMax = 6;

    string target_peptide_with_mods;
    string decoy_peptide_with_mods;
    int prot_id, pos, len;


    pb::Header new_header;
    new_header.set_file_type(pb::Header::PEPTIDES);
    pb::Header_PeptidesHeader* subheader = new_header.mutable_peptides_header();
    subheader->CopyFrom(header_with_mods.peptides_header());
    subheader->set_has_peaks(true);
    source = new_header.add_source();
    source->mutable_header()->CopyFrom(header_with_mods);
    // source->set_filename(AbsPath(peptidePbFile));
    HeadedRecordWriter writer(out_peptides, new_header);

    // Read peptides protocol buffer file
    vector<const pb::AuxLocation*> locations;
    if (out_target_decoy_list) {    
>>>>>>> 2dce1c3b
      if (!ReadRecordsToVector<pb::AuxLocation>(&locations, auxLocsPbFile)) {
        carp(CARP_FATAL, "Error reading auxlocs file");
      }
    }
<<<<<<< HEAD
	  int mass_precision = Params::GetInt("mass-precision");
	  int mod_precision = Params::GetInt("mod-precision");


	  CHECK(reader_->OK());
	  CHECK(writer.OK());
	  string decoy_peptide_str;

	  vector<pb::Peptide> pb_peptides; // Used
	  set<string> peptide_str_set;
	  double last_mass = -1.0;
	  pb::Peptide last_pb_peptide;
	  const pb::Protein* protein;
	  string pepmass_str;
	  string pos_str;
	  string mod_str;
	  int mod_pos_offset;

	  /* The trick to keep the sets target and decoy peptides disjunt is that:
	  One does not need to keep all the unique target peptides in the memory
	  and check every time whether a decoy peptide already exists as a target.
	  It is enought to keep the target in a set (in the memory) peptdes having
	  exactly the same mass. It is because the decoy generation does not chage
	  the mass of the peptide.
	  */
	  if (out_target_decoy_list) {
		  *out_target_decoy_list << "target\t";
		  if (numDecoys > 0)
			  *out_target_decoy_list << "decoy(s)\t";
		  *out_target_decoy_list << "mass\tproteins" << std::endl;
	  }
	  // Go over the (modified and unmodified) peptides from the protocol buffer and generate decoy peptides 
	  bool done = false;
=======
    int mass_precision = Params::GetInt("mass-precision");
    int mod_precision = Params::GetInt("mod-precision");

    pb::Peptide current_pb_peptide_;
    string decoy_peptide_str;
    vector<pb::Peptide> pb_peptides; 
    set<string> peptide_str_set;
    double last_mass = -1.0;
    pb::Peptide last_pb_peptide;
    pb::Peptide temp_pb_peptide;
    const pb::Protein* protein;
    string pepmass_str;
    string pos_str;
    string mod_str;
    int mod_pos_offset;

    /* The trick to keep the sets target and decoy peptides disjunt is that:
    One does not need to keep all the unique target peptides in the memory
    and check every time whether a decoy peptide already exists as a target.
    It is enought to keep the target in a set (in the memory) peptdes having
    exactly the same mass. It is because the decoy generation does not chage
    the mass of the peptide.
    */
    if (out_target_decoy_list) {
      *out_target_decoy_list << "target\t";
      if (numDecoys > 0)
        *out_target_decoy_list << "decoy(s)\t";
      *out_target_decoy_list << "mass\tproteins" << std::endl;
    }
    // Go over the (modified and unmodified) peptides from the protocol buffer and generate decoy peptides 
    bool done = false;
>>>>>>> 2dce1c3b
    
    // The duplicated target peptides have already been filtered out, no need to check it again iff decoys are not gerenated.
    if (numDecoys == 0) {
      allowDups = true;
    }
<<<<<<< HEAD
    peptide_cnt = 0;
	  while (!done) {
		  while (!done) { // Gather peptides with the same mass if allowDups is false
			  done = reader_->Done();
			  if (done == true)
				  break;
			  reader_->Read(&last_pb_peptide);
			  if (allowDups) {
				  pb_peptides.push_back(last_pb_peptide);
				  break;
			  }
			  if (pb_peptides.empty()) {
				  pb_peptides.push_back(last_pb_peptide);
				  last_mass = last_pb_peptide.mass();
				  continue;
			  }
			  if (last_mass < last_pb_peptide.mass()) {   // The mass has increased, new set of peptides 
				  break;
			  }
			  pb_peptides.push_back(last_pb_peptide);
		  }
=======
    
    // Prepare a queue (pool) to merge the modified peptide files
    vector<pb::Peptide> pb_peptide_pool;
    vector<RecordReader*> readers;
    int source_id = 0;
    pb::Header aaf_peptides_header;
    HeadedRecordReader aaf_peptide_reader(peptidePbFile, &aaf_peptides_header);
    if (aaf_peptides_header.file_type() != pb::Header::PEPTIDES ||
        !aaf_peptides_header.has_peptides_header()) {
      carp(CARP_FATAL, "Error reading index (%s)", peptidePbFile.c_str());
      }

    RecordReader* reader_;
    reader_ = aaf_peptide_reader.Reader();
    
    if (!mod_temp_file_names.empty()) {
      for (vector<string>::iterator i = mod_temp_file_names.begin(); i != mod_temp_file_names.end(); ++i) {
        RecordReader* reader= new RecordReader(*i, 1024 << 10);
        CHECK(reader->OK());
        readers.push_back(reader);
        if (!reader->Done()) {
           reader->Read(&current_pb_peptide_);
           CHECK(reader->OK());         
           current_pb_peptide_.set_decoy_index(source_id);   //use this field to temporarily indicate the origin file of a peptide. 
           pb_peptide_pool.push_back(current_pb_peptide_);         
         }
        source_id++;
        carp(CARP_DEBUG, "temp modification file %s", (*i).c_str());
      }
    } else {
      readers.push_back(reader_);
      CHECK(reader_->OK());
      if (!reader_->Done()) {
        reader_->Read(&current_pb_peptide_);
        CHECK(reader_->OK());         
        current_pb_peptide_.set_decoy_index(0);   //use this field to temporarily indicate the origin file of a peptide. 
        pb_peptide_pool.push_back(current_pb_peptide_);         
      }
    }
    // Get the lightest peptide from the heap to the front
    std::make_heap(pb_peptide_pool.begin(), pb_peptide_pool.end(), PbPeptideSortGreater());    
    
    CHECK(writer.OK());
    
    peptide_cnt = 0;
    while (!done) {
      while (!done) { // Gather peptides with the same mass if allowDups is false
      
        // Check if there is still a peptide in the pool.
        if (pb_peptide_pool.size() == 0)
          done = true;
        if (done == true)
          break;
        // Here we do the modified peptide merge.
        // Get the peptide from the pool with the smallest mass
        last_pb_peptide = pb_peptide_pool.front();  
        std::pop_heap(pb_peptide_pool.begin(), pb_peptide_pool.end(), PbPeptideSortGreater());
        pb_peptide_pool.pop_back();         
        
        // Load another peptide into the pool from the porotocol files.
        source_id = last_pb_peptide.decoy_index();
        if ( !readers[source_id]->Done() ) {
          readers[source_id]->Read(&temp_pb_peptide);
          CHECK(readers[source_id]->OK());
          temp_pb_peptide.set_decoy_index(source_id);
          pb_peptide_pool.push_back(temp_pb_peptide);
          std::push_heap(pb_peptide_pool.begin(), pb_peptide_pool.end(), PbPeptideSortGreater());
        }
        last_pb_peptide.set_decoy_index(-1);  //restore the source id and use the decoy index as planned

        if (allowDups) {
          pb_peptides.push_back(last_pb_peptide);
          break;
        }
        if (pb_peptides.empty()) {
          pb_peptides.push_back(last_pb_peptide);
          last_mass = last_pb_peptide.mass();
          continue;
        }
        if (last_mass < last_pb_peptide.mass()) {   // The mass has increased, new set of peptides 
          break;
        }
        pb_peptides.push_back(last_pb_peptide);
      }
>>>>>>> 2dce1c3b
      if (numDecoys > 0) {
        // Create a set with the unique peptides sequences. The peptides must have the same neutral mass.
        for (vector<pb::Peptide>::iterator pb_pept_itr = pb_peptides.begin(); pb_pept_itr != pb_peptides.end(); ++pb_pept_itr) {
          target_peptide_with_mods = getModifiedPeptideSeq(&(*pb_pept_itr), &vProteinHeaderSequence);
          peptide_str_set.insert(target_peptide_with_mods);
        }
      }
<<<<<<< HEAD
		  // For each target peptide in the set: 
		  // generate a set of "numDecoys" decoy peptides and add them to the protocol buffer. 
      
		  for (vector<pb::Peptide>::iterator pb_pept_itr = pb_peptides.begin(); pb_pept_itr != pb_peptides.end(); ++pb_pept_itr) {
			  // Get the peptide and write it to the protocol buffer to the disk 
			  current_pb_peptide_ = (*pb_pept_itr);
			  CHECK(writer.Write(&current_pb_peptide_));

			  // Get the peptide sequence with modifications
			  if (out_target_decoy_list) {
				  target_peptide_with_mods = getModifiedPeptideSeq(&(*pb_pept_itr), &vProteinHeaderSequence);
				  *out_target_decoy_list << target_peptide_with_mods;
			  }

			  protein_id = current_pb_peptide_.first_location().protein_id();
			  startLoc = current_pb_peptide_.first_location().pos();

			  if (numDecoys > 0) {  // Get peptide sequence without mods
				  bool first_decoy = true;
				  if (out_target_decoy_list) {
					  *out_target_decoy_list << '\t';
				  }
				  string target_peptide = vProteinHeaderSequence[protein_id]->residues().substr(startLoc, current_pb_peptide_.length());
				  string decoy_peptide_str_with_mods;

				  //	Generate a decoy peptide:
				  protein = vProteinHeaderSequence[protein_id];
				  for (int i = 0; i < numDecoys; ++i) {

					  shuffle = decoy_type == PEPTIDE_SHUFFLE_DECOYS;

					  for (int j = 0; j < generateAttemptsMax; ++j) {
						  // Generates a permutation for how generate the decoy peptide from target peptide
						  GeneratePeptides::makeDecoyIdx(target_peptide, shuffle, decoy_peptide_idx);
						  decoy_peptide_str = target_peptide;

						  // Create the decoy peptide sequence without modifications
						  for (int k = 0; k < decoy_peptide_idx.size(); ++k) {
							  decoy_peptide_str[decoy_peptide_idx[k]] = target_peptide[k];
						  }
						  decoy_peptide_str_with_mods = decoy_peptide_str;
						  // Add modificaitons to the decoy peptide string:
						  if (current_pb_peptide_.modifications_size() > 0) {
							  mod_pos_offset = 0;
							  vector<double> deltas(decoy_peptide_str.length());
							  for (int m = 0; m < current_pb_peptide_.modifications_size(); ++m) {
								  mod_code = current_pb_peptide_.modifications(m);
								  MassConstants::DecodeMod(mod_code, &mod_index, &delta);
								  decoy_index = decoy_peptide_idx[mod_index];
								  deltas[decoy_index] = delta;
							  }
							  for (int d = 0; d < deltas.size(); ++d) {
								  if (deltas[d] == 0.0) continue;
								  mod_str = '[' + StringUtils::ToString(deltas[d], mod_precision) + ']';
								  decoy_peptide_str_with_mods.insert(d + 1 + mod_pos_offset, mod_str);
								  mod_pos_offset += mod_str.length();

							  }
						  }
						  // Check if this modified decoy peptide has not been generated yet.
						  if (allowDups) {
							  success = true;
							  break;
						  } else {
                // The decoy peptide string with modications can be found in the set of unique peptides?
							  success = peptide_str_set.find(decoy_peptide_str_with_mods) == peptide_str_set.end();
						  }
						  if (success == true) {
							  peptide_str_set.insert(decoy_peptide_str_with_mods);
							  break;
						  }
						  shuffle = true; // Failed to generate decoy, so try shuffling in the next attempt.
					  }
					  if (success == false) {
						  carp(CARP_DEBUG, "Failed to generate decoys for sequence %s", target_peptide.c_str());
						  ++failedDecoyCnt;
						  continue; // it could be a 'break;' too
					  }

					  // According to the indeces create a decoy protein string,
//					  decoy_pd_protein = writeDecoyPbProtein(++curProtein, protein, decoy_peptide_str, startLoc, proteinWriter);

					  // Create a protocol buffer peptide object for the decoy peptide. Note that the decoy peptide may contain modifications.
					  pb::Peptide decoy_current_pb_peptide_ = current_pb_peptide_;
					  if (current_pb_peptide_.modifications_size() > 0) {
						  decoy_current_pb_peptide_.clear_modifications();
						  for (int m = 0; m < current_pb_peptide_.modifications_size(); ++m) {
							  mod_code = current_pb_peptide_.modifications(m);

							  MassConstants::DecodeMod(mod_code, &mod_index, &unique_delta);
							  decoy_index = decoy_peptide_idx[mod_index];
							  mod_code = MassConstants::EncodeMod(decoy_index, unique_delta);
							  decoy_current_pb_peptide_.add_modifications(mod_code);
						  }
					  }
					  decoy_current_pb_peptide_.set_id(numTargets + decoy_count++);
//					  decoy_current_pb_peptide_.clear_first_location();
//					  decoy_current_pb_peptide_.mutable_first_location()->set_protein_id(curProtein);
//					  decoy_current_pb_peptide_.mutable_first_location()->set_pos((startLoc > 0) ? 1 : 0);
            decoy_current_pb_peptide_.clear_decoy_sequence();
            decoy_current_pb_peptide_.set_decoy_sequence(decoy_peptide_str);
					  decoy_current_pb_peptide_.set_decoy_index(i);
					  CHECK(writer.Write(&decoy_current_pb_peptide_));
//					  delete decoy_pd_protein;

					  //report the decoy peptide if needed.
					  if (out_target_decoy_list) {
						  if (first_decoy == false)
							  *out_target_decoy_list << ',';
						  *out_target_decoy_list << decoy_peptide_str_with_mods.c_str();
						  first_decoy = false;
					  }
				  }
			  }
			  // Print 1) the peptide neutral mass, 2) protein header of origin and 3) the locations of the target peptides
			  if (out_target_decoy_list) {
				  string pepmass_str = StringUtils::ToString(current_pb_peptide_.mass(), mass_precision);
				  *out_target_decoy_list << '\t' << pepmass_str;

				  pos_str = StringUtils::ToString(startLoc + 1, 1);
				  string proteinNames = vProteinHeaderSequence[protein_id]->name() + '(' + pos_str + ')';
				  if (current_pb_peptide_.has_aux_locations_index()) {
					  const pb::AuxLocation* aux = locations[current_pb_peptide_.aux_locations_index()];
					  for (int i = 0; i < aux->location_size(); ++i) {
						  const pb::Location& location = aux->location(i);
						  protein = vProteinHeaderSequence[location.protein_id()];
						  pos_str = StringUtils::ToString(location.pos() + 1, 1);
						  proteinNames += ',' + protein->name() + '(' + pos_str + ')';
					  }
				  }
				  *out_target_decoy_list << '\t' << proteinNames << endl;
			  }
        ++peptide_cnt;
        if (peptide_cnt % 10000000 == 0) {
          carp(CARP_INFO, "Wrote %lu peptides", peptide_cnt);
        }
		  }
		  pb_peptides.clear();
		  peptide_str_set.clear();
		  if (!allowDups) {
			  pb_peptides.push_back(last_pb_peptide);
			  last_mass = last_pb_peptide.mass();
		  }
	  }

	  if (out_target_decoy_list) {
		  out_target_decoy_list->close();
		  delete out_target_decoy_list;
	  }
	  if (failedDecoyCnt > 0) {
		  carp(CARP_INFO, "Failed to generate decoys for %lu low complexity peptides.", failedDecoyCnt);
	  }
  }
  carp(CARP_INFO, "Generated %lu target peptides.", numTargets);
  carp(CARP_INFO, "Generated %lu decoy peptides.", decoy_count);
  carp(CARP_INFO, "Generated %lu peptides in total.", numTargets + decoy_count);
  
    
  // Clean up
/*  for (vector<const pb::Protein*>::iterator i = vProteinHeaderSequence.begin();
       i != vProteinHeaderSequence.end();
       ++i) {
    delete *i;
  }
  */// Recover stderr
  cerr.rdbuf(old);
  
=======
      // For each target peptide in the set: 
      // generate a set of "numDecoys" decoy peptides and add them to the protocol buffer. 
      
      for (vector<pb::Peptide>::iterator pb_pept_itr = pb_peptides.begin(); pb_pept_itr != pb_peptides.end(); ++pb_pept_itr) {
        // Get the peptide and write it to the protocol buffer to the disk 
        current_pb_peptide_ = (*pb_pept_itr);
        CHECK(writer.Write(&current_pb_peptide_));

        // Get the peptide sequence with modifications
        if (out_target_decoy_list) {
          target_peptide_with_mods = getModifiedPeptideSeq(&(*pb_pept_itr), &vProteinHeaderSequence);
          *out_target_decoy_list << target_peptide_with_mods;
        }

        protein_id = current_pb_peptide_.first_location().protein_id();
        startLoc = current_pb_peptide_.first_location().pos();

        if (numDecoys > 0) {  // Get peptide sequence without mods
          bool first_decoy = true;
          if (out_target_decoy_list) {
            *out_target_decoy_list << '\t';
          }
          string target_peptide = vProteinHeaderSequence[protein_id]->residues().substr(startLoc, current_pb_peptide_.length());
          string decoy_peptide_str_with_mods;

          //  Generate a decoy peptide:
          protein = vProteinHeaderSequence[protein_id];
          for (int i = 0; i < numDecoys; ++i) {

            shuffle = decoy_type == PEPTIDE_SHUFFLE_DECOYS;

            for (int j = 0; j < generateAttemptsMax; ++j) {
              // Generates a permutation for how generate the decoy peptide from target peptide
              GeneratePeptides::makeDecoyIdx(target_peptide, shuffle, decoy_peptide_idx);
              decoy_peptide_str = target_peptide;

              // Create the decoy peptide sequence without modifications
              for (int k = 0; k < decoy_peptide_idx.size(); ++k) {
                decoy_peptide_str[decoy_peptide_idx[k]] = target_peptide[k];
              }
              decoy_peptide_str_with_mods = decoy_peptide_str;
              // Add modificaitons to the decoy peptide string:
              if (current_pb_peptide_.modifications_size() > 0) {
                mod_pos_offset = 0;
                vector<double> deltas(decoy_peptide_str.length());
                for (int m = 0; m < current_pb_peptide_.modifications_size(); ++m) {
                  mod_code = current_pb_peptide_.modifications(m);
                  MassConstants::DecodeMod(mod_code, &mod_index, &delta);
                  decoy_index = decoy_peptide_idx[mod_index];
                  deltas[decoy_index] = delta;
                }
                for (int d = 0; d < deltas.size(); ++d) {
                  if (deltas[d] == 0.0) continue;
                  mod_str = '[' + StringUtils::ToString(deltas[d], mod_precision) + ']';
                  decoy_peptide_str_with_mods.insert(d + 1 + mod_pos_offset, mod_str);
                  mod_pos_offset += mod_str.length();

                }
              }
              // Check if this modified decoy peptide has not been generated yet.
              if (allowDups) {
                success = true;
                break;
              } else {
                // The decoy peptide string with modications can be found in the set of unique peptides?
                success = peptide_str_set.find(decoy_peptide_str_with_mods) == peptide_str_set.end();
              }
              if (success == true) {
                peptide_str_set.insert(decoy_peptide_str_with_mods);
                break;
              }
              shuffle = true; // Failed to generate decoy, so try shuffling in the next attempt.
            }
            if (success == false) {
              carp(CARP_DEBUG, "Failed to generate decoys for sequence %s", target_peptide.c_str());
              ++failedDecoyCnt;
              continue; // it could be a 'break;' too
            }

            // Create a protocol buffer peptide object for the decoy peptide. Note that the decoy peptide may contain modifications.
            pb::Peptide decoy_current_pb_peptide_ = current_pb_peptide_;
            if (current_pb_peptide_.modifications_size() > 0) {
              decoy_current_pb_peptide_.clear_modifications();
              for (int m = 0; m < current_pb_peptide_.modifications_size(); ++m) {
                mod_code = current_pb_peptide_.modifications(m);

                // MassConstants::DecodeMod(mod_code, &mod_index, &unique_delta);
                var_mod_table.DecodeMod(mod_code, &mod_index, &unique_delta);
                decoy_index = decoy_peptide_idx[mod_index];
                // mod_code = MassConstants::EncodeMod(decoy_index, unique_delta);
                mod_code = var_mod_table.EncodeMod(decoy_index, unique_delta);
                decoy_current_pb_peptide_.add_modifications(mod_code);
              }
            }
            decoy_current_pb_peptide_.set_id(numTargets + decoy_count++);
            decoy_current_pb_peptide_.clear_decoy_sequence();
            decoy_current_pb_peptide_.set_decoy_sequence(decoy_peptide_str);
            decoy_current_pb_peptide_.set_decoy_index(i);
            CHECK(writer.Write(&decoy_current_pb_peptide_));

            //report the decoy peptide if needed.
            if (out_target_decoy_list) {
              if (first_decoy == false)
                *out_target_decoy_list << ',';
              *out_target_decoy_list << decoy_peptide_str_with_mods.c_str();
              first_decoy = false;
            }
          }
        }
        // Print 1) the peptide neutral mass, 2) protein header of origin and 3) the locations of the target peptides
        if (out_target_decoy_list) {
          string pepmass_str = StringUtils::ToString(current_pb_peptide_.mass(), mass_precision);
          *out_target_decoy_list << '\t' << pepmass_str;

          pos_str = StringUtils::ToString(startLoc + 1, 1);
          string proteinNames = vProteinHeaderSequence[protein_id]->name() + '(' + pos_str + ')';
          if (current_pb_peptide_.has_aux_locations_index()) {
            const pb::AuxLocation* aux = locations[current_pb_peptide_.aux_locations_index()];
            for (int i = 0; i < aux->location_size(); ++i) {
              const pb::Location& location = aux->location(i);
              protein = vProteinHeaderSequence[location.protein_id()];
              pos_str = StringUtils::ToString(location.pos() + 1, 1);
              proteinNames += ',' + protein->name() + '(' + pos_str + ')';
            }
          }
          *out_target_decoy_list << '\t' << proteinNames << endl;
        }
        ++peptide_cnt;
        if (peptide_cnt % 10000000 == 0) {
          carp(CARP_INFO, "Wrote %lu target and their corresponding decoy peptides", peptide_cnt);
        }
      }
      pb_peptides.clear();
      peptide_str_set.clear();
      if (!allowDups) {
        pb_peptides.push_back(last_pb_peptide);
        last_mass = last_pb_peptide.mass();
      }
    }
    for (vector<string>::iterator i = mod_temp_file_names.begin(); i != mod_temp_file_names.end(); ++i) {
      unlink((*i).c_str());
    }

    if (out_target_decoy_list) {
      out_target_decoy_list->close();
      delete out_target_decoy_list;
    }
    if (failedDecoyCnt > 0) {
      carp(CARP_INFO, "Failed to generate decoys for %lu low complexity peptides.", failedDecoyCnt);
    }
  }
  carp(CARP_INFO, "Generated %lu target peptides.", peptide_cnt);
  carp(CARP_INFO, "Generated %lu decoy peptides.", decoy_count);
  carp(CARP_INFO, "Generated %lu peptides in total.", peptide_cnt + decoy_count);
  
  // Recover stderr
  cerr.rdbuf(old);
>>>>>>> 2dce1c3b
 
  FileUtils::Remove(modless_peptides);
  FileUtils::Remove(peakless_peptides);
  
  return 0;
<<<<<<< HEAD

=======
>>>>>>> 2dce1c3b
}

string TideIndexApplication::getName() const {
  return "tide-index";
}

string TideIndexApplication::getDescription() const {
  return
    "[[nohtml:Create an index for all peptides in a fasta file, for use in "
    "subsequent calls to tide-search.]]"
    "[[html:<p>Tide is a tool for identifying peptides from tandem mass "
    "spectra. It is an independent reimplementation of the SEQUEST<sup>&reg;"
    "</sup> algorithm, which assigns peptides to spectra by comparing the "
    "observed spectra to a catalog of theoretical spectra derived from a "
    "database of known proteins. Tide's primary advantage is its speed. Our "
    "published paper provides more detail on how Tide works. If you use Tide "
    "in your research, please cite:</p><blockquote>Benjamin J. Diament and "
    "William Stafford Noble. &quot;<a href=\""
    "http://dx.doi.org/10.1021/pr101196n\">Faster SEQUEST Searching for "
    "Peptide Identification from Tandem Mass Spectra.</a>&quot; <em>Journal of "
    "Proteome Research</em>. 10(9):3871-9, 2011.</blockquote><p>The <code>"
    "tide-index</code> command performs an optional pre-processing step on the "
    "protein database, converting it to a binary format suitable for input to "
    "the <code>tide-search</code> command.</p><p>Tide considers only the "
    "standard set of 21 amino acids. Peptides containing non-amino acid "
    "alphanumeric characters (BJXZ) are skipped. Non-alphanumeric characters "
    "are ignored completely.</p>]]";
}

vector<string> TideIndexApplication::getArgs() const {
  string arr[] = {
    "protein fasta file",
    "index name"
  };
  return vector<string>(arr, arr + sizeof(arr) / sizeof(string));
}

vector<string> TideIndexApplication::getOptions() const {
  string arr[] = {
    "allow-dups",
    "clip-nterm-methionine",
    "cterm-peptide-mods-spec",
    "cterm-protein-mods-spec",
    "custom-enzyme",
    "decoy-format",
    "decoy-prefix",
    "digestion",
    "enzyme",
    "isotopic-mass",
    "keep-terminal-aminos",
    "mass-precision",
    "max-length",
    "max-mass",
    "max-mods",
<<<<<<< HEAD
=======
    "memory-limit",
>>>>>>> 2dce1c3b
    "min-length",
    "min-mass",
    "min-mods",
    "missed-cleavages",
    "mod-precision",
    "mods-spec",
    "nterm-peptide-mods-spec",
    "nterm-protein-mods-spec",
    "auto-modifications",
    "auto-modifications-spectra",
    "num-decoys-per-target",
    "output-dir",
    "overwrite",
    "parameter-file",
    "peptide-list",
    "seed",
<<<<<<< HEAD
    "sort",
=======
>>>>>>> 2dce1c3b
    "temp-dir",
    "verbosity"
  };
  return vector<string>(arr, arr + sizeof(arr) / sizeof(string));
}

vector< pair<string, string> > TideIndexApplication::getOutputs() const {
  vector< pair<string, string> > outputs;
  outputs.push_back(make_pair("index",
    "A binary index, using the name specified on the command line."));
  outputs.push_back(make_pair("tide-index.params.txt",
    "a file containing the name and value of all parameters/options for the "
    "current operation. Not all parameters in the file may have been used in "
    "the operation. The resulting file can be used with the --parameter-file "
    "option for other crux programs."));
  outputs.push_back(make_pair("tide-index.log.txt",
    "a log file containing a copy of all messages that were printed to the "
    "screen during execution."));
  return outputs;
}

bool TideIndexApplication::needsOutputDirectory() const {
  return true;
}

COMMAND_T TideIndexApplication::getCommand() const {
  return TIDE_INDEX_COMMAND;
}

FixPt TideIndexApplication::calcPepMassTide(
  GeneratePeptides::PeptideReference* pep,
  MASS_TYPE_T massType,
  string prot
) {
  FixPt mass;
  FixPt aaMass;
  const MassConstants::FixPtTableSet *_tables;

  if (massType == AVERAGE) {
    mass = MassConstants::fixp_avg_h2o;
    _tables = &MassConstants::avg_tables;
  } else if (massType == MONO) {
    mass = MassConstants::fixp_mono_h2o;
    _tables = &MassConstants::mono_tables;
  } else {
    carp(CARP_FATAL, "Invalid mass type");
  }

  for (size_t i = 0; i < pep->length_; ++i) {
    if (i == 0) {
      if(pep->pos_ == 0)  //apply protein terminal mod if this is protein N-terminal
        aaMass = _tables->nprotterm_table[prot.at(0)];
      else //apply peptide N-terminal mod 
        aaMass = _tables->nterm_table[prot.at(pep->pos_)];
    } else if (i == pep->length_ - 1) {
      if((pep->pos_ + pep->length_) == prot.length())  //check if this is protein C-terminal
        aaMass = _tables->cprotterm_table[prot.at(pep->pos_ + i)];
      else
        aaMass = _tables->cterm_table[prot.at(pep->pos_ + i)];
    } else {
      aaMass = _tables->_table[prot.at(pep->pos_ + i)];
    }
    if (aaMass == 0) {
      return 0;
    }
    mass += aaMass;
  }
  return mass;
}

pb::Protein* TideIndexApplication::writePbProtein(
  HeadedRecordWriter& writer,
  int id,
  const string& name,
  const string& residues,
  int targetPos
) {
  pb::Protein* p = new pb::Protein;
  p->Clear();
  p->set_id(id);
  p->set_name(name);
  p->set_residues(residues);
  if (targetPos >= 0) {
    p->set_target_pos(targetPos);
  }
  writer.Write(p);
  return p;
}

<<<<<<< HEAD
/*
 * This is a bit tricky. We are storing decoy peptide sequences as
 * "pseudo-proteins" in the protocol buffer.  To make this work, we
 * have to store some additional bits of information: the identity of
 * the preceding and following amino acids, as well as the identify of
 * the corresponding target sequence.  All of this information gets
 * appended together before getting put into the protocol buffer.
 * Note that the two termini are handled differently: if there is no
 * preceding amino acid, then nothing is prepended; but if there is no
 * succeeding amino acid, then a hyphen is appended.
 */
 /*
pb::Protein* TideIndexApplication::writeDecoyPbProtein(
  int id,
  const pb::Protein* protein,
  string decoyPeptideSequence,
  int startLoc,
  HeadedRecordWriter& proteinWriter
) {
  const string proteinSequence = protein->residues();
  const int pepLen = decoyPeptideSequence.length();

  // Add N term to decoySequence, if it exists
  
  if (startLoc > 0) {
    decoyPeptideSequence.insert(0, 1, proteinSequence.at(startLoc - 1));
  }
  
  // Add C term to decoySequence, if it exists, or hyphen otherwise.
  size_t cTermLoc = startLoc + pepLen;
  
  decoyPeptideSequence.push_back((cTermLoc < proteinSequence.length()) ?
    proteinSequence.at(cTermLoc) : '-');
  
  // Append original target sequence
  decoyPeptideSequence.append(proteinSequence.substr(startLoc, pepLen));
  
  return writePbProtein(proteinWriter, id, Params::GetString("decoy-prefix") + protein->name(),
                 decoyPeptideSequence, startLoc);
}
*/
=======
>>>>>>> 2dce1c3b
void TideIndexApplication::getPbPeptide(
  int id,
  const TideIndexPeptide& peptide,
  pb::Peptide& outPbPeptide
) {
  outPbPeptide.Clear();
  outPbPeptide.set_id(id);
  outPbPeptide.set_mass(peptide.getMass());
  outPbPeptide.set_length(peptide.getLength());
  outPbPeptide.mutable_first_location()->set_protein_id(peptide.getProteinId());
  outPbPeptide.mutable_first_location()->set_pos(peptide.getProteinPos());
  if (peptide.isDecoy()) {
    outPbPeptide.set_decoy_index(peptide.decoyIdx());
  }
}

void TideIndexApplication::addAuxLoc(
  int proteinId,
  int proteinPos,
  pb::AuxLocation& outAuxLoc
) {
  pb::Location* location = outAuxLoc.add_location();
  location->set_protein_id(proteinId);
  location->set_pos(proteinPos);
}

void TideIndexApplication::processParams() {
  if (Params::GetBool("auto-modifications")) {
    if (!Params::IsDefault("mods-spec")) {
      carp(CARP_FATAL, "Automatic modification inference cannot be used with user specified "
                       "modifications. Please rerun with either auto-modifications set to 'false' "
                       "or with modifications turned off.");
    }
    vector<string> files = StringUtils::Split(Params::GetString("auto-modifications-spectra"), ',');
    for (vector<string>::iterator i = files.begin(); i != files.end(); ) {
      if ((*i = StringUtils::Trim(*i)).empty()) {
        i = files.erase(i);
      } else {
        i++;
      }
    }
    if (files.empty()) {
      carp(CARP_FATAL, "Spectrum files must be specified with the 'auto-modifications-spectra' "
                       "parameter when 'auto-modifications' is enabled.");
    }
    vector<ParamMedic::RunAttributeResult> modsResult;
    ParamMedicApplication::processFiles(files, false, true, NULL, &modsResult);
    vector<ParamMedic::Modification> mods = ParamMedic::Modification::GetFromResults(modsResult);
    vector<string> modStrings;
    vector<string> modNStrings;
    vector<string> modCStrings;
    for (vector<ParamMedic::Modification>::const_iterator i = mods.begin(); i != mods.end(); i++) {
      string location = i->getLocation();
      const double mass = i->getMassDiff();
      const bool variable = i->getVariable();

      vector<string>* modStringVector;
      string modCountStr = variable ? "4" : "";

      if (location == ParamMedic::Modification::LOCATION_NTERM) {
        modStringVector = &modNStrings;
        location = "X";
      } else if (location == ParamMedic::Modification::LOCATION_CTERM) {
        modStringVector = &modCStrings;
        location = "X";
      } else {
        modStringVector = &modStrings;
      }
      modStringVector->push_back(modCountStr + location + (mass >= 0 ? '+' : '-') +
        StringUtils::ToString(mass));
    }
    Params::Set("mods-spec", StringUtils::Join(modStrings, ','));
    Params::Set("nterm-peptide-mods-spec", StringUtils::Join(modNStrings, ','));
    Params::Set("cterm-peptide-mods-spec", StringUtils::Join(modCStrings, ','));
  }

  // Update mods-spec parameter for default cysteine mod
  string default_cysteine = "C+" + StringUtils::ToString(CYSTEINE_DEFAULT);
  string mods_spec = Params::GetString("mods-spec");
  if (mods_spec.find('C') == string::npos) {
    mods_spec = mods_spec.empty() ?
      default_cysteine : default_cysteine + ',' + mods_spec;
    carp(CARP_DETAILED_INFO, "Using default cysteine mod '%s' ('%s')",
         default_cysteine.c_str(), mods_spec.c_str());
  }
  Params::Set("mods-spec", mods_spec);

  // Override enzyme if it is something other than "custom-enzyme"
  // when a custom enzyme is specified
  if (!Params::GetString("custom-enzyme").empty() &&
      Params::GetString("enzyme") != "custom-enzyme") {
    Params::Set("enzyme", "custom-enzyme");
    carp(CARP_WARNING, "'custom-enzyme' was set: setting 'enzyme' to 'custom-enzyme'");
  }
}
// Why is this here? It is not a TideIndexApplication member function. -AKF
string getModifiedPeptideSeq(const pb::Peptide* peptide,
  const ProteinVec* proteins) {
  int mod_index;
  double mod_delta;
  stringstream mod_stream;
  const pb::Location& location = peptide->first_location();
  const pb::Protein* protein = proteins->at(location.protein_id());
  // Get peptide sequence without mods
  string pep_str = protein->residues().substr(location.pos(), peptide->length());

  // Store all mod indices/deltas
  map<int, double> mod_map;
  set<int> mod_indices;
  for (int j = 0; j < peptide->modifications_size(); ++j) {
    //        var_mod_table.DecodeMod(ModCoder::Mod(peptide->modifications(j)), &mod_index, &mod_delta);
    MassConstants::DecodeMod(ModCoder::Mod(peptide->modifications(j)),
      &mod_index, &mod_delta);
    mod_indices.insert(mod_index);
    mod_map[mod_index] = mod_delta;
  }
  int modPrecision = Params::GetInt("mod-precision");
  for (set<int>::const_reverse_iterator j = mod_indices.rbegin();
    j != mod_indices.rend();
    ++j) {
    // Insert the modification string into the peptide sequence
    mod_stream << '[' << StringUtils::ToString(mod_map[*j], modPrecision) << ']';
    pep_str.insert(*j + 1, mod_stream.str());
    mod_stream.str("");
  }
  return pep_str;
}

<<<<<<< HEAD
// Larry's code
=======
>>>>>>> 2dce1c3b
TideIndexApplication::TideIndexPeptide* TideIndexApplication::readNextPeptide(FILE* fp, ProteinVec& vProteinHeaderSequence, int sourceId){
  
  FixPt pepMass;
  int prot_id;
  int pos;
  int len;
  int ret;
  ret = fread(&pepMass, sizeof(FixPt), 1, fp);  
  if (ret == 0)
    return nullptr; 
  ret = fread(&prot_id, sizeof(int), 1, fp);  
  if (ret == 0)
    return nullptr; 
  ret = fread(&pos, sizeof(int), 1, fp);  
  if (ret == 0)
    return nullptr; 
  ret = fread(&len, sizeof(int), 1, fp);  
  if (ret == 0)
    return nullptr; 
  
  int decoyIdx = -1; // -1 if not a decoy; There are no decoy peptides generated at this point

  const string& proteinSequence = vProteinHeaderSequence[prot_id]->residues();
<<<<<<< HEAD
  
//  printf("%u,%s,%d,%d,%d\n", (unsigned int)(pepMass), std::string(proteinSequence.data() + i->pos_, i->length_).c_str(), curProtein, i->pos_, i->length_);

  
  TideIndexPeptide* pepTarget = new TideIndexPeptide(pepMass, len, &proteinSequence, prot_id, pos, decoyIdx, sourceId);
  
  return pepTarget;
  /*
  string line;
  vector<std::string> strs;
  if (getline(sortedFile, line)) {

	#ifdef _WIN32
	  // This extra code is added to remove redundant quotes in string.
	  boost::split(strs, line, boost::is_any_of(","));
	  for (int i = 0; i < strs.size(); i++) {
		  strs[i].erase(remove(strs[i].begin(), strs[i].end(), '\"'), strs[i].end());
	  }

	#else
	  boost::split(strs, line, boost::is_any_of(","));
	#endif
    
    FixPt mass = stoul(strs[0]);
	// string peptide sequence is skipped stoi(strs[1]);
    int proteinId = stoi(strs[2]);
    int proteinPos = stoi(strs[3]);
    int length = stoi(strs[4]);
    int decoyIdx = -1;//stoi(strs[6]); // -1 if not a decoy; There are no decoy peptides generated at this point

    const string& proteinSequence = vProteinHeaderSequence[proteinId]->residues();
    
    TideIndexPeptide* pepTarget = new TideIndexPeptide(mass, length, &proteinSequence, proteinId, proteinPos, decoyIdx);
	
    return pepTarget;
  }else{
    return nullptr;
  }
  */
=======
    
  TideIndexPeptide* pepTarget = new TideIndexPeptide(pepMass, len, &proteinSequence, prot_id, pos, decoyIdx, sourceId);
  
  return pepTarget;
>>>>>>> 2dce1c3b
}

void TideIndexApplication::dump_peptides_to_binary_file(vector<TideIndexPeptide> *peptide_list, string pept_file){
        
  FILE* fp = fopen(pept_file.c_str(), "wb");  // Peptides stored in this file to be sorted on disk.
  FixPt pepMass;
  int prot_id;
  int len;
  int pos;
  int ret;
  for (vector<TideIndexPeptide>::iterator pept_itr = peptide_list->begin(); pept_itr != peptide_list->end(); ++pept_itr){
    pepMass = (*pept_itr).getFixPtMass();
    prot_id = (*pept_itr).getProteinId();
    len = (*pept_itr).getLength();
    pos = (*pept_itr).getProteinPos();
    
    ret = fwrite(&pepMass, sizeof(FixPt), 1, fp);
    if (ret == 0) {
      carp(CARP_FATAL, "Error while writting to disk. ");
    }
    ret = fwrite(&prot_id, sizeof(int), 1, fp);
    if (ret == 0) {
      carp(CARP_FATAL, "Error while writting to disk. ");
    }
    ret = fwrite(&pos, sizeof(int), 1, fp);
    if (ret == 0) {
      carp(CARP_FATAL, "Error while writting to disk. ");
    }
    ret = fwrite(&len, sizeof(int), 1, fp);
    if (ret == 0) {
      carp(CARP_FATAL, "Error while writting to disk. ");
    }
<<<<<<< HEAD
    // for debugging
    // string pept_str = (*pept_itr).getSequence();          
    // fprintf(fp, "%u,%s,%d,%d,%d\n", (unsigned int)(pepMass), pept_str.c_str(), prot_id, pos, len);  
=======
>>>>>>> 2dce1c3b
  }   
  fclose(fp);    

}
<<<<<<< HEAD
// Larry's code ends here
=======
>>>>>>> 2dce1c3b
/*
* Local Variables:
* mode: c
* c-basic-offset: 2
* End:
*/
<|MERGE_RESOLUTION|>--- conflicted
+++ resolved
@@ -1,1807 +1,1245 @@
-/*
- * The original tide-index has been implemented by Benjamin Diament, (I guess). and it has been 
- reimplemented (not form scratch) by Attila Kertesz-Farkas. The sorting on disk has been 
- implemented by Larry Frank Acquaye in March 2022.
- The pipe-line of the new tide-search is the following:
- 1. Genertate all the target peptides (with redundancy). The peptides are either stored in 
-    the memory or dumped in a text file.
- 2. Sort the target peptides
- 3. Filter the target peptides and keep the unique peptides, and collect the location 
-    of the peptides in different proteins, 
- 4. Generate modified target peptides, 
- 5. Generate decoy peptides for each modified (and unmodified) peptides, so they are 
-    paired and can be printed together nicely.
- 6. Note that, in order to keep the set of target and decoy peptides disjunt, one does 
-    not need to store all the peptides in a set. It is enough to keep a set of unique peptides
-    with the very same neutral mass. This can be done becase the decoy peptide generation 
-    does not change the mass of the peptides.
- */
-
-#include <cstdio>
-#include <fstream>
-#include "io/carp.h"
-#include "util/CarpStreamBuf.h"
-#include "util/AminoAcidUtil.h"
-#include "util/Params.h"
-#include "util/FileUtils.h"
-#include "util/StringUtils.h"
-#include "GeneratePeptides.h"
-#include "TideIndexApplication.h"
-#include "TideMatchSet.h"
-#include "app/tide/modifications.h"
-#include "app/tide/records_to_vector-inl.h"
-#include "ParamMedicApplication.h"
-#include <boost/algorithm/string.hpp>
-#include <boost/filesystem.hpp>
-
-#include <regex>
-#include <assert.h>
-
-#ifdef _MSC_VER
-#include <io.h>
-#endif
-#define CHECK(x) GOOGLE_CHECK(x)
-
-<<<<<<< HEAD
-
-// Larry's code
-std::string sortedPeptideFile = "sortedPepTarget.txt";
-std::string peptideFile = "pepTarget.txt";
-DECLARE_int32(fifo_page_size);
-// Larry's code ends here
-=======
-std::string peptideFile = "pepTarget.txt";
->>>>>>> 2dce1c3b
-
-extern void AddTheoreticalPeaks(const vector<const pb::Protein*>& proteins,
-                                const string& input_filename,
-                                const string& output_filename);
-extern unsigned long long AddMods(HeadedRecordReader* reader,
-                    string out_file,
-                    string tmpDir,                    
-                    const pb::Header& header,
-                    const vector<const pb::Protein*>& proteins,
-<<<<<<< HEAD
-                    VariableModTable* var_mod_table);
-DECLARE_int32(max_mods);
-DECLARE_int32(min_mods);
-DECLARE_int32(modsoutputter_file_threshold);
-=======
-                    vector<string>& temp_file_name,
-                    unsigned long long memory_limit,
-                    VariableModTable* var_mod_table);
-DECLARE_int32(max_mods);
-DECLARE_int32(min_mods);
->>>>>>> 2dce1c3b
-
-TideIndexApplication::TideIndexApplication() {
-}
-
-TideIndexApplication::~TideIndexApplication() {
-}
-
-int TideIndexApplication::main(int argc, char** argv) {
-  return main(Params::GetString("protein fasta file"),
-              Params::GetString("index name"),
-              StringUtils::Join(vector<string>(argv, argv + argc), ' '));
-}
-
-int TideIndexApplication::main(
-  const string& fasta,
-  const string& index,
-  string cmd_line
-) {
-  carp(CARP_INFO, "Running tide-index...");
-
-  if (cmd_line.empty()) {
-    cmd_line = "crux tide-index " + fasta + " " + index;
-  }
-
-  // Reroute stderr
-  CarpStreamBuf buffer;
-  streambuf* old = cerr.rdbuf();
-  cerr.rdbuf(&buffer);
-
-  // Get options
-  bool overwrite = Params::GetBool("overwrite");  
-  double min_mass = Params::GetDouble("min-mass");
-  double max_mass = Params::GetDouble("max-mass");
-  int min_length = Params::GetInt("min-length");
-  int max_length = Params::GetInt("max-length");
-  bool monoisotopic_precursor = Params::GetString("isotopic-mass") != "average";
-  FLAGS_max_mods = Params::GetInt("max-mods");
-  FLAGS_min_mods = Params::GetInt("min-mods");
-<<<<<<< HEAD
-  FLAGS_modsoutputter_file_threshold = Params::GetInt("modsoutputter-threshold");
-=======
->>>>>>> 2dce1c3b
-  bool allowDups = Params::GetBool("allow-dups");
-  if (FLAGS_min_mods > FLAGS_max_mods) {
-    carp(CARP_FATAL, "The value for 'min-mods' cannot be greater than the value "
-                     "for 'max-mods'");
-  }
-<<<<<<< HEAD
-  bool sort_on_disk = (Params::GetString("sort") == string("disk"));
-  
-  unsigned long long memory_limit = 4; // RAM memory limit in GB to e used in in silico protein cleavage.
-  
-  memory_limit = memory_limit*1000000000/(sizeof(TideIndexPeptide)); //number of peptides stored in an array
-  // memory_limit = 10000; //number of peptides stored in an array
-=======
-  bool sort_on_disk;
-  
-  unsigned long long memory_limit = Params::GetInt("memory-limit"); //4; // RAM memory limit in GB to be used in in silico protein cleavage.
-  
-  memory_limit = memory_limit*1000000000/(sizeof(TideIndexPeptide)); //convert the memory limit to number of peptides.
- 
->>>>>>> 2dce1c3b
-  
-  MASS_TYPE_T mass_type = (monoisotopic_precursor) ? MONO : AVERAGE;
-  int missed_cleavages = Params::GetInt("missed-cleavages");
-  DIGEST_T digestion = get_digest_type_parameter("digestion");
-  ENZYME_T enzyme_t = get_enzyme_type_parameter("enzyme");
-  const char* enzymePtr = enzyme_type_to_string(enzyme_t);
-  string enzyme(enzymePtr);
-  if ((enzyme != "no-enzyme") && 
-      (digestion != FULL_DIGEST && digestion != PARTIAL_DIGEST)) {
-    carp(CARP_FATAL, "'digestion' must be 'full-digest' or 'partial-digest'");
-  }
-
-  DECOY_TYPE_T decoy_type = get_tide_decoy_type_parameter("decoy-format");
-
-  ofstream* out_target_decoy_list = NULL;  
-  if (Params::GetBool("peptide-list")) {
-     out_target_decoy_list = create_stream_in_path(make_file_path(
-      "tide-index.peptides.txt").c_str(), NULL, overwrite);
-  }
-  
-  ofstream* out_decoy_fasta = GeneratePeptides::canGenerateDecoyProteins() ?
-    create_stream_in_path(make_file_path(
-      "tide-index.decoy.fasta").c_str(), NULL, overwrite) : NULL;
-<<<<<<< HEAD
-	  
-=======
-    
->>>>>>> 2dce1c3b
-  string out_proteins = FileUtils::Join(index, "protix");
-  string out_peptides = FileUtils::Join(index, "pepix");
-  string auxLocsPbFile = FileUtils::Join(index, "auxlocs");
-  string modless_peptides = out_peptides + ".nomods.tmp";
-  string peakless_peptides = out_peptides + ".nopeaks.tmp";
-<<<<<<< HEAD
-  string pathSortedPeptideFile = FileUtils::Join(index, sortedPeptideFile);
-=======
->>>>>>> 2dce1c3b
-  string pathPeptideFile = FileUtils::Join(index, peptideFile);
-
-  if (create_output_directory(index.c_str(), overwrite) != 0) {
-    carp(CARP_FATAL, "Error creating index directory");
-  } else if (FileUtils::Exists(out_proteins) ||
-             FileUtils::Exists(out_peptides) ||
-             FileUtils::Exists(auxLocsPbFile)) {
-    if (overwrite) {
-      carp(CARP_DEBUG, "Removing old index file(s)");
-      FileUtils::Remove(out_proteins);
-      FileUtils::Remove(out_peptides);
-      FileUtils::Remove(auxLocsPbFile);
-      FileUtils::Remove(modless_peptides);
-      FileUtils::Remove(peakless_peptides);
-<<<<<<< HEAD
-	  FileUtils::Remove(pathSortedPeptideFile);
-	  FileUtils::Remove(pathPeptideFile);
-=======
-      FileUtils::Remove(pathPeptideFile);
->>>>>>> 2dce1c3b
-    } else {
-      carp(CARP_FATAL, "Index file(s) already exist, use --overwrite T or a "
-                       "different index name");
-    }
-  }
-  int numDecoys;
-  switch (decoy_type) {
-    case NO_DECOYS:
-      numDecoys = 0;
-      break;
-    case PEPTIDE_SHUFFLE_DECOYS:
-      numDecoys = Params::GetInt("num-decoys-per-target");
-      break;
-    default:
-      numDecoys = 1;
-      break;
-  }
-
-  bool shuffle = decoy_type == PEPTIDE_SHUFFLE_DECOYS;  
-  
-  if (decoy_type != PEPTIDE_SHUFFLE_DECOYS && numDecoys > 1) {
-    carp(CARP_FATAL, "Cannot generate multiple decoys per target in non-shuffled decoy-format!");
-  }
-  
-  // Set up output paths
-  if (!FileUtils::Exists(fasta)) {
-    carp(CARP_FATAL, "Fasta file %s does not exist", fasta.c_str());
-  }
-
- // Start tide-index
-<<<<<<< HEAD
-  carp(CARP_INFO, "Reading %s and computing unmodified peptides...",
-=======
-  carp(CARP_INFO, "Reading %s and computing unmodified target peptides...",
->>>>>>> 2dce1c3b
-       fasta.c_str());
-
-
-  VariableModTable var_mod_table;
-  var_mod_table.ClearTables();
-  //parse regular amino acid modifications
-  string mods_spec = Params::GetString("mods-spec");
-  carp(CARP_DEBUG, "mods_spec='%s'", mods_spec.c_str());
-  if (!var_mod_table.Parse(mods_spec.c_str())) {
-    carp(CARP_FATAL, "Error parsing mods");
-  }
-  //parse terminal modifications
-  mods_spec = Params::GetString("cterm-peptide-mods-spec");
-  if (!mods_spec.empty() && !var_mod_table.Parse(mods_spec.c_str(), CTPEP)) {
-    carp(CARP_FATAL, "Error parsing c-terminal peptide mods");
-  }
-  mods_spec = Params::GetString("nterm-peptide-mods-spec");
-  if (!mods_spec.empty() && !var_mod_table.Parse(mods_spec.c_str(), NTPEP)) {
-    carp(CARP_FATAL, "Error parsing n-terminal peptide mods");
-  }
-  mods_spec = Params::GetString("cterm-protein-mods-spec");
-  if (!mods_spec.empty() && !var_mod_table.Parse(mods_spec.c_str(), CTPRO)) {
-    carp(CARP_FATAL, "Error parsing c-terminal protein mods");
-  }
-  mods_spec = Params::GetString("nterm-protein-mods-spec");
-  if (!mods_spec.empty() && !var_mod_table.Parse(mods_spec.c_str(), NTPRO)) {
-    carp(CARP_FATAL, "Error parsing n-terminal protein mods");
-  }
-  var_mod_table.SerializeUniqueDeltas();
-  if (!MassConstants::Init(var_mod_table.ParsedModTable(), 
-    var_mod_table.ParsedNtpepModTable(), 
-    var_mod_table.ParsedCtpepModTable(),
-    var_mod_table.ParsedNtproModTable(),
-    var_mod_table.ParsedCtproModTable(), MassConstants::bin_width_, MassConstants::bin_offset_)) {
-    carp(CARP_FATAL, "Error in MassConstants::Init");
-  }
-  
-  // Create protocol buffer for the protein sequences
-  pb::Header proteinPbHeader;  
-  proteinPbHeader.Clear();
-  proteinPbHeader.set_file_type(pb::Header::RAW_PROTEINS);
-  proteinPbHeader.set_command_line(cmd_line);
-  pb::Header_Source* headerSource = proteinPbHeader.add_source();
-  headerSource->set_filename(AbsPath(fasta));
-  headerSource->set_filetype("fasta");
-  headerSource->set_decoy_prefix(Params::GetString("decoy-prefix"));
-  HeadedRecordWriter proteinWriter(out_proteins, proteinPbHeader);
-
-
-<<<<<<< HEAD
-  // Generate peptide sequences via in silico cleavage. This was in the fastaToPb function before
-    
-=======
-  // Generate peptide sequences via in silico cleavage.     
->>>>>>> 2dce1c3b
-  // Container for the protein header and protein seuqnces.
-  ProteinVec vProteinHeaderSequence;  
-  
-  string proteinHeader;
-  std::string proteinSequence;
-
-  FixPt minMassFixPt = MassConstants::ToFixPt(min_mass);
-  FixPt maxMassFixPt = MassConstants::ToFixPt(max_mass);
-   
-  ifstream fastaStream(fasta.c_str(), ifstream::in);
-
-  unsigned long long invalidPepCnt = 0;
-  unsigned long long failedDecoyCnt = 0;
-
-  unsigned long long targetsGenerated = 0;
-<<<<<<< HEAD
-/*  FILE* fp;
-  if (sort_on_disk)
-    fp = fopen(pathPeptideFile.c_str(), "w");  // Peptides stored in this file to be sorted on disk.
-*/  
-=======
-
->>>>>>> 2dce1c3b
-  long long curProtein = -1;  
-  unsigned int pept_file_idx = 0;
-  pb::Header header_with_mods;
-  
-  vector<TideIndexPeptide> peptide_list;
-  
-  // Iterate over all proteins in FASTA file and generate target peptides (with redundancy)
-  while (GeneratePeptides::getNextProtein(fastaStream, &proteinHeader, &proteinSequence)) {
-<<<<<<< HEAD
-	
-    // Write pb::Protein
-    const pb::Protein* pbProtein = writePbProtein(proteinWriter, ++curProtein, proteinHeader, proteinSequence);
-	  // Store the pretein header and the protein sequence
-	  vProteinHeaderSequence.push_back(pbProtein);
-	
-=======
-  
-    // Write pb::Protein
-    const pb::Protein* pbProtein = writePbProtein(proteinWriter, ++curProtein, proteinHeader, proteinSequence);
-    // Store the pretein header and the protein sequence
-    vProteinHeaderSequence.push_back(pbProtein);
-  
->>>>>>> 2dce1c3b
-    vector<GeneratePeptides::PeptideReference> cleavedPeptides = GeneratePeptides::cleaveProteinTideIndex(
-      &proteinSequence, enzyme_t, digestion, missed_cleavages, min_length, max_length);
-
-    // Iterate over all generated peptides for this protein
-    for (vector<GeneratePeptides::PeptideReference>::iterator i = cleavedPeptides.begin();
-         i != cleavedPeptides.end(); ++i) {
-<<<<<<< HEAD
-			 
-=======
-       
->>>>>>> 2dce1c3b
-      FixPt pepMass = calcPepMassTide(&(*i), mass_type, proteinSequence);
-      if (pepMass == 0) {
-        // Sequence contained some invalid character
-        carp(CARP_DEBUG, "Ignoring invalid sequence <%s>", std::string(proteinSequence.data()+i->pos_,i->length_).c_str());  
-        ++invalidPepCnt;
-        continue;
-      } else if (pepMass < minMassFixPt || pepMass > maxMassFixPt) {
-        // Skip to next peptide if not in mass range
-        continue;
-      }
-      peptide_list.push_back(TideIndexPeptide(pepMass, i->length_, &(pbProtein->residues()), curProtein, i->pos_, -1));
-      
-      if (peptide_list.size() >= memory_limit){  //reached the memory limit. dump peptides to disk
-        // Peptides are being sorted ...
-        sort(peptide_list.begin(), peptide_list.end(), less<TideIndexPeptide>());
-        
-        // ... and dumped in a binary file.
-        string pept_file = pathPeptideFile + to_string(pept_file_idx) + ".txt";
-
-        ++pept_file_idx;
-        
-        dump_peptides_to_binary_file(&peptide_list, pept_file);
-        peptide_list.clear();
-        vector<TideIndexPeptide> tmp;
-        peptide_list.swap(tmp);
-  
-      }
-      ++targetsGenerated;
-
-    }
-    if ((curProtein+1) % 10000 == 0) {
-      carp(CARP_INFO, "Processed %ld protein sequences", curProtein+1);
-    }
-  }
-<<<<<<< HEAD
-  /*
-  if (sort_on_disk)
-    fclose(fp);
-*/
-  sort_on_disk = true;
-  if (pept_file_idx == 0) {  //Peptides fit in memory, no need to use disk
-=======
-
-  sort_on_disk = true;
-  if (pept_file_idx == 0) {  //Peptides fit in memory, no need to use disk, sort them in place
->>>>>>> 2dce1c3b
-    sort(peptide_list.begin(), peptide_list.end(), less<TideIndexPeptide>());
-    sort_on_disk = false;
-  } else if (peptide_list.size() > 0){ // Some peptides have been already dump on disk, need to dump the remaining ones in peptide_list.
-    sort(peptide_list.begin(), peptide_list.end(), less<TideIndexPeptide>());
-    string pept_file = pathPeptideFile + to_string(pept_file_idx) + ".txt";
-    ++pept_file_idx;
-    dump_peptides_to_binary_file(&peptide_list, pept_file);
-    peptide_list.clear();
-    vector<TideIndexPeptide> tmp;
-    peptide_list.swap(tmp);    
-  }
-    
-  if (targetsGenerated == 0) {
-    carp(CARP_FATAL, "No target sequences generated.  Is \'%s\' a FASTA file?",
-         fasta.c_str());
-  }
-  if (invalidPepCnt > 0) {
-    carp(CARP_INFO, "Ignoring %lu peptide sequences containing unrecognized characters.", invalidPepCnt);
-  }
-  carp(CARP_INFO, "Generated %lu targets, including duplicates.", targetsGenerated);
-
-  // Prepare the protocol buffer for the peptides.  
-  carp(CARP_INFO, "Writing peptides");
-
-  // pb::Header header_with_mods;
-  pb::Header_PeptidesHeader& pep_header = *(header_with_mods.mutable_peptides_header());
-  
-  pep_header.Clear();
-  pep_header.set_min_mass(min_mass);
-  pep_header.set_max_mass(max_mass);
-  pep_header.set_min_length(min_length);
-  pep_header.set_max_length(max_length);
-  pep_header.set_monoisotopic_precursor(monoisotopic_precursor);
-  pep_header.set_enzyme(enzyme);
-  if (enzyme != "no-enzyme") {
-    pep_header.set_full_digestion(digestion == FULL_DIGEST);
-    pep_header.set_max_missed_cleavages(missed_cleavages);
-  }
-  pep_header.mutable_mods()->CopyFrom(*(var_mod_table.ParsedModTable()));
-  pep_header.mutable_nterm_mods()->CopyFrom(*(var_mod_table.ParsedNtpepModTable()));
-  pep_header.mutable_cterm_mods()->CopyFrom(*(var_mod_table.ParsedCtpepModTable()));
-  pep_header.mutable_nprotterm_mods()->CopyFrom(*(var_mod_table.ParsedNtproModTable()));
-  pep_header.mutable_cprotterm_mods()->CopyFrom(*(var_mod_table.ParsedCtproModTable()));
-
-  pep_header.set_decoys_per_target(numDecoys);
-
-  header_with_mods.set_file_type(pb::Header::PEPTIDES);
-  header_with_mods.set_command_line(cmd_line);
-  pb::Header_Source* source = header_with_mods.add_source();
-  source->mutable_header()->CopyFrom(proteinPbHeader);
-  source->set_filename(AbsPath(out_proteins));
-
-  pb::Header header_no_mods;
-  header_no_mods.CopyFrom(header_with_mods);
-  pb::ModTable* del = header_no_mods.mutable_peptides_header()->mutable_mods();
-  del->mutable_variable_mod()->Clear();
-  del->mutable_unique_deltas()->Clear();
-
-  bool need_mods = var_mod_table.Unique_delta_size() > 0;
-
-  string peptidePbFile = need_mods ? modless_peptides : peakless_peptides;  
-  
-  // Check header
-  if (header_no_mods.source_size() != 1) {
-    carp(CARP_FATAL, "header_no_mods had a number of sources other than 1");
-  }
-  
-  headerSource = header_no_mods.mutable_source(0);
-  if (!headerSource->has_filename() || headerSource->has_filetype()) {
-    carp(CARP_FATAL, "pbHeader source invalid");
-  }
-
-  // Now check other desired settings
-  if (!header_no_mods.has_peptides_header()) {
-    carp(CARP_FATAL, "!header_no_mods->has_peptideHeapheader()");
-  }
-  const pb::Header_PeptidesHeader& settings = header_no_mods.peptides_header();
-  
-  if (!settings.has_enzyme() || settings.enzyme().empty()) {
-    carp(CARP_FATAL, "Enzyme settings error");
-  }
-
-  header_no_mods.set_file_type(pb::Header::PEPTIDES);
-  header_no_mods.mutable_peptides_header()->set_has_peaks(false);
-  header_no_mods.mutable_peptides_header()->set_decoys(decoy_type);
-
-  pb::Peptide pbPeptide;
-  unsigned long long count = 0;
-  unsigned long long numTargets = 0;
-  unsigned long long numDuplicateTargets = 0;
-  unsigned long long peptide_cnt = 0;
-  
-  if (!sort_on_disk && peptide_list.size() == 0)
-    carp(CARP_FATAL, "No peptides were generated.");
-
-  unsigned long long numLines = 0;
-  TideIndexPeptide currentPeptide;
-  TideIndexPeptide duplicatedPeptide;
-  TideIndexPeptide* pept_ptr;
-  // Filter peptides and keep the unique target peptides and gather the 
-  // location of the peptide in other protein sequences 
-  vector<FILE*> sortedFiles;
-  if (sort_on_disk) {
-    //open each file which contain sorted peptides, read the first peptide from each file and put them in a heap.
-    for (int i = 0; i < pept_file_idx; ++i){
-      string pept_file = pathPeptideFile + to_string(i) + ".txt";
-      FILE* fp = fopen(pept_file.c_str(), "rb");
-      sortedFiles.push_back(fp);
-      pept_ptr = readNextPeptide(fp, vProteinHeaderSequence, i);  // get the first peptide  
-      if (pept_ptr != nullptr) {
-<<<<<<< HEAD
-        // printf("reading, current peptide mass: %lf, source, %d\n", pept_ptr->getMass(), pept_ptr->getSourceId());
-=======
->>>>>>> 2dce1c3b
-        peptide_list.push_back(*pept_ptr);
-        delete pept_ptr;
-      }
-    }
-<<<<<<< HEAD
-    std::make_heap(peptide_list.begin(), peptide_list.end(), greater<TideIndexPeptide>());
-    currentPeptide = peptide_list.front();   
-    int sourceId = currentPeptide.getSourceId();          
-    // printf("new current peptide mass: %lf, source, %d\n", currentPeptide.getMass(), currentPeptide.getSourceId());
-    
-    pept_ptr = readNextPeptide(sortedFiles[sourceId], vProteinHeaderSequence, sourceId);  // get a peptide  
-    // printf("new, current peptide mass: %lf, source, %d\n", pept_ptr->getMass(), pept_ptr->getSourceId());
-
-    std::pop_heap (peptide_list.begin(), peptide_list.end(), greater<TideIndexPeptide>());
-=======
-    // Get the lightest peptide from the heap, and remove it from the heap
-    std::make_heap(peptide_list.begin(), peptide_list.end(), greater<TideIndexPeptide>());
-    currentPeptide = peptide_list.front();   
-    int sourceId = currentPeptide.getSourceId();          
-    
-    // Read another peptide from the disk in order to replace currentPeptide
-    pept_ptr = readNextPeptide(sortedFiles[sourceId], vProteinHeaderSequence, sourceId);  // get a peptide  
-
-    std::pop_heap(peptide_list.begin(), peptide_list.end(), greater<TideIndexPeptide>());
->>>>>>> 2dce1c3b
-    peptide_list.pop_back();   
-   
-    if (pept_ptr != nullptr) {
-      peptide_list.push_back(*pept_ptr);
-      push_heap(peptide_list.begin(), peptide_list.end(), greater<TideIndexPeptide>());
-      delete pept_ptr;            
-    }
-<<<<<<< HEAD
-    // printf("current peptide mass: %lf\n", currentPeptide.getMass());
-    
-    
-    
-  /*  std::sort_heap(peptide_list.begin(), peptide_list.end(), less<TideIndexPeptide>());
-    for (unsigned i=0; i<peptide_list.size(); i++)
-      printf("sort, current peptide mass: %lf, source, %d\n", peptide_list[i].getMass(), peptide_list[i].getSourceId());
-
-    */
-=======
->>>>>>> 2dce1c3b
-  } else {
-    currentPeptide = peptide_list[peptide_cnt++];  // get the first peptide  
-  }
-  
-  if (1==1) {  // This is needed because we need to destroy the peptideWriter and pbAuxLoc later. Ugly solution :/
-    // Create the auxiliary locations header and writer
-    pb::Header auxLocsHeader;
-    auxLocsHeader.set_file_type(pb::Header::AUX_LOCATIONS);
-    pb::Header_Source* auxLocsSource = auxLocsHeader.add_source();
-    auxLocsSource->set_filename(peptidePbFile);
-    auxLocsSource->mutable_header()->CopyFrom(header_no_mods);
-    HeadedRecordWriter auxLocWriter(auxLocsPbFile, auxLocsHeader);  
-    pb::AuxLocation pbAuxLoc;
-    int auxLocIdx = -1;
-    
-<<<<<<< HEAD
-    HeadedRecordWriter peptideWriter(peptidePbFile, header_no_mods); // put header in outfile	
-    bool finished = false;    
-    while (!finished) {
-      // break;
-=======
-    HeadedRecordWriter peptideWriter(peptidePbFile, header_no_mods); // put header in outfile  
-    bool finished = false;    
-    while (!finished) {
->>>>>>> 2dce1c3b
-      while (true) {
-        
-        if (sort_on_disk) {
-          if (peptide_list.size() == 0){
-            finished = true;
-            break;
-          }
-<<<<<<< HEAD
-          // printf("current peptide mass: %lf\n", currentPeptide.getMass());
-          duplicatedPeptide = peptide_list.front();   
-          // printf("duplicated peptide mass: %lf\n", duplicatedPeptide.getMass());
-          std::pop_heap (peptide_list.begin(), peptide_list.end(), greater<TideIndexPeptide>());
-          peptide_list.pop_back();   
-          int sourceId = duplicatedPeptide.getSourceId();          
-          // printf("duplicated peptide sourceid : %d\n", sourceId);
-=======
-          
-          duplicatedPeptide = peptide_list.front();   
-          std::pop_heap (peptide_list.begin(), peptide_list.end(), greater<TideIndexPeptide>());
-          peptide_list.pop_back();   
-          int sourceId = duplicatedPeptide.getSourceId();          
->>>>>>> 2dce1c3b
-          pept_ptr = readNextPeptide(sortedFiles[sourceId], vProteinHeaderSequence, sourceId);  // get a peptide  
-          
-          if (pept_ptr != nullptr) {
-            peptide_list.push_back(*pept_ptr);
-            push_heap(peptide_list.begin(), peptide_list.end(), greater<TideIndexPeptide>());
-<<<<<<< HEAD
-            // printf("queued peptide mass: %lf\n", pept_ptr->getMass());
-=======
->>>>>>> 2dce1c3b
-            delete pept_ptr;            
-          }
-          if (duplicatedPeptide.getMass() < currentPeptide.getMass()){  // Check if sorting worked properly.
-            carp(CARP_INFO, "peptide mass: %lf, subsequent peptide mass %lf", currentPeptide.getMass(), duplicatedPeptide.getMass());
-            carp(CARP_FATAL, "Peptides are not sorted correctly. Sorting seems to be failed. Try again and check the free disk space.");
-          }
-        } else {
-          if (peptide_cnt >= peptide_list.size()){
-            finished = true;          
-            break;
-          }
-          duplicatedPeptide = peptide_list[peptide_cnt++];  // get a peptide  
-        }
-<<<<<<< HEAD
-=======
-        
->>>>>>> 2dce1c3b
-        if( duplicatedPeptide == currentPeptide) {
-
-          numDuplicateTargets++;
-          carp(CARP_DEBUG, "Skipping duplicate %s.", currentPeptide.getSequence().c_str());
-          pb::Location* location = pbAuxLoc.add_location();
-          location->set_protein_id(duplicatedPeptide.getProteinId());
-          location->set_pos(duplicatedPeptide.getProteinPos());
-        } else {
-          break;
-        }
-      }
-
-      getPbPeptide(count, currentPeptide, pbPeptide);
-      // Not all peptides have aux locations associated with them. Check to see
-      // if GetGroup added any locations to aux_location. If yes, only then
-      // assign the corresponding array index to the peptide and write it out.
-      if (pbAuxLoc.location_size() > 0) {
-        pbPeptide.set_aux_locations_index(++auxLocIdx);
-        auxLocWriter.Write(&pbAuxLoc);
-        pbAuxLoc.Clear();
-      }
-      // Write the peptide AFTER the aux_locations check, in case we added an
-      // aux_locations_index to the peptide.
-<<<<<<< HEAD
-      peptideWriter.Write(&pbPeptide);
-      // printf("writing peptide mass: %lf\n", currentPeptide.getMass());
-      
-=======
-      peptideWriter.Write(&pbPeptide);     
->>>>>>> 2dce1c3b
-
-      ++numTargets;
-      if (++count % 1000000 == 0) {
-        carp(CARP_INFO, "Wrote %lu unique target peptides", count);
-      }
-      numLines++;
-      currentPeptide = duplicatedPeptide;
-    }
-  }
-  carp(CARP_DETAILED_INFO, "%lu peptides in file", numLines);
-  
-  // Release the memory allocated.
-  peptide_list.clear();
-  vector<TideIndexPeptide> tmp;
-  peptide_list.swap(tmp);
-
-  
-  carp(CARP_INFO, "Skipped %lu duplicate targets.",
-       numDuplicateTargets);
-  
-  carp(CARP_INFO, "Generated %lu unique target peptides.", numTargets);
-
-<<<<<<< HEAD
-   peptidePbFile = peakless_peptides;
-
-   if (sort_on_disk) {
-       //Delete intermediate peptarget files.
-       for (int i = 0; i < pept_file_idx; ++i) {
-           string pept_file = pathPeptideFile + to_string(i) + ".txt";
-           FileUtils::Remove(pept_file);
-       }
-   }
-
-  if (need_mods) {
-    carp(CARP_INFO, "Computing modified peptides...");
-    HeadedRecordReader reader(modless_peptides, NULL, 1024 << 10); // 1024kb buffer
-    numTargets = AddMods(&reader, peakless_peptides, Params::GetString("temp-dir"), header_with_mods, vProteinHeaderSequence, &var_mod_table);
-    carp(CARP_INFO, "Created %lu modified and unmodified target peptides.", numTargets);
-  }
-  
-=======
-  peptidePbFile = peakless_peptides;
-
-  if (sort_on_disk) {
-    //Delete intermediate peptarget files.
-    for (int i = 0; i < pept_file_idx; ++i) {
-      string pept_file = pathPeptideFile + to_string(i) + ".txt";
-      FileUtils::Remove(pept_file);
-    }
-  }
-  vector<string> mod_temp_file_names;
-  if (need_mods) {
-    carp(CARP_INFO, "Computing modified peptides...");
-    HeadedRecordReader reader(modless_peptides, NULL, 1024 << 10); // 1024kb buffer
-    numTargets = AddMods(&reader, peakless_peptides, Params::GetString("temp-dir"), header_with_mods, vProteinHeaderSequence, mod_temp_file_names, Params::GetInt("memory-limit"), &var_mod_table);
-    carp(CARP_INFO, "Created %lu modified and unmodified target peptides.", numTargets);
-  } 
-  // If no modified peptides are created, then mod_temp_file_names is empty and read the peptides from peptidePbFile
-
->>>>>>> 2dce1c3b
-  if (numDecoys > 0) {
-      carp(CARP_INFO, "Generating %d decoy(s) per target peptide", numDecoys);
-  } else {
-      carp(CARP_INFO, "No decoy peptides will be generated");
-  }
-  unsigned long long decoy_count = 0;
-  
-<<<<<<< HEAD
-  // This was added to resolve the race condition issue which arises on windows.
-  // Although not as elegant, this ensures that the object; aaf_peptide_reader will be out os scope allowing deleting of peakless_peptides file
-  if (numDecoys == 0 && out_target_decoy_list == NULL) {
-=======
-  if (numDecoys == 0 && out_target_decoy_list == NULL && need_mods == false) {
->>>>>>> 2dce1c3b
-    if (rename(peptidePbFile.c_str(), out_peptides.c_str()) != 0)
-      carp(CARP_FATAL, "Error creating index files");
-    else 
-      carp(CARP_INFO, "Pepix file created successfully");
-    
-  } else {
-<<<<<<< HEAD
-	  //Reader for the peptides:
-	  pb::Header aaf_peptides_header;
-
-	  HeadedRecordReader aaf_peptide_reader(peptidePbFile, &aaf_peptides_header);
-
-
-	  if (aaf_peptides_header.file_type() != pb::Header::PEPTIDES ||
-		  !aaf_peptides_header.has_peptides_header()) {
-		  carp(CARP_FATAL, "Error reading index (%s)", peptidePbFile.c_str());
-	  }
-
-	  FifoAllocator fifo_alloc_peptides_(FLAGS_fifo_page_size << 20);
-	  RecordReader* reader_;
-	  reader_ = aaf_peptide_reader.Reader();
-	  pb::Peptide current_pb_peptide_;
-
-	  MassConstants::Init(&aaf_peptides_header.peptides_header().mods(),
-		  &aaf_peptides_header.peptides_header().nterm_mods(),
-		  &aaf_peptides_header.peptides_header().cterm_mods(),
-		  &aaf_peptides_header.peptides_header().nprotterm_mods(),
-		  &aaf_peptides_header.peptides_header().cprotterm_mods(),
-		  MassConstants::bin_width_, MassConstants::bin_offset_);
-
-	  bool success;
-	  vector<int> decoy_peptide_idx;
-	  int startLoc;
-	  int protein_id;
-	  int mod_code;
-	  int decoy_index;
-	  int mod_index;
-	  int unique_delta;
-	  double delta;
-	  double mass;
-	  // pb::Protein* decoy_pd_protein;
-	  int generateAttemptsMax = 6;
-
-	  string target_peptide_with_mods;
-	  string decoy_peptide_with_mods;
-	  int prot_id, pos, len;
-
-
-	  pb::Header new_header;
-	  new_header.set_file_type(pb::Header::PEPTIDES);
-	  pb::Header_PeptidesHeader* subheader = new_header.mutable_peptides_header();
-	  subheader->CopyFrom(aaf_peptides_header.peptides_header());
-	  subheader->set_has_peaks(true);
-	  source = new_header.add_source();
-	  source->mutable_header()->CopyFrom(aaf_peptides_header);
-	  source->set_filename(AbsPath(peptidePbFile));
-	  HeadedRecordWriter writer(out_peptides, new_header);
-
-	  // Read peptides protocol buffer file
-	  vector<const pb::AuxLocation*> locations;
-	  if (out_target_decoy_list) {    
-=======
-    
-    bool success;
-    vector<int> decoy_peptide_idx;
-    int startLoc;
-    int protein_id;
-    int mod_code;
-    int decoy_index;
-    int mod_index;
-    int unique_delta;
-    double delta;
-    double mass;
-    int generateAttemptsMax = 6;
-
-    string target_peptide_with_mods;
-    string decoy_peptide_with_mods;
-    int prot_id, pos, len;
-
-
-    pb::Header new_header;
-    new_header.set_file_type(pb::Header::PEPTIDES);
-    pb::Header_PeptidesHeader* subheader = new_header.mutable_peptides_header();
-    subheader->CopyFrom(header_with_mods.peptides_header());
-    subheader->set_has_peaks(true);
-    source = new_header.add_source();
-    source->mutable_header()->CopyFrom(header_with_mods);
-    // source->set_filename(AbsPath(peptidePbFile));
-    HeadedRecordWriter writer(out_peptides, new_header);
-
-    // Read peptides protocol buffer file
-    vector<const pb::AuxLocation*> locations;
-    if (out_target_decoy_list) {    
->>>>>>> 2dce1c3b
-      if (!ReadRecordsToVector<pb::AuxLocation>(&locations, auxLocsPbFile)) {
-        carp(CARP_FATAL, "Error reading auxlocs file");
-      }
-    }
-<<<<<<< HEAD
-	  int mass_precision = Params::GetInt("mass-precision");
-	  int mod_precision = Params::GetInt("mod-precision");
-
-
-	  CHECK(reader_->OK());
-	  CHECK(writer.OK());
-	  string decoy_peptide_str;
-
-	  vector<pb::Peptide> pb_peptides; // Used
-	  set<string> peptide_str_set;
-	  double last_mass = -1.0;
-	  pb::Peptide last_pb_peptide;
-	  const pb::Protein* protein;
-	  string pepmass_str;
-	  string pos_str;
-	  string mod_str;
-	  int mod_pos_offset;
-
-	  /* The trick to keep the sets target and decoy peptides disjunt is that:
-	  One does not need to keep all the unique target peptides in the memory
-	  and check every time whether a decoy peptide already exists as a target.
-	  It is enought to keep the target in a set (in the memory) peptdes having
-	  exactly the same mass. It is because the decoy generation does not chage
-	  the mass of the peptide.
-	  */
-	  if (out_target_decoy_list) {
-		  *out_target_decoy_list << "target\t";
-		  if (numDecoys > 0)
-			  *out_target_decoy_list << "decoy(s)\t";
-		  *out_target_decoy_list << "mass\tproteins" << std::endl;
-	  }
-	  // Go over the (modified and unmodified) peptides from the protocol buffer and generate decoy peptides 
-	  bool done = false;
-=======
-    int mass_precision = Params::GetInt("mass-precision");
-    int mod_precision = Params::GetInt("mod-precision");
-
-    pb::Peptide current_pb_peptide_;
-    string decoy_peptide_str;
-    vector<pb::Peptide> pb_peptides; 
-    set<string> peptide_str_set;
-    double last_mass = -1.0;
-    pb::Peptide last_pb_peptide;
-    pb::Peptide temp_pb_peptide;
-    const pb::Protein* protein;
-    string pepmass_str;
-    string pos_str;
-    string mod_str;
-    int mod_pos_offset;
-
-    /* The trick to keep the sets target and decoy peptides disjunt is that:
-    One does not need to keep all the unique target peptides in the memory
-    and check every time whether a decoy peptide already exists as a target.
-    It is enought to keep the target in a set (in the memory) peptdes having
-    exactly the same mass. It is because the decoy generation does not chage
-    the mass of the peptide.
-    */
-    if (out_target_decoy_list) {
-      *out_target_decoy_list << "target\t";
-      if (numDecoys > 0)
-        *out_target_decoy_list << "decoy(s)\t";
-      *out_target_decoy_list << "mass\tproteins" << std::endl;
-    }
-    // Go over the (modified and unmodified) peptides from the protocol buffer and generate decoy peptides 
-    bool done = false;
->>>>>>> 2dce1c3b
-    
-    // The duplicated target peptides have already been filtered out, no need to check it again iff decoys are not gerenated.
-    if (numDecoys == 0) {
-      allowDups = true;
-    }
-<<<<<<< HEAD
-    peptide_cnt = 0;
-	  while (!done) {
-		  while (!done) { // Gather peptides with the same mass if allowDups is false
-			  done = reader_->Done();
-			  if (done == true)
-				  break;
-			  reader_->Read(&last_pb_peptide);
-			  if (allowDups) {
-				  pb_peptides.push_back(last_pb_peptide);
-				  break;
-			  }
-			  if (pb_peptides.empty()) {
-				  pb_peptides.push_back(last_pb_peptide);
-				  last_mass = last_pb_peptide.mass();
-				  continue;
-			  }
-			  if (last_mass < last_pb_peptide.mass()) {   // The mass has increased, new set of peptides 
-				  break;
-			  }
-			  pb_peptides.push_back(last_pb_peptide);
-		  }
-=======
-    
-    // Prepare a queue (pool) to merge the modified peptide files
-    vector<pb::Peptide> pb_peptide_pool;
-    vector<RecordReader*> readers;
-    int source_id = 0;
-    pb::Header aaf_peptides_header;
-    HeadedRecordReader aaf_peptide_reader(peptidePbFile, &aaf_peptides_header);
-    if (aaf_peptides_header.file_type() != pb::Header::PEPTIDES ||
-        !aaf_peptides_header.has_peptides_header()) {
-      carp(CARP_FATAL, "Error reading index (%s)", peptidePbFile.c_str());
-      }
-
-    RecordReader* reader_;
-    reader_ = aaf_peptide_reader.Reader();
-    
-    if (!mod_temp_file_names.empty()) {
-      for (vector<string>::iterator i = mod_temp_file_names.begin(); i != mod_temp_file_names.end(); ++i) {
-        RecordReader* reader= new RecordReader(*i, 1024 << 10);
-        CHECK(reader->OK());
-        readers.push_back(reader);
-        if (!reader->Done()) {
-           reader->Read(&current_pb_peptide_);
-           CHECK(reader->OK());         
-           current_pb_peptide_.set_decoy_index(source_id);   //use this field to temporarily indicate the origin file of a peptide. 
-           pb_peptide_pool.push_back(current_pb_peptide_);         
-         }
-        source_id++;
-        carp(CARP_DEBUG, "temp modification file %s", (*i).c_str());
-      }
-    } else {
-      readers.push_back(reader_);
-      CHECK(reader_->OK());
-      if (!reader_->Done()) {
-        reader_->Read(&current_pb_peptide_);
-        CHECK(reader_->OK());         
-        current_pb_peptide_.set_decoy_index(0);   //use this field to temporarily indicate the origin file of a peptide. 
-        pb_peptide_pool.push_back(current_pb_peptide_);         
-      }
-    }
-    // Get the lightest peptide from the heap to the front
-    std::make_heap(pb_peptide_pool.begin(), pb_peptide_pool.end(), PbPeptideSortGreater());    
-    
-    CHECK(writer.OK());
-    
-    peptide_cnt = 0;
-    while (!done) {
-      while (!done) { // Gather peptides with the same mass if allowDups is false
-      
-        // Check if there is still a peptide in the pool.
-        if (pb_peptide_pool.size() == 0)
-          done = true;
-        if (done == true)
-          break;
-        // Here we do the modified peptide merge.
-        // Get the peptide from the pool with the smallest mass
-        last_pb_peptide = pb_peptide_pool.front();  
-        std::pop_heap(pb_peptide_pool.begin(), pb_peptide_pool.end(), PbPeptideSortGreater());
-        pb_peptide_pool.pop_back();         
-        
-        // Load another peptide into the pool from the porotocol files.
-        source_id = last_pb_peptide.decoy_index();
-        if ( !readers[source_id]->Done() ) {
-          readers[source_id]->Read(&temp_pb_peptide);
-          CHECK(readers[source_id]->OK());
-          temp_pb_peptide.set_decoy_index(source_id);
-          pb_peptide_pool.push_back(temp_pb_peptide);
-          std::push_heap(pb_peptide_pool.begin(), pb_peptide_pool.end(), PbPeptideSortGreater());
-        }
-        last_pb_peptide.set_decoy_index(-1);  //restore the source id and use the decoy index as planned
-
-        if (allowDups) {
-          pb_peptides.push_back(last_pb_peptide);
-          break;
-        }
-        if (pb_peptides.empty()) {
-          pb_peptides.push_back(last_pb_peptide);
-          last_mass = last_pb_peptide.mass();
-          continue;
-        }
-        if (last_mass < last_pb_peptide.mass()) {   // The mass has increased, new set of peptides 
-          break;
-        }
-        pb_peptides.push_back(last_pb_peptide);
-      }
->>>>>>> 2dce1c3b
-      if (numDecoys > 0) {
-        // Create a set with the unique peptides sequences. The peptides must have the same neutral mass.
-        for (vector<pb::Peptide>::iterator pb_pept_itr = pb_peptides.begin(); pb_pept_itr != pb_peptides.end(); ++pb_pept_itr) {
-          target_peptide_with_mods = getModifiedPeptideSeq(&(*pb_pept_itr), &vProteinHeaderSequence);
-          peptide_str_set.insert(target_peptide_with_mods);
-        }
-      }
-<<<<<<< HEAD
-		  // For each target peptide in the set: 
-		  // generate a set of "numDecoys" decoy peptides and add them to the protocol buffer. 
-      
-		  for (vector<pb::Peptide>::iterator pb_pept_itr = pb_peptides.begin(); pb_pept_itr != pb_peptides.end(); ++pb_pept_itr) {
-			  // Get the peptide and write it to the protocol buffer to the disk 
-			  current_pb_peptide_ = (*pb_pept_itr);
-			  CHECK(writer.Write(&current_pb_peptide_));
-
-			  // Get the peptide sequence with modifications
-			  if (out_target_decoy_list) {
-				  target_peptide_with_mods = getModifiedPeptideSeq(&(*pb_pept_itr), &vProteinHeaderSequence);
-				  *out_target_decoy_list << target_peptide_with_mods;
-			  }
-
-			  protein_id = current_pb_peptide_.first_location().protein_id();
-			  startLoc = current_pb_peptide_.first_location().pos();
-
-			  if (numDecoys > 0) {  // Get peptide sequence without mods
-				  bool first_decoy = true;
-				  if (out_target_decoy_list) {
-					  *out_target_decoy_list << '\t';
-				  }
-				  string target_peptide = vProteinHeaderSequence[protein_id]->residues().substr(startLoc, current_pb_peptide_.length());
-				  string decoy_peptide_str_with_mods;
-
-				  //	Generate a decoy peptide:
-				  protein = vProteinHeaderSequence[protein_id];
-				  for (int i = 0; i < numDecoys; ++i) {
-
-					  shuffle = decoy_type == PEPTIDE_SHUFFLE_DECOYS;
-
-					  for (int j = 0; j < generateAttemptsMax; ++j) {
-						  // Generates a permutation for how generate the decoy peptide from target peptide
-						  GeneratePeptides::makeDecoyIdx(target_peptide, shuffle, decoy_peptide_idx);
-						  decoy_peptide_str = target_peptide;
-
-						  // Create the decoy peptide sequence without modifications
-						  for (int k = 0; k < decoy_peptide_idx.size(); ++k) {
-							  decoy_peptide_str[decoy_peptide_idx[k]] = target_peptide[k];
-						  }
-						  decoy_peptide_str_with_mods = decoy_peptide_str;
-						  // Add modificaitons to the decoy peptide string:
-						  if (current_pb_peptide_.modifications_size() > 0) {
-							  mod_pos_offset = 0;
-							  vector<double> deltas(decoy_peptide_str.length());
-							  for (int m = 0; m < current_pb_peptide_.modifications_size(); ++m) {
-								  mod_code = current_pb_peptide_.modifications(m);
-								  MassConstants::DecodeMod(mod_code, &mod_index, &delta);
-								  decoy_index = decoy_peptide_idx[mod_index];
-								  deltas[decoy_index] = delta;
-							  }
-							  for (int d = 0; d < deltas.size(); ++d) {
-								  if (deltas[d] == 0.0) continue;
-								  mod_str = '[' + StringUtils::ToString(deltas[d], mod_precision) + ']';
-								  decoy_peptide_str_with_mods.insert(d + 1 + mod_pos_offset, mod_str);
-								  mod_pos_offset += mod_str.length();
-
-							  }
-						  }
-						  // Check if this modified decoy peptide has not been generated yet.
-						  if (allowDups) {
-							  success = true;
-							  break;
-						  } else {
-                // The decoy peptide string with modications can be found in the set of unique peptides?
-							  success = peptide_str_set.find(decoy_peptide_str_with_mods) == peptide_str_set.end();
-						  }
-						  if (success == true) {
-							  peptide_str_set.insert(decoy_peptide_str_with_mods);
-							  break;
-						  }
-						  shuffle = true; // Failed to generate decoy, so try shuffling in the next attempt.
-					  }
-					  if (success == false) {
-						  carp(CARP_DEBUG, "Failed to generate decoys for sequence %s", target_peptide.c_str());
-						  ++failedDecoyCnt;
-						  continue; // it could be a 'break;' too
-					  }
-
-					  // According to the indeces create a decoy protein string,
-//					  decoy_pd_protein = writeDecoyPbProtein(++curProtein, protein, decoy_peptide_str, startLoc, proteinWriter);
-
-					  // Create a protocol buffer peptide object for the decoy peptide. Note that the decoy peptide may contain modifications.
-					  pb::Peptide decoy_current_pb_peptide_ = current_pb_peptide_;
-					  if (current_pb_peptide_.modifications_size() > 0) {
-						  decoy_current_pb_peptide_.clear_modifications();
-						  for (int m = 0; m < current_pb_peptide_.modifications_size(); ++m) {
-							  mod_code = current_pb_peptide_.modifications(m);
-
-							  MassConstants::DecodeMod(mod_code, &mod_index, &unique_delta);
-							  decoy_index = decoy_peptide_idx[mod_index];
-							  mod_code = MassConstants::EncodeMod(decoy_index, unique_delta);
-							  decoy_current_pb_peptide_.add_modifications(mod_code);
-						  }
-					  }
-					  decoy_current_pb_peptide_.set_id(numTargets + decoy_count++);
-//					  decoy_current_pb_peptide_.clear_first_location();
-//					  decoy_current_pb_peptide_.mutable_first_location()->set_protein_id(curProtein);
-//					  decoy_current_pb_peptide_.mutable_first_location()->set_pos((startLoc > 0) ? 1 : 0);
-            decoy_current_pb_peptide_.clear_decoy_sequence();
-            decoy_current_pb_peptide_.set_decoy_sequence(decoy_peptide_str);
-					  decoy_current_pb_peptide_.set_decoy_index(i);
-					  CHECK(writer.Write(&decoy_current_pb_peptide_));
-//					  delete decoy_pd_protein;
-
-					  //report the decoy peptide if needed.
-					  if (out_target_decoy_list) {
-						  if (first_decoy == false)
-							  *out_target_decoy_list << ',';
-						  *out_target_decoy_list << decoy_peptide_str_with_mods.c_str();
-						  first_decoy = false;
-					  }
-				  }
-			  }
-			  // Print 1) the peptide neutral mass, 2) protein header of origin and 3) the locations of the target peptides
-			  if (out_target_decoy_list) {
-				  string pepmass_str = StringUtils::ToString(current_pb_peptide_.mass(), mass_precision);
-				  *out_target_decoy_list << '\t' << pepmass_str;
-
-				  pos_str = StringUtils::ToString(startLoc + 1, 1);
-				  string proteinNames = vProteinHeaderSequence[protein_id]->name() + '(' + pos_str + ')';
-				  if (current_pb_peptide_.has_aux_locations_index()) {
-					  const pb::AuxLocation* aux = locations[current_pb_peptide_.aux_locations_index()];
-					  for (int i = 0; i < aux->location_size(); ++i) {
-						  const pb::Location& location = aux->location(i);
-						  protein = vProteinHeaderSequence[location.protein_id()];
-						  pos_str = StringUtils::ToString(location.pos() + 1, 1);
-						  proteinNames += ',' + protein->name() + '(' + pos_str + ')';
-					  }
-				  }
-				  *out_target_decoy_list << '\t' << proteinNames << endl;
-			  }
-        ++peptide_cnt;
-        if (peptide_cnt % 10000000 == 0) {
-          carp(CARP_INFO, "Wrote %lu peptides", peptide_cnt);
-        }
-		  }
-		  pb_peptides.clear();
-		  peptide_str_set.clear();
-		  if (!allowDups) {
-			  pb_peptides.push_back(last_pb_peptide);
-			  last_mass = last_pb_peptide.mass();
-		  }
-	  }
-
-	  if (out_target_decoy_list) {
-		  out_target_decoy_list->close();
-		  delete out_target_decoy_list;
-	  }
-	  if (failedDecoyCnt > 0) {
-		  carp(CARP_INFO, "Failed to generate decoys for %lu low complexity peptides.", failedDecoyCnt);
-	  }
-  }
-  carp(CARP_INFO, "Generated %lu target peptides.", numTargets);
-  carp(CARP_INFO, "Generated %lu decoy peptides.", decoy_count);
-  carp(CARP_INFO, "Generated %lu peptides in total.", numTargets + decoy_count);
-  
-    
-  // Clean up
-/*  for (vector<const pb::Protein*>::iterator i = vProteinHeaderSequence.begin();
-       i != vProteinHeaderSequence.end();
-       ++i) {
-    delete *i;
-  }
-  */// Recover stderr
-  cerr.rdbuf(old);
-  
-=======
-      // For each target peptide in the set: 
-      // generate a set of "numDecoys" decoy peptides and add them to the protocol buffer. 
-      
-      for (vector<pb::Peptide>::iterator pb_pept_itr = pb_peptides.begin(); pb_pept_itr != pb_peptides.end(); ++pb_pept_itr) {
-        // Get the peptide and write it to the protocol buffer to the disk 
-        current_pb_peptide_ = (*pb_pept_itr);
-        CHECK(writer.Write(&current_pb_peptide_));
-
-        // Get the peptide sequence with modifications
-        if (out_target_decoy_list) {
-          target_peptide_with_mods = getModifiedPeptideSeq(&(*pb_pept_itr), &vProteinHeaderSequence);
-          *out_target_decoy_list << target_peptide_with_mods;
-        }
-
-        protein_id = current_pb_peptide_.first_location().protein_id();
-        startLoc = current_pb_peptide_.first_location().pos();
-
-        if (numDecoys > 0) {  // Get peptide sequence without mods
-          bool first_decoy = true;
-          if (out_target_decoy_list) {
-            *out_target_decoy_list << '\t';
-          }
-          string target_peptide = vProteinHeaderSequence[protein_id]->residues().substr(startLoc, current_pb_peptide_.length());
-          string decoy_peptide_str_with_mods;
-
-          //  Generate a decoy peptide:
-          protein = vProteinHeaderSequence[protein_id];
-          for (int i = 0; i < numDecoys; ++i) {
-
-            shuffle = decoy_type == PEPTIDE_SHUFFLE_DECOYS;
-
-            for (int j = 0; j < generateAttemptsMax; ++j) {
-              // Generates a permutation for how generate the decoy peptide from target peptide
-              GeneratePeptides::makeDecoyIdx(target_peptide, shuffle, decoy_peptide_idx);
-              decoy_peptide_str = target_peptide;
-
-              // Create the decoy peptide sequence without modifications
-              for (int k = 0; k < decoy_peptide_idx.size(); ++k) {
-                decoy_peptide_str[decoy_peptide_idx[k]] = target_peptide[k];
-              }
-              decoy_peptide_str_with_mods = decoy_peptide_str;
-              // Add modificaitons to the decoy peptide string:
-              if (current_pb_peptide_.modifications_size() > 0) {
-                mod_pos_offset = 0;
-                vector<double> deltas(decoy_peptide_str.length());
-                for (int m = 0; m < current_pb_peptide_.modifications_size(); ++m) {
-                  mod_code = current_pb_peptide_.modifications(m);
-                  MassConstants::DecodeMod(mod_code, &mod_index, &delta);
-                  decoy_index = decoy_peptide_idx[mod_index];
-                  deltas[decoy_index] = delta;
-                }
-                for (int d = 0; d < deltas.size(); ++d) {
-                  if (deltas[d] == 0.0) continue;
-                  mod_str = '[' + StringUtils::ToString(deltas[d], mod_precision) + ']';
-                  decoy_peptide_str_with_mods.insert(d + 1 + mod_pos_offset, mod_str);
-                  mod_pos_offset += mod_str.length();
-
-                }
-              }
-              // Check if this modified decoy peptide has not been generated yet.
-              if (allowDups) {
-                success = true;
-                break;
-              } else {
-                // The decoy peptide string with modications can be found in the set of unique peptides?
-                success = peptide_str_set.find(decoy_peptide_str_with_mods) == peptide_str_set.end();
-              }
-              if (success == true) {
-                peptide_str_set.insert(decoy_peptide_str_with_mods);
-                break;
-              }
-              shuffle = true; // Failed to generate decoy, so try shuffling in the next attempt.
-            }
-            if (success == false) {
-              carp(CARP_DEBUG, "Failed to generate decoys for sequence %s", target_peptide.c_str());
-              ++failedDecoyCnt;
-              continue; // it could be a 'break;' too
-            }
-
-            // Create a protocol buffer peptide object for the decoy peptide. Note that the decoy peptide may contain modifications.
-            pb::Peptide decoy_current_pb_peptide_ = current_pb_peptide_;
-            if (current_pb_peptide_.modifications_size() > 0) {
-              decoy_current_pb_peptide_.clear_modifications();
-              for (int m = 0; m < current_pb_peptide_.modifications_size(); ++m) {
-                mod_code = current_pb_peptide_.modifications(m);
-
-                // MassConstants::DecodeMod(mod_code, &mod_index, &unique_delta);
-                var_mod_table.DecodeMod(mod_code, &mod_index, &unique_delta);
-                decoy_index = decoy_peptide_idx[mod_index];
-                // mod_code = MassConstants::EncodeMod(decoy_index, unique_delta);
-                mod_code = var_mod_table.EncodeMod(decoy_index, unique_delta);
-                decoy_current_pb_peptide_.add_modifications(mod_code);
-              }
-            }
-            decoy_current_pb_peptide_.set_id(numTargets + decoy_count++);
-            decoy_current_pb_peptide_.clear_decoy_sequence();
-            decoy_current_pb_peptide_.set_decoy_sequence(decoy_peptide_str);
-            decoy_current_pb_peptide_.set_decoy_index(i);
-            CHECK(writer.Write(&decoy_current_pb_peptide_));
-
-            //report the decoy peptide if needed.
-            if (out_target_decoy_list) {
-              if (first_decoy == false)
-                *out_target_decoy_list << ',';
-              *out_target_decoy_list << decoy_peptide_str_with_mods.c_str();
-              first_decoy = false;
-            }
-          }
-        }
-        // Print 1) the peptide neutral mass, 2) protein header of origin and 3) the locations of the target peptides
-        if (out_target_decoy_list) {
-          string pepmass_str = StringUtils::ToString(current_pb_peptide_.mass(), mass_precision);
-          *out_target_decoy_list << '\t' << pepmass_str;
-
-          pos_str = StringUtils::ToString(startLoc + 1, 1);
-          string proteinNames = vProteinHeaderSequence[protein_id]->name() + '(' + pos_str + ')';
-          if (current_pb_peptide_.has_aux_locations_index()) {
-            const pb::AuxLocation* aux = locations[current_pb_peptide_.aux_locations_index()];
-            for (int i = 0; i < aux->location_size(); ++i) {
-              const pb::Location& location = aux->location(i);
-              protein = vProteinHeaderSequence[location.protein_id()];
-              pos_str = StringUtils::ToString(location.pos() + 1, 1);
-              proteinNames += ',' + protein->name() + '(' + pos_str + ')';
-            }
-          }
-          *out_target_decoy_list << '\t' << proteinNames << endl;
-        }
-        ++peptide_cnt;
-        if (peptide_cnt % 10000000 == 0) {
-          carp(CARP_INFO, "Wrote %lu target and their corresponding decoy peptides", peptide_cnt);
-        }
-      }
-      pb_peptides.clear();
-      peptide_str_set.clear();
-      if (!allowDups) {
-        pb_peptides.push_back(last_pb_peptide);
-        last_mass = last_pb_peptide.mass();
-      }
-    }
-    for (vector<string>::iterator i = mod_temp_file_names.begin(); i != mod_temp_file_names.end(); ++i) {
-      unlink((*i).c_str());
-    }
-
-    if (out_target_decoy_list) {
-      out_target_decoy_list->close();
-      delete out_target_decoy_list;
-    }
-    if (failedDecoyCnt > 0) {
-      carp(CARP_INFO, "Failed to generate decoys for %lu low complexity peptides.", failedDecoyCnt);
-    }
-  }
-  carp(CARP_INFO, "Generated %lu target peptides.", peptide_cnt);
-  carp(CARP_INFO, "Generated %lu decoy peptides.", decoy_count);
-  carp(CARP_INFO, "Generated %lu peptides in total.", peptide_cnt + decoy_count);
-  
-  // Recover stderr
-  cerr.rdbuf(old);
->>>>>>> 2dce1c3b
- 
-  FileUtils::Remove(modless_peptides);
-  FileUtils::Remove(peakless_peptides);
-  
-  return 0;
-<<<<<<< HEAD
-
-=======
->>>>>>> 2dce1c3b
-}
-
-string TideIndexApplication::getName() const {
-  return "tide-index";
-}
-
-string TideIndexApplication::getDescription() const {
-  return
-    "[[nohtml:Create an index for all peptides in a fasta file, for use in "
-    "subsequent calls to tide-search.]]"
-    "[[html:<p>Tide is a tool for identifying peptides from tandem mass "
-    "spectra. It is an independent reimplementation of the SEQUEST<sup>&reg;"
-    "</sup> algorithm, which assigns peptides to spectra by comparing the "
-    "observed spectra to a catalog of theoretical spectra derived from a "
-    "database of known proteins. Tide's primary advantage is its speed. Our "
-    "published paper provides more detail on how Tide works. If you use Tide "
-    "in your research, please cite:</p><blockquote>Benjamin J. Diament and "
-    "William Stafford Noble. &quot;<a href=\""
-    "http://dx.doi.org/10.1021/pr101196n\">Faster SEQUEST Searching for "
-    "Peptide Identification from Tandem Mass Spectra.</a>&quot; <em>Journal of "
-    "Proteome Research</em>. 10(9):3871-9, 2011.</blockquote><p>The <code>"
-    "tide-index</code> command performs an optional pre-processing step on the "
-    "protein database, converting it to a binary format suitable for input to "
-    "the <code>tide-search</code> command.</p><p>Tide considers only the "
-    "standard set of 21 amino acids. Peptides containing non-amino acid "
-    "alphanumeric characters (BJXZ) are skipped. Non-alphanumeric characters "
-    "are ignored completely.</p>]]";
-}
-
-vector<string> TideIndexApplication::getArgs() const {
-  string arr[] = {
-    "protein fasta file",
-    "index name"
-  };
-  return vector<string>(arr, arr + sizeof(arr) / sizeof(string));
-}
-
-vector<string> TideIndexApplication::getOptions() const {
-  string arr[] = {
-    "allow-dups",
-    "clip-nterm-methionine",
-    "cterm-peptide-mods-spec",
-    "cterm-protein-mods-spec",
-    "custom-enzyme",
-    "decoy-format",
-    "decoy-prefix",
-    "digestion",
-    "enzyme",
-    "isotopic-mass",
-    "keep-terminal-aminos",
-    "mass-precision",
-    "max-length",
-    "max-mass",
-    "max-mods",
-<<<<<<< HEAD
-=======
-    "memory-limit",
->>>>>>> 2dce1c3b
-    "min-length",
-    "min-mass",
-    "min-mods",
-    "missed-cleavages",
-    "mod-precision",
-    "mods-spec",
-    "nterm-peptide-mods-spec",
-    "nterm-protein-mods-spec",
-    "auto-modifications",
-    "auto-modifications-spectra",
-    "num-decoys-per-target",
-    "output-dir",
-    "overwrite",
-    "parameter-file",
-    "peptide-list",
-    "seed",
-<<<<<<< HEAD
-    "sort",
-=======
->>>>>>> 2dce1c3b
-    "temp-dir",
-    "verbosity"
-  };
-  return vector<string>(arr, arr + sizeof(arr) / sizeof(string));
-}
-
-vector< pair<string, string> > TideIndexApplication::getOutputs() const {
-  vector< pair<string, string> > outputs;
-  outputs.push_back(make_pair("index",
-    "A binary index, using the name specified on the command line."));
-  outputs.push_back(make_pair("tide-index.params.txt",
-    "a file containing the name and value of all parameters/options for the "
-    "current operation. Not all parameters in the file may have been used in "
-    "the operation. The resulting file can be used with the --parameter-file "
-    "option for other crux programs."));
-  outputs.push_back(make_pair("tide-index.log.txt",
-    "a log file containing a copy of all messages that were printed to the "
-    "screen during execution."));
-  return outputs;
-}
-
-bool TideIndexApplication::needsOutputDirectory() const {
-  return true;
-}
-
-COMMAND_T TideIndexApplication::getCommand() const {
-  return TIDE_INDEX_COMMAND;
-}
-
-FixPt TideIndexApplication::calcPepMassTide(
-  GeneratePeptides::PeptideReference* pep,
-  MASS_TYPE_T massType,
-  string prot
-) {
-  FixPt mass;
-  FixPt aaMass;
-  const MassConstants::FixPtTableSet *_tables;
-
-  if (massType == AVERAGE) {
-    mass = MassConstants::fixp_avg_h2o;
-    _tables = &MassConstants::avg_tables;
-  } else if (massType == MONO) {
-    mass = MassConstants::fixp_mono_h2o;
-    _tables = &MassConstants::mono_tables;
-  } else {
-    carp(CARP_FATAL, "Invalid mass type");
-  }
-
-  for (size_t i = 0; i < pep->length_; ++i) {
-    if (i == 0) {
-      if(pep->pos_ == 0)  //apply protein terminal mod if this is protein N-terminal
-        aaMass = _tables->nprotterm_table[prot.at(0)];
-      else //apply peptide N-terminal mod 
-        aaMass = _tables->nterm_table[prot.at(pep->pos_)];
-    } else if (i == pep->length_ - 1) {
-      if((pep->pos_ + pep->length_) == prot.length())  //check if this is protein C-terminal
-        aaMass = _tables->cprotterm_table[prot.at(pep->pos_ + i)];
-      else
-        aaMass = _tables->cterm_table[prot.at(pep->pos_ + i)];
-    } else {
-      aaMass = _tables->_table[prot.at(pep->pos_ + i)];
-    }
-    if (aaMass == 0) {
-      return 0;
-    }
-    mass += aaMass;
-  }
-  return mass;
-}
-
-pb::Protein* TideIndexApplication::writePbProtein(
-  HeadedRecordWriter& writer,
-  int id,
-  const string& name,
-  const string& residues,
-  int targetPos
-) {
-  pb::Protein* p = new pb::Protein;
-  p->Clear();
-  p->set_id(id);
-  p->set_name(name);
-  p->set_residues(residues);
-  if (targetPos >= 0) {
-    p->set_target_pos(targetPos);
-  }
-  writer.Write(p);
-  return p;
-}
-
-<<<<<<< HEAD
-/*
- * This is a bit tricky. We are storing decoy peptide sequences as
- * "pseudo-proteins" in the protocol buffer.  To make this work, we
- * have to store some additional bits of information: the identity of
- * the preceding and following amino acids, as well as the identify of
- * the corresponding target sequence.  All of this information gets
- * appended together before getting put into the protocol buffer.
- * Note that the two termini are handled differently: if there is no
- * preceding amino acid, then nothing is prepended; but if there is no
- * succeeding amino acid, then a hyphen is appended.
- */
- /*
-pb::Protein* TideIndexApplication::writeDecoyPbProtein(
-  int id,
-  const pb::Protein* protein,
-  string decoyPeptideSequence,
-  int startLoc,
-  HeadedRecordWriter& proteinWriter
-) {
-  const string proteinSequence = protein->residues();
-  const int pepLen = decoyPeptideSequence.length();
-
-  // Add N term to decoySequence, if it exists
-  
-  if (startLoc > 0) {
-    decoyPeptideSequence.insert(0, 1, proteinSequence.at(startLoc - 1));
-  }
-  
-  // Add C term to decoySequence, if it exists, or hyphen otherwise.
-  size_t cTermLoc = startLoc + pepLen;
-  
-  decoyPeptideSequence.push_back((cTermLoc < proteinSequence.length()) ?
-    proteinSequence.at(cTermLoc) : '-');
-  
-  // Append original target sequence
-  decoyPeptideSequence.append(proteinSequence.substr(startLoc, pepLen));
-  
-  return writePbProtein(proteinWriter, id, Params::GetString("decoy-prefix") + protein->name(),
-                 decoyPeptideSequence, startLoc);
-}
-*/
-=======
->>>>>>> 2dce1c3b
-void TideIndexApplication::getPbPeptide(
-  int id,
-  const TideIndexPeptide& peptide,
-  pb::Peptide& outPbPeptide
-) {
-  outPbPeptide.Clear();
-  outPbPeptide.set_id(id);
-  outPbPeptide.set_mass(peptide.getMass());
-  outPbPeptide.set_length(peptide.getLength());
-  outPbPeptide.mutable_first_location()->set_protein_id(peptide.getProteinId());
-  outPbPeptide.mutable_first_location()->set_pos(peptide.getProteinPos());
-  if (peptide.isDecoy()) {
-    outPbPeptide.set_decoy_index(peptide.decoyIdx());
-  }
-}
-
-void TideIndexApplication::addAuxLoc(
-  int proteinId,
-  int proteinPos,
-  pb::AuxLocation& outAuxLoc
-) {
-  pb::Location* location = outAuxLoc.add_location();
-  location->set_protein_id(proteinId);
-  location->set_pos(proteinPos);
-}
-
-void TideIndexApplication::processParams() {
-  if (Params::GetBool("auto-modifications")) {
-    if (!Params::IsDefault("mods-spec")) {
-      carp(CARP_FATAL, "Automatic modification inference cannot be used with user specified "
-                       "modifications. Please rerun with either auto-modifications set to 'false' "
-                       "or with modifications turned off.");
-    }
-    vector<string> files = StringUtils::Split(Params::GetString("auto-modifications-spectra"), ',');
-    for (vector<string>::iterator i = files.begin(); i != files.end(); ) {
-      if ((*i = StringUtils::Trim(*i)).empty()) {
-        i = files.erase(i);
-      } else {
-        i++;
-      }
-    }
-    if (files.empty()) {
-      carp(CARP_FATAL, "Spectrum files must be specified with the 'auto-modifications-spectra' "
-                       "parameter when 'auto-modifications' is enabled.");
-    }
-    vector<ParamMedic::RunAttributeResult> modsResult;
-    ParamMedicApplication::processFiles(files, false, true, NULL, &modsResult);
-    vector<ParamMedic::Modification> mods = ParamMedic::Modification::GetFromResults(modsResult);
-    vector<string> modStrings;
-    vector<string> modNStrings;
-    vector<string> modCStrings;
-    for (vector<ParamMedic::Modification>::const_iterator i = mods.begin(); i != mods.end(); i++) {
-      string location = i->getLocation();
-      const double mass = i->getMassDiff();
-      const bool variable = i->getVariable();
-
-      vector<string>* modStringVector;
-      string modCountStr = variable ? "4" : "";
-
-      if (location == ParamMedic::Modification::LOCATION_NTERM) {
-        modStringVector = &modNStrings;
-        location = "X";
-      } else if (location == ParamMedic::Modification::LOCATION_CTERM) {
-        modStringVector = &modCStrings;
-        location = "X";
-      } else {
-        modStringVector = &modStrings;
-      }
-      modStringVector->push_back(modCountStr + location + (mass >= 0 ? '+' : '-') +
-        StringUtils::ToString(mass));
-    }
-    Params::Set("mods-spec", StringUtils::Join(modStrings, ','));
-    Params::Set("nterm-peptide-mods-spec", StringUtils::Join(modNStrings, ','));
-    Params::Set("cterm-peptide-mods-spec", StringUtils::Join(modCStrings, ','));
-  }
-
-  // Update mods-spec parameter for default cysteine mod
-  string default_cysteine = "C+" + StringUtils::ToString(CYSTEINE_DEFAULT);
-  string mods_spec = Params::GetString("mods-spec");
-  if (mods_spec.find('C') == string::npos) {
-    mods_spec = mods_spec.empty() ?
-      default_cysteine : default_cysteine + ',' + mods_spec;
-    carp(CARP_DETAILED_INFO, "Using default cysteine mod '%s' ('%s')",
-         default_cysteine.c_str(), mods_spec.c_str());
-  }
-  Params::Set("mods-spec", mods_spec);
-
-  // Override enzyme if it is something other than "custom-enzyme"
-  // when a custom enzyme is specified
-  if (!Params::GetString("custom-enzyme").empty() &&
-      Params::GetString("enzyme") != "custom-enzyme") {
-    Params::Set("enzyme", "custom-enzyme");
-    carp(CARP_WARNING, "'custom-enzyme' was set: setting 'enzyme' to 'custom-enzyme'");
-  }
-}
-// Why is this here? It is not a TideIndexApplication member function. -AKF
-string getModifiedPeptideSeq(const pb::Peptide* peptide,
-  const ProteinVec* proteins) {
-  int mod_index;
-  double mod_delta;
-  stringstream mod_stream;
-  const pb::Location& location = peptide->first_location();
-  const pb::Protein* protein = proteins->at(location.protein_id());
-  // Get peptide sequence without mods
-  string pep_str = protein->residues().substr(location.pos(), peptide->length());
-
-  // Store all mod indices/deltas
-  map<int, double> mod_map;
-  set<int> mod_indices;
-  for (int j = 0; j < peptide->modifications_size(); ++j) {
-    //        var_mod_table.DecodeMod(ModCoder::Mod(peptide->modifications(j)), &mod_index, &mod_delta);
-    MassConstants::DecodeMod(ModCoder::Mod(peptide->modifications(j)),
-      &mod_index, &mod_delta);
-    mod_indices.insert(mod_index);
-    mod_map[mod_index] = mod_delta;
-  }
-  int modPrecision = Params::GetInt("mod-precision");
-  for (set<int>::const_reverse_iterator j = mod_indices.rbegin();
-    j != mod_indices.rend();
-    ++j) {
-    // Insert the modification string into the peptide sequence
-    mod_stream << '[' << StringUtils::ToString(mod_map[*j], modPrecision) << ']';
-    pep_str.insert(*j + 1, mod_stream.str());
-    mod_stream.str("");
-  }
-  return pep_str;
-}
-
-<<<<<<< HEAD
-// Larry's code
-=======
->>>>>>> 2dce1c3b
-TideIndexApplication::TideIndexPeptide* TideIndexApplication::readNextPeptide(FILE* fp, ProteinVec& vProteinHeaderSequence, int sourceId){
-  
-  FixPt pepMass;
-  int prot_id;
-  int pos;
-  int len;
-  int ret;
-  ret = fread(&pepMass, sizeof(FixPt), 1, fp);  
-  if (ret == 0)
-    return nullptr; 
-  ret = fread(&prot_id, sizeof(int), 1, fp);  
-  if (ret == 0)
-    return nullptr; 
-  ret = fread(&pos, sizeof(int), 1, fp);  
-  if (ret == 0)
-    return nullptr; 
-  ret = fread(&len, sizeof(int), 1, fp);  
-  if (ret == 0)
-    return nullptr; 
-  
-  int decoyIdx = -1; // -1 if not a decoy; There are no decoy peptides generated at this point
-
-  const string& proteinSequence = vProteinHeaderSequence[prot_id]->residues();
-<<<<<<< HEAD
-  
-//  printf("%u,%s,%d,%d,%d\n", (unsigned int)(pepMass), std::string(proteinSequence.data() + i->pos_, i->length_).c_str(), curProtein, i->pos_, i->length_);
-
-  
-  TideIndexPeptide* pepTarget = new TideIndexPeptide(pepMass, len, &proteinSequence, prot_id, pos, decoyIdx, sourceId);
-  
-  return pepTarget;
-  /*
-  string line;
-  vector<std::string> strs;
-  if (getline(sortedFile, line)) {
-
-	#ifdef _WIN32
-	  // This extra code is added to remove redundant quotes in string.
-	  boost::split(strs, line, boost::is_any_of(","));
-	  for (int i = 0; i < strs.size(); i++) {
-		  strs[i].erase(remove(strs[i].begin(), strs[i].end(), '\"'), strs[i].end());
-	  }
-
-	#else
-	  boost::split(strs, line, boost::is_any_of(","));
-	#endif
-    
-    FixPt mass = stoul(strs[0]);
-	// string peptide sequence is skipped stoi(strs[1]);
-    int proteinId = stoi(strs[2]);
-    int proteinPos = stoi(strs[3]);
-    int length = stoi(strs[4]);
-    int decoyIdx = -1;//stoi(strs[6]); // -1 if not a decoy; There are no decoy peptides generated at this point
-
-    const string& proteinSequence = vProteinHeaderSequence[proteinId]->residues();
-    
-    TideIndexPeptide* pepTarget = new TideIndexPeptide(mass, length, &proteinSequence, proteinId, proteinPos, decoyIdx);
-	
-    return pepTarget;
-  }else{
-    return nullptr;
-  }
-  */
-=======
-    
-  TideIndexPeptide* pepTarget = new TideIndexPeptide(pepMass, len, &proteinSequence, prot_id, pos, decoyIdx, sourceId);
-  
-  return pepTarget;
->>>>>>> 2dce1c3b
-}
-
-void TideIndexApplication::dump_peptides_to_binary_file(vector<TideIndexPeptide> *peptide_list, string pept_file){
-        
-  FILE* fp = fopen(pept_file.c_str(), "wb");  // Peptides stored in this file to be sorted on disk.
-  FixPt pepMass;
-  int prot_id;
-  int len;
-  int pos;
-  int ret;
-  for (vector<TideIndexPeptide>::iterator pept_itr = peptide_list->begin(); pept_itr != peptide_list->end(); ++pept_itr){
-    pepMass = (*pept_itr).getFixPtMass();
-    prot_id = (*pept_itr).getProteinId();
-    len = (*pept_itr).getLength();
-    pos = (*pept_itr).getProteinPos();
-    
-    ret = fwrite(&pepMass, sizeof(FixPt), 1, fp);
-    if (ret == 0) {
-      carp(CARP_FATAL, "Error while writting to disk. ");
-    }
-    ret = fwrite(&prot_id, sizeof(int), 1, fp);
-    if (ret == 0) {
-      carp(CARP_FATAL, "Error while writting to disk. ");
-    }
-    ret = fwrite(&pos, sizeof(int), 1, fp);
-    if (ret == 0) {
-      carp(CARP_FATAL, "Error while writting to disk. ");
-    }
-    ret = fwrite(&len, sizeof(int), 1, fp);
-    if (ret == 0) {
-      carp(CARP_FATAL, "Error while writting to disk. ");
-    }
-<<<<<<< HEAD
-    // for debugging
-    // string pept_str = (*pept_itr).getSequence();          
-    // fprintf(fp, "%u,%s,%d,%d,%d\n", (unsigned int)(pepMass), pept_str.c_str(), prot_id, pos, len);  
-=======
->>>>>>> 2dce1c3b
-  }   
-  fclose(fp);    
-
-}
-<<<<<<< HEAD
-// Larry's code ends here
-=======
->>>>>>> 2dce1c3b
-/*
-* Local Variables:
-* mode: c
-* c-basic-offset: 2
-* End:
-*/
+/*
+ * The original tide-index has been implemented by Benjamin Diament, (I guess). and it has been 
+ reimplemented (not form scratch) by Attila Kertesz-Farkas. The sorting on disk has been 
+ implemented by Larry Frank Acquaye in March 2022.
+ The pipe-line of the new tide-search is the following:
+ 1. Genertate all the target peptides (with redundancy). The peptides are either stored in 
+    the memory or dumped in a text file.
+ 2. Sort the target peptides
+ 3. Filter the target peptides and keep the unique peptides, and collect the location 
+    of the peptides in different proteins, 
+ 4. Generate modified target peptides, 
+ 5. Generate decoy peptides for each modified (and unmodified) peptides, so they are 
+    paired and can be printed together nicely.
+ 6. Note that, in order to keep the set of target and decoy peptides disjunt, one does 
+    not need to store all the peptides in a set. It is enough to keep a set of unique peptides
+    with the very same neutral mass. This can be done becase the decoy peptide generation 
+    does not change the mass of the peptides.
+ */
+
+#include <cstdio>
+#include <fstream>
+#include "io/carp.h"
+#include "util/CarpStreamBuf.h"
+#include "util/AminoAcidUtil.h"
+#include "util/Params.h"
+#include "util/FileUtils.h"
+#include "util/StringUtils.h"
+#include "GeneratePeptides.h"
+#include "TideIndexApplication.h"
+#include "TideMatchSet.h"
+#include "app/tide/modifications.h"
+#include "app/tide/records_to_vector-inl.h"
+#include "ParamMedicApplication.h"
+#include <boost/algorithm/string.hpp>
+#include <boost/filesystem.hpp>
+
+#include <regex>
+#include <assert.h>
+
+#ifdef _MSC_VER
+#include <io.h>
+#endif
+#define CHECK(x) GOOGLE_CHECK(x)
+
+std::string peptideFile = "pepTarget.txt";
+
+extern void AddTheoreticalPeaks(const vector<const pb::Protein*>& proteins,
+                                const string& input_filename,
+                                const string& output_filename);
+extern unsigned long long AddMods(HeadedRecordReader* reader,
+                    string out_file,
+                    string tmpDir,                    
+                    const pb::Header& header,
+                    const vector<const pb::Protein*>& proteins,
+                    vector<string>& temp_file_name,
+                    unsigned long long memory_limit,
+                    VariableModTable* var_mod_table);
+DECLARE_int32(max_mods);
+DECLARE_int32(min_mods);
+
+TideIndexApplication::TideIndexApplication() {
+}
+
+TideIndexApplication::~TideIndexApplication() {
+}
+
+int TideIndexApplication::main(int argc, char** argv) {
+  return main(Params::GetString("protein fasta file"),
+              Params::GetString("index name"),
+              StringUtils::Join(vector<string>(argv, argv + argc), ' '));
+}
+
+int TideIndexApplication::main(
+  const string& fasta,
+  const string& index,
+  string cmd_line
+) {
+  carp(CARP_INFO, "Running tide-index...");
+
+  if (cmd_line.empty()) {
+    cmd_line = "crux tide-index " + fasta + " " + index;
+  }
+
+  // Reroute stderr
+  CarpStreamBuf buffer;
+  streambuf* old = cerr.rdbuf();
+  cerr.rdbuf(&buffer);
+
+  // Get options
+  bool overwrite = Params::GetBool("overwrite");  
+  double min_mass = Params::GetDouble("min-mass");
+  double max_mass = Params::GetDouble("max-mass");
+  int min_length = Params::GetInt("min-length");
+  int max_length = Params::GetInt("max-length");
+  bool monoisotopic_precursor = Params::GetString("isotopic-mass") != "average";
+  FLAGS_max_mods = Params::GetInt("max-mods");
+  FLAGS_min_mods = Params::GetInt("min-mods");
+  bool allowDups = Params::GetBool("allow-dups");
+  if (FLAGS_min_mods > FLAGS_max_mods) {
+    carp(CARP_FATAL, "The value for 'min-mods' cannot be greater than the value "
+                     "for 'max-mods'");
+  }
+  bool sort_on_disk;
+  
+  unsigned long long memory_limit = Params::GetInt("memory-limit"); //4; // RAM memory limit in GB to be used in in silico protein cleavage.
+  
+  memory_limit = memory_limit*1000000000/(sizeof(TideIndexPeptide)); //convert the memory limit to number of peptides.
+ 
+  
+  MASS_TYPE_T mass_type = (monoisotopic_precursor) ? MONO : AVERAGE;
+  int missed_cleavages = Params::GetInt("missed-cleavages");
+  DIGEST_T digestion = get_digest_type_parameter("digestion");
+  ENZYME_T enzyme_t = get_enzyme_type_parameter("enzyme");
+  const char* enzymePtr = enzyme_type_to_string(enzyme_t);
+  string enzyme(enzymePtr);
+  if ((enzyme != "no-enzyme") && 
+      (digestion != FULL_DIGEST && digestion != PARTIAL_DIGEST)) {
+    carp(CARP_FATAL, "'digestion' must be 'full-digest' or 'partial-digest'");
+  }
+
+  DECOY_TYPE_T decoy_type = get_tide_decoy_type_parameter("decoy-format");
+
+  ofstream* out_target_decoy_list = NULL;  
+  if (Params::GetBool("peptide-list")) {
+     out_target_decoy_list = create_stream_in_path(make_file_path(
+      "tide-index.peptides.txt").c_str(), NULL, overwrite);
+  }
+  
+  ofstream* out_decoy_fasta = GeneratePeptides::canGenerateDecoyProteins() ?
+    create_stream_in_path(make_file_path(
+      "tide-index.decoy.fasta").c_str(), NULL, overwrite) : NULL;
+    
+  string out_proteins = FileUtils::Join(index, "protix");
+  string out_peptides = FileUtils::Join(index, "pepix");
+  string auxLocsPbFile = FileUtils::Join(index, "auxlocs");
+  string modless_peptides = out_peptides + ".nomods.tmp";
+  string peakless_peptides = out_peptides + ".nopeaks.tmp";
+  string pathPeptideFile = FileUtils::Join(index, peptideFile);
+
+  if (create_output_directory(index.c_str(), overwrite) != 0) {
+    carp(CARP_FATAL, "Error creating index directory");
+  } else if (FileUtils::Exists(out_proteins) ||
+             FileUtils::Exists(out_peptides) ||
+             FileUtils::Exists(auxLocsPbFile)) {
+    if (overwrite) {
+      carp(CARP_DEBUG, "Removing old index file(s)");
+      FileUtils::Remove(out_proteins);
+      FileUtils::Remove(out_peptides);
+      FileUtils::Remove(auxLocsPbFile);
+      FileUtils::Remove(modless_peptides);
+      FileUtils::Remove(peakless_peptides);
+      FileUtils::Remove(pathPeptideFile);
+    } else {
+      carp(CARP_FATAL, "Index file(s) already exist, use --overwrite T or a "
+                       "different index name");
+    }
+  }
+  int numDecoys;
+  switch (decoy_type) {
+    case NO_DECOYS:
+      numDecoys = 0;
+      break;
+    case PEPTIDE_SHUFFLE_DECOYS:
+      numDecoys = Params::GetInt("num-decoys-per-target");
+      break;
+    default:
+      numDecoys = 1;
+      break;
+  }
+
+  bool shuffle = decoy_type == PEPTIDE_SHUFFLE_DECOYS;  
+  
+  if (decoy_type != PEPTIDE_SHUFFLE_DECOYS && numDecoys > 1) {
+    carp(CARP_FATAL, "Cannot generate multiple decoys per target in non-shuffled decoy-format!");
+  }
+  
+  // Set up output paths
+  if (!FileUtils::Exists(fasta)) {
+    carp(CARP_FATAL, "Fasta file %s does not exist", fasta.c_str());
+  }
+
+ // Start tide-index
+  carp(CARP_INFO, "Reading %s and computing unmodified target peptides...",
+       fasta.c_str());
+
+
+  VariableModTable var_mod_table;
+  var_mod_table.ClearTables();
+  //parse regular amino acid modifications
+  string mods_spec = Params::GetString("mods-spec");
+  carp(CARP_DEBUG, "mods_spec='%s'", mods_spec.c_str());
+  if (!var_mod_table.Parse(mods_spec.c_str())) {
+    carp(CARP_FATAL, "Error parsing mods");
+  }
+  //parse terminal modifications
+  mods_spec = Params::GetString("cterm-peptide-mods-spec");
+  if (!mods_spec.empty() && !var_mod_table.Parse(mods_spec.c_str(), CTPEP)) {
+    carp(CARP_FATAL, "Error parsing c-terminal peptide mods");
+  }
+  mods_spec = Params::GetString("nterm-peptide-mods-spec");
+  if (!mods_spec.empty() && !var_mod_table.Parse(mods_spec.c_str(), NTPEP)) {
+    carp(CARP_FATAL, "Error parsing n-terminal peptide mods");
+  }
+  mods_spec = Params::GetString("cterm-protein-mods-spec");
+  if (!mods_spec.empty() && !var_mod_table.Parse(mods_spec.c_str(), CTPRO)) {
+    carp(CARP_FATAL, "Error parsing c-terminal protein mods");
+  }
+  mods_spec = Params::GetString("nterm-protein-mods-spec");
+  if (!mods_spec.empty() && !var_mod_table.Parse(mods_spec.c_str(), NTPRO)) {
+    carp(CARP_FATAL, "Error parsing n-terminal protein mods");
+  }
+  var_mod_table.SerializeUniqueDeltas();
+  if (!MassConstants::Init(var_mod_table.ParsedModTable(), 
+    var_mod_table.ParsedNtpepModTable(), 
+    var_mod_table.ParsedCtpepModTable(),
+    var_mod_table.ParsedNtproModTable(),
+    var_mod_table.ParsedCtproModTable(), MassConstants::bin_width_, MassConstants::bin_offset_)) {
+    carp(CARP_FATAL, "Error in MassConstants::Init");
+  }
+  
+  // Create protocol buffer for the protein sequences
+  pb::Header proteinPbHeader;  
+  proteinPbHeader.Clear();
+  proteinPbHeader.set_file_type(pb::Header::RAW_PROTEINS);
+  proteinPbHeader.set_command_line(cmd_line);
+  pb::Header_Source* headerSource = proteinPbHeader.add_source();
+  headerSource->set_filename(AbsPath(fasta));
+  headerSource->set_filetype("fasta");
+  headerSource->set_decoy_prefix(Params::GetString("decoy-prefix"));
+  HeadedRecordWriter proteinWriter(out_proteins, proteinPbHeader);
+
+
+  // Generate peptide sequences via in silico cleavage.     
+  // Container for the protein header and protein seuqnces.
+  ProteinVec vProteinHeaderSequence;  
+  
+  string proteinHeader;
+  std::string proteinSequence;
+
+  FixPt minMassFixPt = MassConstants::ToFixPt(min_mass);
+  FixPt maxMassFixPt = MassConstants::ToFixPt(max_mass);
+   
+  ifstream fastaStream(fasta.c_str(), ifstream::in);
+
+  unsigned long long invalidPepCnt = 0;
+  unsigned long long failedDecoyCnt = 0;
+
+  unsigned long long targetsGenerated = 0;
+
+  long long curProtein = -1;  
+  unsigned int pept_file_idx = 0;
+  pb::Header header_with_mods;
+  
+  vector<TideIndexPeptide> peptide_list;
+  
+  // Iterate over all proteins in FASTA file and generate target peptides (with redundancy)
+  while (GeneratePeptides::getNextProtein(fastaStream, &proteinHeader, &proteinSequence)) {
+  
+    // Write pb::Protein
+    const pb::Protein* pbProtein = writePbProtein(proteinWriter, ++curProtein, proteinHeader, proteinSequence);
+    // Store the pretein header and the protein sequence
+    vProteinHeaderSequence.push_back(pbProtein);
+  
+    vector<GeneratePeptides::PeptideReference> cleavedPeptides = GeneratePeptides::cleaveProteinTideIndex(
+      &proteinSequence, enzyme_t, digestion, missed_cleavages, min_length, max_length);
+
+    // Iterate over all generated peptides for this protein
+    for (vector<GeneratePeptides::PeptideReference>::iterator i = cleavedPeptides.begin();
+         i != cleavedPeptides.end(); ++i) {
+       
+      FixPt pepMass = calcPepMassTide(&(*i), mass_type, proteinSequence);
+      if (pepMass == 0) {
+        // Sequence contained some invalid character
+        carp(CARP_DEBUG, "Ignoring invalid sequence <%s>", std::string(proteinSequence.data()+i->pos_,i->length_).c_str());  
+        ++invalidPepCnt;
+        continue;
+      } else if (pepMass < minMassFixPt || pepMass > maxMassFixPt) {
+        // Skip to next peptide if not in mass range
+        continue;
+      }
+      peptide_list.push_back(TideIndexPeptide(pepMass, i->length_, &(pbProtein->residues()), curProtein, i->pos_, -1));
+      
+      if (peptide_list.size() >= memory_limit){  //reached the memory limit. dump peptides to disk
+        // Peptides are being sorted ...
+        sort(peptide_list.begin(), peptide_list.end(), less<TideIndexPeptide>());
+        
+        // ... and dumped in a binary file.
+        string pept_file = pathPeptideFile + to_string(pept_file_idx) + ".txt";
+
+        ++pept_file_idx;
+        
+        dump_peptides_to_binary_file(&peptide_list, pept_file);
+        peptide_list.clear();
+        vector<TideIndexPeptide> tmp;
+        peptide_list.swap(tmp);
+  
+      }
+      ++targetsGenerated;
+
+    }
+    if ((curProtein+1) % 10000 == 0) {
+      carp(CARP_INFO, "Processed %ld protein sequences", curProtein+1);
+    }
+  }
+
+  sort_on_disk = true;
+  if (pept_file_idx == 0) {  //Peptides fit in memory, no need to use disk, sort them in place
+    sort(peptide_list.begin(), peptide_list.end(), less<TideIndexPeptide>());
+    sort_on_disk = false;
+  } else if (peptide_list.size() > 0){ // Some peptides have been already dump on disk, need to dump the remaining ones in peptide_list.
+    sort(peptide_list.begin(), peptide_list.end(), less<TideIndexPeptide>());
+    string pept_file = pathPeptideFile + to_string(pept_file_idx) + ".txt";
+    ++pept_file_idx;
+    dump_peptides_to_binary_file(&peptide_list, pept_file);
+    peptide_list.clear();
+    vector<TideIndexPeptide> tmp;
+    peptide_list.swap(tmp);    
+  }
+    
+  if (targetsGenerated == 0) {
+    carp(CARP_FATAL, "No target sequences generated.  Is \'%s\' a FASTA file?",
+         fasta.c_str());
+  }
+  if (invalidPepCnt > 0) {
+    carp(CARP_INFO, "Ignoring %lu peptide sequences containing unrecognized characters.", invalidPepCnt);
+  }
+  carp(CARP_INFO, "Generated %lu targets, including duplicates.", targetsGenerated);
+
+  // Prepare the protocol buffer for the peptides.  
+  carp(CARP_INFO, "Writing peptides");
+
+  // pb::Header header_with_mods;
+  pb::Header_PeptidesHeader& pep_header = *(header_with_mods.mutable_peptides_header());
+  
+  pep_header.Clear();
+  pep_header.set_min_mass(min_mass);
+  pep_header.set_max_mass(max_mass);
+  pep_header.set_min_length(min_length);
+  pep_header.set_max_length(max_length);
+  pep_header.set_monoisotopic_precursor(monoisotopic_precursor);
+  pep_header.set_enzyme(enzyme);
+  if (enzyme != "no-enzyme") {
+    pep_header.set_full_digestion(digestion == FULL_DIGEST);
+    pep_header.set_max_missed_cleavages(missed_cleavages);
+  }
+  pep_header.mutable_mods()->CopyFrom(*(var_mod_table.ParsedModTable()));
+  pep_header.mutable_nterm_mods()->CopyFrom(*(var_mod_table.ParsedNtpepModTable()));
+  pep_header.mutable_cterm_mods()->CopyFrom(*(var_mod_table.ParsedCtpepModTable()));
+  pep_header.mutable_nprotterm_mods()->CopyFrom(*(var_mod_table.ParsedNtproModTable()));
+  pep_header.mutable_cprotterm_mods()->CopyFrom(*(var_mod_table.ParsedCtproModTable()));
+
+  pep_header.set_decoys_per_target(numDecoys);
+
+  header_with_mods.set_file_type(pb::Header::PEPTIDES);
+  header_with_mods.set_command_line(cmd_line);
+  pb::Header_Source* source = header_with_mods.add_source();
+  source->mutable_header()->CopyFrom(proteinPbHeader);
+  source->set_filename(AbsPath(out_proteins));
+
+  pb::Header header_no_mods;
+  header_no_mods.CopyFrom(header_with_mods);
+  pb::ModTable* del = header_no_mods.mutable_peptides_header()->mutable_mods();
+  del->mutable_variable_mod()->Clear();
+  del->mutable_unique_deltas()->Clear();
+
+  bool need_mods = var_mod_table.Unique_delta_size() > 0;
+
+  string peptidePbFile = need_mods ? modless_peptides : peakless_peptides;  
+  
+  // Check header
+  if (header_no_mods.source_size() != 1) {
+    carp(CARP_FATAL, "header_no_mods had a number of sources other than 1");
+  }
+  
+  headerSource = header_no_mods.mutable_source(0);
+  if (!headerSource->has_filename() || headerSource->has_filetype()) {
+    carp(CARP_FATAL, "pbHeader source invalid");
+  }
+
+  // Now check other desired settings
+  if (!header_no_mods.has_peptides_header()) {
+    carp(CARP_FATAL, "!header_no_mods->has_peptideHeapheader()");
+  }
+  const pb::Header_PeptidesHeader& settings = header_no_mods.peptides_header();
+  
+  if (!settings.has_enzyme() || settings.enzyme().empty()) {
+    carp(CARP_FATAL, "Enzyme settings error");
+  }
+
+  header_no_mods.set_file_type(pb::Header::PEPTIDES);
+  header_no_mods.mutable_peptides_header()->set_has_peaks(false);
+  header_no_mods.mutable_peptides_header()->set_decoys(decoy_type);
+
+  pb::Peptide pbPeptide;
+  unsigned long long count = 0;
+  unsigned long long numTargets = 0;
+  unsigned long long numDuplicateTargets = 0;
+  unsigned long long peptide_cnt = 0;
+  
+  if (!sort_on_disk && peptide_list.size() == 0)
+    carp(CARP_FATAL, "No peptides were generated.");
+
+  unsigned long long numLines = 0;
+  TideIndexPeptide currentPeptide;
+  TideIndexPeptide duplicatedPeptide;
+  TideIndexPeptide* pept_ptr;
+  // Filter peptides and keep the unique target peptides and gather the 
+  // location of the peptide in other protein sequences 
+  vector<FILE*> sortedFiles;
+  if (sort_on_disk) {
+    //open each file which contain sorted peptides, read the first peptide from each file and put them in a heap.
+    for (int i = 0; i < pept_file_idx; ++i){
+      string pept_file = pathPeptideFile + to_string(i) + ".txt";
+      FILE* fp = fopen(pept_file.c_str(), "rb");
+      sortedFiles.push_back(fp);
+      pept_ptr = readNextPeptide(fp, vProteinHeaderSequence, i);  // get the first peptide  
+      if (pept_ptr != nullptr) {
+        peptide_list.push_back(*pept_ptr);
+        delete pept_ptr;
+      }
+    }
+    // Get the lightest peptide from the heap, and remove it from the heap
+    std::make_heap(peptide_list.begin(), peptide_list.end(), greater<TideIndexPeptide>());
+    currentPeptide = peptide_list.front();   
+    int sourceId = currentPeptide.getSourceId();          
+    
+    // Read another peptide from the disk in order to replace currentPeptide
+    pept_ptr = readNextPeptide(sortedFiles[sourceId], vProteinHeaderSequence, sourceId);  // get a peptide  
+
+    std::pop_heap(peptide_list.begin(), peptide_list.end(), greater<TideIndexPeptide>());
+    peptide_list.pop_back();   
+   
+    if (pept_ptr != nullptr) {
+      peptide_list.push_back(*pept_ptr);
+      push_heap(peptide_list.begin(), peptide_list.end(), greater<TideIndexPeptide>());
+      delete pept_ptr;            
+    }
+  } else {
+    currentPeptide = peptide_list[peptide_cnt++];  // get the first peptide  
+  }
+  
+  if (1==1) {  // This is needed because we need to destroy the peptideWriter and pbAuxLoc later. Ugly solution :/
+    // Create the auxiliary locations header and writer
+    pb::Header auxLocsHeader;
+    auxLocsHeader.set_file_type(pb::Header::AUX_LOCATIONS);
+    pb::Header_Source* auxLocsSource = auxLocsHeader.add_source();
+    auxLocsSource->set_filename(peptidePbFile);
+    auxLocsSource->mutable_header()->CopyFrom(header_no_mods);
+    HeadedRecordWriter auxLocWriter(auxLocsPbFile, auxLocsHeader);  
+    pb::AuxLocation pbAuxLoc;
+    int auxLocIdx = -1;
+    
+    HeadedRecordWriter peptideWriter(peptidePbFile, header_no_mods); // put header in outfile  
+    bool finished = false;    
+    while (!finished) {
+      while (true) {
+        
+        if (sort_on_disk) {
+          if (peptide_list.size() == 0){
+            finished = true;
+            break;
+          }
+          
+          duplicatedPeptide = peptide_list.front();   
+          std::pop_heap (peptide_list.begin(), peptide_list.end(), greater<TideIndexPeptide>());
+          peptide_list.pop_back();   
+          int sourceId = duplicatedPeptide.getSourceId();          
+          pept_ptr = readNextPeptide(sortedFiles[sourceId], vProteinHeaderSequence, sourceId);  // get a peptide  
+          
+          if (pept_ptr != nullptr) {
+            peptide_list.push_back(*pept_ptr);
+            push_heap(peptide_list.begin(), peptide_list.end(), greater<TideIndexPeptide>());
+            delete pept_ptr;            
+          }
+          if (duplicatedPeptide.getMass() < currentPeptide.getMass()){  // Check if sorting worked properly.
+            carp(CARP_INFO, "peptide mass: %lf, subsequent peptide mass %lf", currentPeptide.getMass(), duplicatedPeptide.getMass());
+            carp(CARP_FATAL, "Peptides are not sorted correctly. Sorting seems to be failed. Try again and check the free disk space.");
+          }
+        } else {
+          if (peptide_cnt >= peptide_list.size()){
+            finished = true;          
+            break;
+          }
+          duplicatedPeptide = peptide_list[peptide_cnt++];  // get a peptide  
+        }
+        
+        if( duplicatedPeptide == currentPeptide) {
+
+          numDuplicateTargets++;
+          carp(CARP_DEBUG, "Skipping duplicate %s.", currentPeptide.getSequence().c_str());
+          pb::Location* location = pbAuxLoc.add_location();
+          location->set_protein_id(duplicatedPeptide.getProteinId());
+          location->set_pos(duplicatedPeptide.getProteinPos());
+        } else {
+          break;
+        }
+      }
+
+      getPbPeptide(count, currentPeptide, pbPeptide);
+      // Not all peptides have aux locations associated with them. Check to see
+      // if GetGroup added any locations to aux_location. If yes, only then
+      // assign the corresponding array index to the peptide and write it out.
+      if (pbAuxLoc.location_size() > 0) {
+        pbPeptide.set_aux_locations_index(++auxLocIdx);
+        auxLocWriter.Write(&pbAuxLoc);
+        pbAuxLoc.Clear();
+      }
+      // Write the peptide AFTER the aux_locations check, in case we added an
+      // aux_locations_index to the peptide.
+      peptideWriter.Write(&pbPeptide);     
+
+      ++numTargets;
+      if (++count % 1000000 == 0) {
+        carp(CARP_INFO, "Wrote %lu unique target peptides", count);
+      }
+      numLines++;
+      currentPeptide = duplicatedPeptide;
+    }
+  }
+  carp(CARP_DETAILED_INFO, "%lu peptides in file", numLines);
+  
+  // Release the memory allocated.
+  peptide_list.clear();
+  vector<TideIndexPeptide> tmp;
+  peptide_list.swap(tmp);
+
+  
+  carp(CARP_INFO, "Skipped %lu duplicate targets.",
+       numDuplicateTargets);
+  
+  carp(CARP_INFO, "Generated %lu unique target peptides.", numTargets);
+
+  peptidePbFile = peakless_peptides;
+
+  if (sort_on_disk) {
+    //Delete intermediate peptarget files.
+    for (int i = 0; i < pept_file_idx; ++i) {
+      string pept_file = pathPeptideFile + to_string(i) + ".txt";
+      FileUtils::Remove(pept_file);
+    }
+  }
+  vector<string> mod_temp_file_names;
+  if (need_mods) {
+    carp(CARP_INFO, "Computing modified peptides...");
+    HeadedRecordReader reader(modless_peptides, NULL, 1024 << 10); // 1024kb buffer
+    numTargets = AddMods(&reader, peakless_peptides, Params::GetString("temp-dir"), header_with_mods, vProteinHeaderSequence, mod_temp_file_names, Params::GetInt("memory-limit"), &var_mod_table);
+    carp(CARP_INFO, "Created %lu modified and unmodified target peptides.", numTargets);
+  } 
+  // If no modified peptides are created, then mod_temp_file_names is empty and read the peptides from peptidePbFile
+
+  if (numDecoys > 0) {
+      carp(CARP_INFO, "Generating %d decoy(s) per target peptide", numDecoys);
+  } else {
+      carp(CARP_INFO, "No decoy peptides will be generated");
+  }
+  unsigned long long decoy_count = 0;
+  
+  if (numDecoys == 0 && out_target_decoy_list == NULL && need_mods == false) {
+    if (rename(peptidePbFile.c_str(), out_peptides.c_str()) != 0)
+      carp(CARP_FATAL, "Error creating index files");
+    else 
+      carp(CARP_INFO, "Pepix file created successfully");
+    
+  } else {
+    
+    bool success;
+    vector<int> decoy_peptide_idx;
+    int startLoc;
+    int protein_id;
+    int mod_code;
+    int decoy_index;
+    int mod_index;
+    int unique_delta;
+    double delta;
+    double mass;
+    int generateAttemptsMax = 6;
+
+    string target_peptide_with_mods;
+    string decoy_peptide_with_mods;
+    int prot_id, pos, len;
+
+
+    pb::Header new_header;
+    new_header.set_file_type(pb::Header::PEPTIDES);
+    pb::Header_PeptidesHeader* subheader = new_header.mutable_peptides_header();
+    subheader->CopyFrom(header_with_mods.peptides_header());
+    subheader->set_has_peaks(true);
+    source = new_header.add_source();
+    source->mutable_header()->CopyFrom(header_with_mods);
+    // source->set_filename(AbsPath(peptidePbFile));
+    HeadedRecordWriter writer(out_peptides, new_header);
+
+    // Read peptides protocol buffer file
+    vector<const pb::AuxLocation*> locations;
+    if (out_target_decoy_list) {    
+      if (!ReadRecordsToVector<pb::AuxLocation>(&locations, auxLocsPbFile)) {
+        carp(CARP_FATAL, "Error reading auxlocs file");
+      }
+    }
+    int mass_precision = Params::GetInt("mass-precision");
+    int mod_precision = Params::GetInt("mod-precision");
+
+    pb::Peptide current_pb_peptide_;
+    string decoy_peptide_str;
+    vector<pb::Peptide> pb_peptides; 
+    set<string> peptide_str_set;
+    double last_mass = -1.0;
+    pb::Peptide last_pb_peptide;
+    pb::Peptide temp_pb_peptide;
+    const pb::Protein* protein;
+    string pepmass_str;
+    string pos_str;
+    string mod_str;
+    int mod_pos_offset;
+
+    /* The trick to keep the sets target and decoy peptides disjunt is that:
+    One does not need to keep all the unique target peptides in the memory
+    and check every time whether a decoy peptide already exists as a target.
+    It is enought to keep the target in a set (in the memory) peptdes having
+    exactly the same mass. It is because the decoy generation does not chage
+    the mass of the peptide.
+    */
+    if (out_target_decoy_list) {
+      *out_target_decoy_list << "target\t";
+      if (numDecoys > 0)
+        *out_target_decoy_list << "decoy(s)\t";
+      *out_target_decoy_list << "mass\tproteins" << std::endl;
+    }
+    // Go over the (modified and unmodified) peptides from the protocol buffer and generate decoy peptides 
+    bool done = false;
+    
+    // The duplicated target peptides have already been filtered out, no need to check it again iff decoys are not gerenated.
+    if (numDecoys == 0) {
+      allowDups = true;
+    }
+    
+    // Prepare a queue (pool) to merge the modified peptide files
+    vector<pb::Peptide> pb_peptide_pool;
+    vector<RecordReader*> readers;
+    int source_id = 0;
+    pb::Header aaf_peptides_header;
+    HeadedRecordReader aaf_peptide_reader(peptidePbFile, &aaf_peptides_header);
+    if (aaf_peptides_header.file_type() != pb::Header::PEPTIDES ||
+        !aaf_peptides_header.has_peptides_header()) {
+      carp(CARP_FATAL, "Error reading index (%s)", peptidePbFile.c_str());
+      }
+
+    RecordReader* reader_;
+    reader_ = aaf_peptide_reader.Reader();
+    
+    if (!mod_temp_file_names.empty()) {
+      for (vector<string>::iterator i = mod_temp_file_names.begin(); i != mod_temp_file_names.end(); ++i) {
+        RecordReader* reader= new RecordReader(*i, 1024 << 10);
+        CHECK(reader->OK());
+        readers.push_back(reader);
+        if (!reader->Done()) {
+           reader->Read(&current_pb_peptide_);
+           CHECK(reader->OK());         
+           current_pb_peptide_.set_decoy_index(source_id);   //use this field to temporarily indicate the origin file of a peptide. 
+           pb_peptide_pool.push_back(current_pb_peptide_);         
+         }
+        source_id++;
+        carp(CARP_DEBUG, "temp modification file %s", (*i).c_str());
+      }
+    } else {
+      readers.push_back(reader_);
+      CHECK(reader_->OK());
+      if (!reader_->Done()) {
+        reader_->Read(&current_pb_peptide_);
+        CHECK(reader_->OK());         
+        current_pb_peptide_.set_decoy_index(0);   //use this field to temporarily indicate the origin file of a peptide. 
+        pb_peptide_pool.push_back(current_pb_peptide_);         
+      }
+    }
+    // Get the lightest peptide from the heap to the front
+    std::make_heap(pb_peptide_pool.begin(), pb_peptide_pool.end(), PbPeptideSortGreater());    
+    
+    CHECK(writer.OK());
+    
+    peptide_cnt = 0;
+    while (!done) {
+      while (!done) { // Gather peptides with the same mass if allowDups is false
+      
+        // Check if there is still a peptide in the pool.
+        if (pb_peptide_pool.size() == 0)
+          done = true;
+        if (done == true)
+          break;
+        // Here we do the modified peptide merge.
+        // Get the peptide from the pool with the smallest mass
+        last_pb_peptide = pb_peptide_pool.front();  
+        std::pop_heap(pb_peptide_pool.begin(), pb_peptide_pool.end(), PbPeptideSortGreater());
+        pb_peptide_pool.pop_back();         
+        
+        // Load another peptide into the pool from the porotocol files.
+        source_id = last_pb_peptide.decoy_index();
+        if ( !readers[source_id]->Done() ) {
+          readers[source_id]->Read(&temp_pb_peptide);
+          CHECK(readers[source_id]->OK());
+          temp_pb_peptide.set_decoy_index(source_id);
+          pb_peptide_pool.push_back(temp_pb_peptide);
+          std::push_heap(pb_peptide_pool.begin(), pb_peptide_pool.end(), PbPeptideSortGreater());
+        }
+        last_pb_peptide.set_decoy_index(-1);  //restore the source id and use the decoy index as planned
+
+        if (allowDups) {
+          pb_peptides.push_back(last_pb_peptide);
+          break;
+        }
+        if (pb_peptides.empty()) {
+          pb_peptides.push_back(last_pb_peptide);
+          last_mass = last_pb_peptide.mass();
+          continue;
+        }
+        if (last_mass < last_pb_peptide.mass()) {   // The mass has increased, new set of peptides 
+          break;
+        }
+        pb_peptides.push_back(last_pb_peptide);
+      }
+      if (numDecoys > 0) {
+        // Create a set with the unique peptides sequences. The peptides must have the same neutral mass.
+        for (vector<pb::Peptide>::iterator pb_pept_itr = pb_peptides.begin(); pb_pept_itr != pb_peptides.end(); ++pb_pept_itr) {
+          target_peptide_with_mods = getModifiedPeptideSeq(&(*pb_pept_itr), &vProteinHeaderSequence);
+          peptide_str_set.insert(target_peptide_with_mods);
+        }
+      }
+      // For each target peptide in the set: 
+      // generate a set of "numDecoys" decoy peptides and add them to the protocol buffer. 
+      
+      for (vector<pb::Peptide>::iterator pb_pept_itr = pb_peptides.begin(); pb_pept_itr != pb_peptides.end(); ++pb_pept_itr) {
+        // Get the peptide and write it to the protocol buffer to the disk 
+        current_pb_peptide_ = (*pb_pept_itr);
+        CHECK(writer.Write(&current_pb_peptide_));
+
+        // Get the peptide sequence with modifications
+        if (out_target_decoy_list) {
+          target_peptide_with_mods = getModifiedPeptideSeq(&(*pb_pept_itr), &vProteinHeaderSequence);
+          *out_target_decoy_list << target_peptide_with_mods;
+        }
+
+        protein_id = current_pb_peptide_.first_location().protein_id();
+        startLoc = current_pb_peptide_.first_location().pos();
+
+        if (numDecoys > 0) {  // Get peptide sequence without mods
+          bool first_decoy = true;
+          if (out_target_decoy_list) {
+            *out_target_decoy_list << '\t';
+          }
+          string target_peptide = vProteinHeaderSequence[protein_id]->residues().substr(startLoc, current_pb_peptide_.length());
+          string decoy_peptide_str_with_mods;
+
+          //  Generate a decoy peptide:
+          protein = vProteinHeaderSequence[protein_id];
+          for (int i = 0; i < numDecoys; ++i) {
+
+            shuffle = decoy_type == PEPTIDE_SHUFFLE_DECOYS;
+
+            for (int j = 0; j < generateAttemptsMax; ++j) {
+              // Generates a permutation for how generate the decoy peptide from target peptide
+              GeneratePeptides::makeDecoyIdx(target_peptide, shuffle, decoy_peptide_idx);
+              decoy_peptide_str = target_peptide;
+
+              // Create the decoy peptide sequence without modifications
+              for (int k = 0; k < decoy_peptide_idx.size(); ++k) {
+                decoy_peptide_str[decoy_peptide_idx[k]] = target_peptide[k];
+              }
+              decoy_peptide_str_with_mods = decoy_peptide_str;
+              // Add modificaitons to the decoy peptide string:
+              if (current_pb_peptide_.modifications_size() > 0) {
+                mod_pos_offset = 0;
+                vector<double> deltas(decoy_peptide_str.length());
+                for (int m = 0; m < current_pb_peptide_.modifications_size(); ++m) {
+                  mod_code = current_pb_peptide_.modifications(m);
+                  MassConstants::DecodeMod(mod_code, &mod_index, &delta);
+                  decoy_index = decoy_peptide_idx[mod_index];
+                  deltas[decoy_index] = delta;
+                }
+                for (int d = 0; d < deltas.size(); ++d) {
+                  if (deltas[d] == 0.0) continue;
+                  mod_str = '[' + StringUtils::ToString(deltas[d], mod_precision) + ']';
+                  decoy_peptide_str_with_mods.insert(d + 1 + mod_pos_offset, mod_str);
+                  mod_pos_offset += mod_str.length();
+
+                }
+              }
+              // Check if this modified decoy peptide has not been generated yet.
+              if (allowDups) {
+                success = true;
+                break;
+              } else {
+                // The decoy peptide string with modications can be found in the set of unique peptides?
+                success = peptide_str_set.find(decoy_peptide_str_with_mods) == peptide_str_set.end();
+              }
+              if (success == true) {
+                peptide_str_set.insert(decoy_peptide_str_with_mods);
+                break;
+              }
+              shuffle = true; // Failed to generate decoy, so try shuffling in the next attempt.
+            }
+            if (success == false) {
+              carp(CARP_DEBUG, "Failed to generate decoys for sequence %s", target_peptide.c_str());
+              ++failedDecoyCnt;
+              continue; // it could be a 'break;' too
+            }
+
+            // Create a protocol buffer peptide object for the decoy peptide. Note that the decoy peptide may contain modifications.
+            pb::Peptide decoy_current_pb_peptide_ = current_pb_peptide_;
+            if (current_pb_peptide_.modifications_size() > 0) {
+              decoy_current_pb_peptide_.clear_modifications();
+              for (int m = 0; m < current_pb_peptide_.modifications_size(); ++m) {
+                mod_code = current_pb_peptide_.modifications(m);
+
+                // MassConstants::DecodeMod(mod_code, &mod_index, &unique_delta);
+                var_mod_table.DecodeMod(mod_code, &mod_index, &unique_delta);
+                decoy_index = decoy_peptide_idx[mod_index];
+                // mod_code = MassConstants::EncodeMod(decoy_index, unique_delta);
+                mod_code = var_mod_table.EncodeMod(decoy_index, unique_delta);
+                decoy_current_pb_peptide_.add_modifications(mod_code);
+              }
+            }
+            decoy_current_pb_peptide_.set_id(numTargets + decoy_count++);
+            decoy_current_pb_peptide_.clear_decoy_sequence();
+            decoy_current_pb_peptide_.set_decoy_sequence(decoy_peptide_str);
+            decoy_current_pb_peptide_.set_decoy_index(i);
+            CHECK(writer.Write(&decoy_current_pb_peptide_));
+
+            //report the decoy peptide if needed.
+            if (out_target_decoy_list) {
+              if (first_decoy == false)
+                *out_target_decoy_list << ',';
+              *out_target_decoy_list << decoy_peptide_str_with_mods.c_str();
+              first_decoy = false;
+            }
+          }
+        }
+        // Print 1) the peptide neutral mass, 2) protein header of origin and 3) the locations of the target peptides
+        if (out_target_decoy_list) {
+          string pepmass_str = StringUtils::ToString(current_pb_peptide_.mass(), mass_precision);
+          *out_target_decoy_list << '\t' << pepmass_str;
+
+          pos_str = StringUtils::ToString(startLoc + 1, 1);
+          string proteinNames = vProteinHeaderSequence[protein_id]->name() + '(' + pos_str + ')';
+          if (current_pb_peptide_.has_aux_locations_index()) {
+            const pb::AuxLocation* aux = locations[current_pb_peptide_.aux_locations_index()];
+            for (int i = 0; i < aux->location_size(); ++i) {
+              const pb::Location& location = aux->location(i);
+              protein = vProteinHeaderSequence[location.protein_id()];
+              pos_str = StringUtils::ToString(location.pos() + 1, 1);
+              proteinNames += ',' + protein->name() + '(' + pos_str + ')';
+            }
+          }
+          *out_target_decoy_list << '\t' << proteinNames << endl;
+        }
+        ++peptide_cnt;
+        if (peptide_cnt % 10000000 == 0) {
+          carp(CARP_INFO, "Wrote %lu target and their corresponding decoy peptides", peptide_cnt);
+        }
+      }
+      pb_peptides.clear();
+      peptide_str_set.clear();
+      if (!allowDups) {
+        pb_peptides.push_back(last_pb_peptide);
+        last_mass = last_pb_peptide.mass();
+      }
+    }
+    for (vector<string>::iterator i = mod_temp_file_names.begin(); i != mod_temp_file_names.end(); ++i) {
+      unlink((*i).c_str());
+    }
+
+    if (out_target_decoy_list) {
+      out_target_decoy_list->close();
+      delete out_target_decoy_list;
+    }
+    if (failedDecoyCnt > 0) {
+      carp(CARP_INFO, "Failed to generate decoys for %lu low complexity peptides.", failedDecoyCnt);
+    }
+  }
+  carp(CARP_INFO, "Generated %lu target peptides.", peptide_cnt);
+  carp(CARP_INFO, "Generated %lu decoy peptides.", decoy_count);
+  carp(CARP_INFO, "Generated %lu peptides in total.", peptide_cnt + decoy_count);
+  
+  // Recover stderr
+  cerr.rdbuf(old);
+ 
+  FileUtils::Remove(modless_peptides);
+  FileUtils::Remove(peakless_peptides);
+  
+  return 0;
+}
+
+string TideIndexApplication::getName() const {
+  return "tide-index";
+}
+
+string TideIndexApplication::getDescription() const {
+  return
+    "[[nohtml:Create an index for all peptides in a fasta file, for use in "
+    "subsequent calls to tide-search.]]"
+    "[[html:<p>Tide is a tool for identifying peptides from tandem mass "
+    "spectra. It is an independent reimplementation of the SEQUEST<sup>&reg;"
+    "</sup> algorithm, which assigns peptides to spectra by comparing the "
+    "observed spectra to a catalog of theoretical spectra derived from a "
+    "database of known proteins. Tide's primary advantage is its speed. Our "
+    "published paper provides more detail on how Tide works. If you use Tide "
+    "in your research, please cite:</p><blockquote>Benjamin J. Diament and "
+    "William Stafford Noble. &quot;<a href=\""
+    "http://dx.doi.org/10.1021/pr101196n\">Faster SEQUEST Searching for "
+    "Peptide Identification from Tandem Mass Spectra.</a>&quot; <em>Journal of "
+    "Proteome Research</em>. 10(9):3871-9, 2011.</blockquote><p>The <code>"
+    "tide-index</code> command performs an optional pre-processing step on the "
+    "protein database, converting it to a binary format suitable for input to "
+    "the <code>tide-search</code> command.</p><p>Tide considers only the "
+    "standard set of 21 amino acids. Peptides containing non-amino acid "
+    "alphanumeric characters (BJXZ) are skipped. Non-alphanumeric characters "
+    "are ignored completely.</p>]]";
+}
+
+vector<string> TideIndexApplication::getArgs() const {
+  string arr[] = {
+    "protein fasta file",
+    "index name"
+  };
+  return vector<string>(arr, arr + sizeof(arr) / sizeof(string));
+}
+
+vector<string> TideIndexApplication::getOptions() const {
+  string arr[] = {
+    "allow-dups",
+    "clip-nterm-methionine",
+    "cterm-peptide-mods-spec",
+    "cterm-protein-mods-spec",
+    "custom-enzyme",
+    "decoy-format",
+    "decoy-prefix",
+    "digestion",
+    "enzyme",
+    "isotopic-mass",
+    "keep-terminal-aminos",
+    "mass-precision",
+    "max-length",
+    "max-mass",
+    "max-mods",
+    "memory-limit",
+    "min-length",
+    "min-mass",
+    "min-mods",
+    "missed-cleavages",
+    "mod-precision",
+    "mods-spec",
+    "nterm-peptide-mods-spec",
+    "nterm-protein-mods-spec",
+    "auto-modifications",
+    "auto-modifications-spectra",
+    "num-decoys-per-target",
+    "output-dir",
+    "overwrite",
+    "parameter-file",
+    "peptide-list",
+    "seed",
+    "temp-dir",
+    "verbosity"
+  };
+  return vector<string>(arr, arr + sizeof(arr) / sizeof(string));
+}
+
+vector< pair<string, string> > TideIndexApplication::getOutputs() const {
+  vector< pair<string, string> > outputs;
+  outputs.push_back(make_pair("index",
+    "A binary index, using the name specified on the command line."));
+  outputs.push_back(make_pair("tide-index.params.txt",
+    "a file containing the name and value of all parameters/options for the "
+    "current operation. Not all parameters in the file may have been used in "
+    "the operation. The resulting file can be used with the --parameter-file "
+    "option for other crux programs."));
+  outputs.push_back(make_pair("tide-index.log.txt",
+    "a log file containing a copy of all messages that were printed to the "
+    "screen during execution."));
+  return outputs;
+}
+
+bool TideIndexApplication::needsOutputDirectory() const {
+  return true;
+}
+
+COMMAND_T TideIndexApplication::getCommand() const {
+  return TIDE_INDEX_COMMAND;
+}
+
+FixPt TideIndexApplication::calcPepMassTide(
+  GeneratePeptides::PeptideReference* pep,
+  MASS_TYPE_T massType,
+  string prot
+) {
+  FixPt mass;
+  FixPt aaMass;
+  const MassConstants::FixPtTableSet *_tables;
+
+  if (massType == AVERAGE) {
+    mass = MassConstants::fixp_avg_h2o;
+    _tables = &MassConstants::avg_tables;
+  } else if (massType == MONO) {
+    mass = MassConstants::fixp_mono_h2o;
+    _tables = &MassConstants::mono_tables;
+  } else {
+    carp(CARP_FATAL, "Invalid mass type");
+  }
+
+  for (size_t i = 0; i < pep->length_; ++i) {
+    if (i == 0) {
+      if(pep->pos_ == 0)  //apply protein terminal mod if this is protein N-terminal
+        aaMass = _tables->nprotterm_table[prot.at(0)];
+      else //apply peptide N-terminal mod 
+        aaMass = _tables->nterm_table[prot.at(pep->pos_)];
+    } else if (i == pep->length_ - 1) {
+      if((pep->pos_ + pep->length_) == prot.length())  //check if this is protein C-terminal
+        aaMass = _tables->cprotterm_table[prot.at(pep->pos_ + i)];
+      else
+        aaMass = _tables->cterm_table[prot.at(pep->pos_ + i)];
+    } else {
+      aaMass = _tables->_table[prot.at(pep->pos_ + i)];
+    }
+    if (aaMass == 0) {
+      return 0;
+    }
+    mass += aaMass;
+  }
+  return mass;
+}
+
+pb::Protein* TideIndexApplication::writePbProtein(
+  HeadedRecordWriter& writer,
+  int id,
+  const string& name,
+  const string& residues,
+  int targetPos
+) {
+  pb::Protein* p = new pb::Protein;
+  p->Clear();
+  p->set_id(id);
+  p->set_name(name);
+  p->set_residues(residues);
+  if (targetPos >= 0) {
+    p->set_target_pos(targetPos);
+  }
+  writer.Write(p);
+  return p;
+}
+
+void TideIndexApplication::getPbPeptide(
+  int id,
+  const TideIndexPeptide& peptide,
+  pb::Peptide& outPbPeptide
+) {
+  outPbPeptide.Clear();
+  outPbPeptide.set_id(id);
+  outPbPeptide.set_mass(peptide.getMass());
+  outPbPeptide.set_length(peptide.getLength());
+  outPbPeptide.mutable_first_location()->set_protein_id(peptide.getProteinId());
+  outPbPeptide.mutable_first_location()->set_pos(peptide.getProteinPos());
+  if (peptide.isDecoy()) {
+    outPbPeptide.set_decoy_index(peptide.decoyIdx());
+  }
+}
+
+void TideIndexApplication::addAuxLoc(
+  int proteinId,
+  int proteinPos,
+  pb::AuxLocation& outAuxLoc
+) {
+  pb::Location* location = outAuxLoc.add_location();
+  location->set_protein_id(proteinId);
+  location->set_pos(proteinPos);
+}
+
+void TideIndexApplication::processParams() {
+  if (Params::GetBool("auto-modifications")) {
+    if (!Params::IsDefault("mods-spec")) {
+      carp(CARP_FATAL, "Automatic modification inference cannot be used with user specified "
+                       "modifications. Please rerun with either auto-modifications set to 'false' "
+                       "or with modifications turned off.");
+    }
+    vector<string> files = StringUtils::Split(Params::GetString("auto-modifications-spectra"), ',');
+    for (vector<string>::iterator i = files.begin(); i != files.end(); ) {
+      if ((*i = StringUtils::Trim(*i)).empty()) {
+        i = files.erase(i);
+      } else {
+        i++;
+      }
+    }
+    if (files.empty()) {
+      carp(CARP_FATAL, "Spectrum files must be specified with the 'auto-modifications-spectra' "
+                       "parameter when 'auto-modifications' is enabled.");
+    }
+    vector<ParamMedic::RunAttributeResult> modsResult;
+    ParamMedicApplication::processFiles(files, false, true, NULL, &modsResult);
+    vector<ParamMedic::Modification> mods = ParamMedic::Modification::GetFromResults(modsResult);
+    vector<string> modStrings;
+    vector<string> modNStrings;
+    vector<string> modCStrings;
+    for (vector<ParamMedic::Modification>::const_iterator i = mods.begin(); i != mods.end(); i++) {
+      string location = i->getLocation();
+      const double mass = i->getMassDiff();
+      const bool variable = i->getVariable();
+
+      vector<string>* modStringVector;
+      string modCountStr = variable ? "4" : "";
+
+      if (location == ParamMedic::Modification::LOCATION_NTERM) {
+        modStringVector = &modNStrings;
+        location = "X";
+      } else if (location == ParamMedic::Modification::LOCATION_CTERM) {
+        modStringVector = &modCStrings;
+        location = "X";
+      } else {
+        modStringVector = &modStrings;
+      }
+      modStringVector->push_back(modCountStr + location + (mass >= 0 ? '+' : '-') +
+        StringUtils::ToString(mass));
+    }
+    Params::Set("mods-spec", StringUtils::Join(modStrings, ','));
+    Params::Set("nterm-peptide-mods-spec", StringUtils::Join(modNStrings, ','));
+    Params::Set("cterm-peptide-mods-spec", StringUtils::Join(modCStrings, ','));
+  }
+
+  // Update mods-spec parameter for default cysteine mod
+  string default_cysteine = "C+" + StringUtils::ToString(CYSTEINE_DEFAULT);
+  string mods_spec = Params::GetString("mods-spec");
+  if (mods_spec.find('C') == string::npos) {
+    mods_spec = mods_spec.empty() ?
+      default_cysteine : default_cysteine + ',' + mods_spec;
+    carp(CARP_DETAILED_INFO, "Using default cysteine mod '%s' ('%s')",
+         default_cysteine.c_str(), mods_spec.c_str());
+  }
+  Params::Set("mods-spec", mods_spec);
+
+  // Override enzyme if it is something other than "custom-enzyme"
+  // when a custom enzyme is specified
+  if (!Params::GetString("custom-enzyme").empty() &&
+      Params::GetString("enzyme") != "custom-enzyme") {
+    Params::Set("enzyme", "custom-enzyme");
+    carp(CARP_WARNING, "'custom-enzyme' was set: setting 'enzyme' to 'custom-enzyme'");
+  }
+}
+// Why is this here? It is not a TideIndexApplication member function. -AKF
+string getModifiedPeptideSeq(const pb::Peptide* peptide,
+  const ProteinVec* proteins) {
+  int mod_index;
+  double mod_delta;
+  stringstream mod_stream;
+  const pb::Location& location = peptide->first_location();
+  const pb::Protein* protein = proteins->at(location.protein_id());
+  // Get peptide sequence without mods
+  string pep_str = protein->residues().substr(location.pos(), peptide->length());
+
+  // Store all mod indices/deltas
+  map<int, double> mod_map;
+  set<int> mod_indices;
+  for (int j = 0; j < peptide->modifications_size(); ++j) {
+    //        var_mod_table.DecodeMod(ModCoder::Mod(peptide->modifications(j)), &mod_index, &mod_delta);
+    MassConstants::DecodeMod(ModCoder::Mod(peptide->modifications(j)),
+      &mod_index, &mod_delta);
+    mod_indices.insert(mod_index);
+    mod_map[mod_index] = mod_delta;
+  }
+  int modPrecision = Params::GetInt("mod-precision");
+  for (set<int>::const_reverse_iterator j = mod_indices.rbegin();
+    j != mod_indices.rend();
+    ++j) {
+    // Insert the modification string into the peptide sequence
+    mod_stream << '[' << StringUtils::ToString(mod_map[*j], modPrecision) << ']';
+    pep_str.insert(*j + 1, mod_stream.str());
+    mod_stream.str("");
+  }
+  return pep_str;
+}
+
+TideIndexApplication::TideIndexPeptide* TideIndexApplication::readNextPeptide(FILE* fp, ProteinVec& vProteinHeaderSequence, int sourceId){
+  
+  FixPt pepMass;
+  int prot_id;
+  int pos;
+  int len;
+  int ret;
+  ret = fread(&pepMass, sizeof(FixPt), 1, fp);  
+  if (ret == 0)
+    return nullptr; 
+  ret = fread(&prot_id, sizeof(int), 1, fp);  
+  if (ret == 0)
+    return nullptr; 
+  ret = fread(&pos, sizeof(int), 1, fp);  
+  if (ret == 0)
+    return nullptr; 
+  ret = fread(&len, sizeof(int), 1, fp);  
+  if (ret == 0)
+    return nullptr; 
+  
+  int decoyIdx = -1; // -1 if not a decoy; There are no decoy peptides generated at this point
+
+  const string& proteinSequence = vProteinHeaderSequence[prot_id]->residues();
+    
+  TideIndexPeptide* pepTarget = new TideIndexPeptide(pepMass, len, &proteinSequence, prot_id, pos, decoyIdx, sourceId);
+  
+  return pepTarget;
+}
+
+void TideIndexApplication::dump_peptides_to_binary_file(vector<TideIndexPeptide> *peptide_list, string pept_file){
+        
+  FILE* fp = fopen(pept_file.c_str(), "wb");  // Peptides stored in this file to be sorted on disk.
+  FixPt pepMass;
+  int prot_id;
+  int len;
+  int pos;
+  int ret;
+  for (vector<TideIndexPeptide>::iterator pept_itr = peptide_list->begin(); pept_itr != peptide_list->end(); ++pept_itr){
+    pepMass = (*pept_itr).getFixPtMass();
+    prot_id = (*pept_itr).getProteinId();
+    len = (*pept_itr).getLength();
+    pos = (*pept_itr).getProteinPos();
+    
+    ret = fwrite(&pepMass, sizeof(FixPt), 1, fp);
+    if (ret == 0) {
+      carp(CARP_FATAL, "Error while writting to disk. ");
+    }
+    ret = fwrite(&prot_id, sizeof(int), 1, fp);
+    if (ret == 0) {
+      carp(CARP_FATAL, "Error while writting to disk. ");
+    }
+    ret = fwrite(&pos, sizeof(int), 1, fp);
+    if (ret == 0) {
+      carp(CARP_FATAL, "Error while writting to disk. ");
+    }
+    ret = fwrite(&len, sizeof(int), 1, fp);
+    if (ret == 0) {
+      carp(CARP_FATAL, "Error while writting to disk. ");
+    }
+  }   
+  fclose(fp);    
+
+}
+/*
+* Local Variables:
+* mode: c
+* c-basic-offset: 2
+* End:
+*/