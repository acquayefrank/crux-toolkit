#pragma once

#include <map>
#include <string>
#include <unordered_set>

#include "ProteinGroup.h"
#include "Utils.h"

using std::map;
using std::string;

namespace CruxQuant {

class Peptides {
   private:
    string sequence;
    string modified_sequence;
    bool useForProteinQuant;
    map<string, DetectionType> detectionTypeMap;
    std::unordered_set<ProteinGroup> proteinGroups;
    map<string, double> intensityMap;

   public:
    Peptides() = default;
    Peptides(const string sequence, const string modified_sequence, const bool useForProteinQuant, const std::unordered_set<ProteinGroup> ProteinGroups) {
        this->sequence = sequence;
        this->modified_sequence = modified_sequence;
        this->useForProteinQuant = useForProteinQuant;
        this->proteinGroups = ProteinGroups;
    }
    void setSequence(const string sequence) {
        this->sequence = sequence;
    }

    void setModifiedSequence(const string modified_sequence) {
        this->modified_sequence = modified_sequence;
    }

    void insertProteinGroup(const ProteinGroup proteinGroup) {
        this->proteinGroups.insert(proteinGroup);
    }

    void setDetectionType(const string& file_name, const DetectionType& detectionType) {
        auto it = this->detectionTypeMap.find(file_name);
        if (it != this->detectionTypeMap.end()) {
            it->second = detectionType;
        } else {
            this->detectionTypeMap.insert(std::make_pair(file_name, detectionType));
        }
    }

    void setIntensity(const string& file_name, const double intensity) {
        auto it = this->intensityMap.find(file_name);
        if (it != this->intensityMap.end()) {
            it->second = intensity;
        } else {
            this->intensityMap.insert(std::make_pair(file_name, intensity));
        }
    }

    double getIntensity(const string& file_name) {
        auto it = this->intensityMap.find(file_name);
        if (it != this->intensityMap.end()) {
            return it->second;
        } else {
            return 0;
        }
    }

    DetectionType getDetectionType(const string& file_name) {
        auto it = this->detectionTypeMap.find(file_name);
        if (it != this->detectionTypeMap.end()) {
            return it->second;
        } else {
            return DetectionType::NotDetected;
        }
    }

    string getSequence() {
        return this->sequence;
    }

    bool UnambiguousPeptideQuant() {
        // Assuming Intensities and DetectionTypes are member variables of YourClass

        // Check if there is any intensity greater than 0
        bool anyIntensityGreaterThanZero = std::any_of(intensityMap.begin(), intensityMap.end(),
                                                       [](const std::pair<const std::string, double>& pair) { return pair.second > 0; });

        // Check if there is any DetectionType not equal to MSMSAmbiguousPeakfinding
        bool anyNonAmbiguousDetectionType = std::any_of(detectionTypeMap.begin(), detectionTypeMap.end(),
                                                        [](const std::pair<const std::string, DetectionType>& pair) { return pair.second != DetectionType::MSMSAmbiguousPeakfinding; });

        // Return true if both conditions are met
        return anyIntensityGreaterThanZero && anyNonAmbiguousDetectionType;
    }
<<<<<<< HEAD

    bool getUseForProteinQuant() {
        return this->useForProteinQuant;
    }

    std::unordered_set<ProteinGroup> getProteinGroups() {
        return this->proteinGroups;
=======

    bool getUseForProteinQuant() {
        return this->useForProteinQuant;
    }

    std::unordered_set<ProteinGroup> getProteinGroups() {
        return this->proteinGroups;
    }

    bool operator==(const Peptides& other) const {
        return this->sequence == other.sequence;
>>>>>>> ac986cd6
    }
};
}  // namespace CruxQuant<|MERGE_RESOLUTION|>--- conflicted
+++ resolved
@@ -1,121 +1,111 @@
-#pragma once
-
-#include <map>
-#include <string>
-#include <unordered_set>
-
-#include "ProteinGroup.h"
-#include "Utils.h"
-
-using std::map;
-using std::string;
-
-namespace CruxQuant {
-
-class Peptides {
-   private:
-    string sequence;
-    string modified_sequence;
-    bool useForProteinQuant;
-    map<string, DetectionType> detectionTypeMap;
-    std::unordered_set<ProteinGroup> proteinGroups;
-    map<string, double> intensityMap;
-
-   public:
-    Peptides() = default;
-    Peptides(const string sequence, const string modified_sequence, const bool useForProteinQuant, const std::unordered_set<ProteinGroup> ProteinGroups) {
-        this->sequence = sequence;
-        this->modified_sequence = modified_sequence;
-        this->useForProteinQuant = useForProteinQuant;
-        this->proteinGroups = ProteinGroups;
-    }
-    void setSequence(const string sequence) {
-        this->sequence = sequence;
-    }
-
-    void setModifiedSequence(const string modified_sequence) {
-        this->modified_sequence = modified_sequence;
-    }
-
-    void insertProteinGroup(const ProteinGroup proteinGroup) {
-        this->proteinGroups.insert(proteinGroup);
-    }
-
-    void setDetectionType(const string& file_name, const DetectionType& detectionType) {
-        auto it = this->detectionTypeMap.find(file_name);
-        if (it != this->detectionTypeMap.end()) {
-            it->second = detectionType;
-        } else {
-            this->detectionTypeMap.insert(std::make_pair(file_name, detectionType));
-        }
-    }
-
-    void setIntensity(const string& file_name, const double intensity) {
-        auto it = this->intensityMap.find(file_name);
-        if (it != this->intensityMap.end()) {
-            it->second = intensity;
-        } else {
-            this->intensityMap.insert(std::make_pair(file_name, intensity));
-        }
-    }
-
-    double getIntensity(const string& file_name) {
-        auto it = this->intensityMap.find(file_name);
-        if (it != this->intensityMap.end()) {
-            return it->second;
-        } else {
-            return 0;
-        }
-    }
-
-    DetectionType getDetectionType(const string& file_name) {
-        auto it = this->detectionTypeMap.find(file_name);
-        if (it != this->detectionTypeMap.end()) {
-            return it->second;
-        } else {
-            return DetectionType::NotDetected;
-        }
-    }
-
-    string getSequence() {
-        return this->sequence;
-    }
-
-    bool UnambiguousPeptideQuant() {
-        // Assuming Intensities and DetectionTypes are member variables of YourClass
-
-        // Check if there is any intensity greater than 0
-        bool anyIntensityGreaterThanZero = std::any_of(intensityMap.begin(), intensityMap.end(),
-                                                       [](const std::pair<const std::string, double>& pair) { return pair.second > 0; });
-
-        // Check if there is any DetectionType not equal to MSMSAmbiguousPeakfinding
-        bool anyNonAmbiguousDetectionType = std::any_of(detectionTypeMap.begin(), detectionTypeMap.end(),
-                                                        [](const std::pair<const std::string, DetectionType>& pair) { return pair.second != DetectionType::MSMSAmbiguousPeakfinding; });
-
-        // Return true if both conditions are met
-        return anyIntensityGreaterThanZero && anyNonAmbiguousDetectionType;
-    }
-<<<<<<< HEAD
-
-    bool getUseForProteinQuant() {
-        return this->useForProteinQuant;
-    }
-
-    std::unordered_set<ProteinGroup> getProteinGroups() {
-        return this->proteinGroups;
-=======
-
-    bool getUseForProteinQuant() {
-        return this->useForProteinQuant;
-    }
-
-    std::unordered_set<ProteinGroup> getProteinGroups() {
-        return this->proteinGroups;
-    }
-
-    bool operator==(const Peptides& other) const {
-        return this->sequence == other.sequence;
->>>>>>> ac986cd6
-    }
-};
+#pragma once
+
+#include <map>
+#include <string>
+#include <unordered_set>
+
+#include "ProteinGroup.h"
+#include "Utils.h"
+
+using std::map;
+using std::string;
+
+namespace CruxQuant {
+
+class Peptides {
+   private:
+    string sequence;
+    string modified_sequence;
+    bool useForProteinQuant;
+    map<string, DetectionType> detectionTypeMap;
+    std::unordered_set<ProteinGroup> proteinGroups;
+    map<string, double> intensityMap;
+
+   public:
+    Peptides() = default;
+    Peptides(const string sequence, const string modified_sequence, const bool useForProteinQuant, const std::unordered_set<ProteinGroup> ProteinGroups) {
+        this->sequence = sequence;
+        this->modified_sequence = modified_sequence;
+        this->useForProteinQuant = useForProteinQuant;
+        this->proteinGroups = ProteinGroups;
+    }
+    void setSequence(const string sequence) {
+        this->sequence = sequence;
+    }
+
+    void setModifiedSequence(const string modified_sequence) {
+        this->modified_sequence = modified_sequence;
+    }
+
+    void insertProteinGroup(const ProteinGroup proteinGroup) {
+        this->proteinGroups.insert(proteinGroup);
+    }
+
+    void setDetectionType(const string& file_name, const DetectionType& detectionType) {
+        auto it = this->detectionTypeMap.find(file_name);
+        if (it != this->detectionTypeMap.end()) {
+            it->second = detectionType;
+        } else {
+            this->detectionTypeMap.insert(std::make_pair(file_name, detectionType));
+        }
+    }
+
+    void setIntensity(const string& file_name, const double intensity) {
+        auto it = this->intensityMap.find(file_name);
+        if (it != this->intensityMap.end()) {
+            it->second = intensity;
+        } else {
+            this->intensityMap.insert(std::make_pair(file_name, intensity));
+        }
+    }
+
+    double getIntensity(const string& file_name) {
+        auto it = this->intensityMap.find(file_name);
+        if (it != this->intensityMap.end()) {
+            return it->second;
+        } else {
+            return 0;
+        }
+    }
+
+    DetectionType getDetectionType(const string& file_name) {
+        auto it = this->detectionTypeMap.find(file_name);
+        if (it != this->detectionTypeMap.end()) {
+            return it->second;
+        } else {
+            return DetectionType::NotDetected;
+        }
+    }
+
+    string getSequence() {
+        return this->sequence;
+    }
+
+    bool UnambiguousPeptideQuant() {
+        // Assuming Intensities and DetectionTypes are member variables of YourClass
+
+        // Check if there is any intensity greater than 0
+        bool anyIntensityGreaterThanZero = std::any_of(intensityMap.begin(), intensityMap.end(),
+                                                       [](const std::pair<const std::string, double>& pair) { return pair.second > 0; });
+
+        // Check if there is any DetectionType not equal to MSMSAmbiguousPeakfinding
+        bool anyNonAmbiguousDetectionType = std::any_of(detectionTypeMap.begin(), detectionTypeMap.end(),
+                                                        [](const std::pair<const std::string, DetectionType>& pair) { return pair.second != DetectionType::MSMSAmbiguousPeakfinding; });
+
+        // Return true if both conditions are met
+        return anyIntensityGreaterThanZero && anyNonAmbiguousDetectionType;
+    }
+
+    bool getUseForProteinQuant() {
+        return this->useForProteinQuant;
+    }
+
+    std::unordered_set<ProteinGroup> getProteinGroups() {
+        return this->proteinGroups;
+    }
+
+    bool operator==(const Peptides& other) const {
+        return this->sequence == other.sequence;
+    }
+};
 }  // namespace CruxQuant