--- conflicted
+++ resolved
@@ -24,6 +24,7 @@
 string TideMatchSet::CleavageType;
 string TideMatchSet::decoy_prefix_;
 string fasta_file_path = "";
+int TideMatchSet::PSM_ID = 1;
 
 char TideMatchSet::match_collection_loc_[] = {0};
 char TideMatchSet::decoy_match_collection_loc_[] = {0};
@@ -155,18 +156,10 @@
       peptide_->spectrum_matches_array[spScoreRank[i].second].spData_.sp_rank = i;
     }
   }
-<<<<<<< HEAD
- 
-    // target peptide or concat search
-    ofstream* file =
-      (Params::GetBool("concat") || !peptide_->IsDecoy()) ? target_file : decoy_file;
-    writeToFile(file, peptides, proteins, locations, compute_sp);
-=======
   // target peptide or concat search
   ofstream* file =
     (Params::GetBool("concat") || !peptide_->IsDecoy()) ? target_file : decoy_file;
   writeToFile(file, peptides, proteins, compute_sp);
->>>>>>> 02a16050
 }
 
 /**
@@ -292,7 +285,8 @@
   const ProteinVec& proteins,  ///< proteins corresponding with peptides
   bool compute_sp, ///< whether to compute sp or not
   bool highScoreBest, //< indicates semantics of score magnitude
-  boost::mutex * rwlock
+  boost::mutex * rwlock,
+  int f_index
 ) {
   
   bool isMzTab = Params::GetBool("mztab-output");
@@ -318,29 +312,20 @@
     computeSpData(targets, &sp_map, &sp_scorer, peptides);
     computeSpData(decoys, &sp_map, &sp_scorer, peptides);
   }
-<<<<<<< HEAD
-
   if(isMzTab){
     writeMZTabToFile(target_file, top_n, decoys_per_target, targets, spectrum_filename, spectrum, charge,
-              peptides, proteins, locations, delta_cn_map, delta_lcn_map,
-              compute_sp ? &sp_map : NULL, rwlock);
+              peptides, proteins, delta_cn_map, delta_lcn_map,
+              compute_sp ? &sp_map : NULL, rwlock, f_index);
     writeMZTabToFile(decoy_file, top_n, decoys_per_target, decoys, spectrum_filename, spectrum, charge,
-              peptides, proteins, locations, delta_cn_map, delta_lcn_map,
-=======
-  writeToFile(target_file, top_n, decoys_per_target, targets, spectrum_filename, spectrum, charge,
               peptides, proteins, delta_cn_map, delta_lcn_map,
-              compute_sp ? &sp_map : NULL, rwlock);
-  writeToFile(decoy_file, top_n, decoys_per_target, decoys, spectrum_filename, spectrum, charge,
-              peptides, proteins, delta_cn_map, delta_lcn_map,
->>>>>>> 02a16050
-              compute_sp ? &sp_map : NULL, rwlock);
+              compute_sp ? &sp_map : NULL, rwlock, f_index);
   }else{
     writeToFile(target_file, top_n, decoys_per_target, targets, spectrum_filename, spectrum, charge,
-              peptides, proteins, locations, delta_cn_map, delta_lcn_map,
-              compute_sp ? &sp_map : NULL, rwlock);
+                peptides, proteins, delta_cn_map, delta_lcn_map,
+                compute_sp ? &sp_map : NULL, rwlock);
     writeToFile(decoy_file, top_n, decoys_per_target, decoys, spectrum_filename, spectrum, charge,
-              peptides, proteins, locations, delta_cn_map, delta_lcn_map,
-              compute_sp ? &sp_map : NULL, rwlock);
+                peptides, proteins, delta_cn_map, delta_lcn_map,
+                compute_sp ? &sp_map : NULL, rwlock);
   }
   
 }
@@ -669,11 +654,11 @@
   int charge,
   const ActivePeptideQueue* peptides,
   const ProteinVec& proteins,
-  const vector<const pb::AuxLocation*>& locations,
   const map<Arr::iterator, FLOAT_T>& delta_cn_map,
   const map<Arr::iterator, FLOAT_T>& delta_lcn_map,
   const map<Arr::iterator, pair<const SpScorer::SpScoreData, int> >* sp_map,
-  boost::mutex * rwlock
+  boost::mutex * rwlock,
+  int f_index
 ) {
   
   if (!file || vec.empty()) {
@@ -681,12 +666,14 @@
   }
   
   int massPrecision = Params::GetInt("mass-precision");
-  bool concat = true;
-  
-
+  int precision = Params::GetInt("precision");
+
+  const bool concat = Params::GetBool("concat");
+  const bool brief = Params::GetBool("brief-output");
+  
   const int concatDistinctMatches = peptides->ActiveTargets() + peptides->ActiveDecoys();
   map<int, int> decoyWriteCount;
-
+  
   for (size_t idx = 0; idx < vec.size(); idx++) {
     const Arr::iterator& i = vec[idx];
     Peptide* peptide = peptides->GetPeptide(i->rank);
@@ -709,29 +696,14 @@
       }
       rank = ++(j->second);
     }
-    const pb::Protein* protein = proteins[peptide->FirstLocProteinId()];
-    int pos = peptide->FirstLocPos();
-    string proteinNames = getProteinName(*protein,
-      (!protein->has_target_pos()) ? pos : protein->target_pos(), peptide->IsDecoy());
-    string flankingAAs, n_term, c_term;
-    getFlankingAAs(peptide, protein, pos, &n_term, &c_term);
-    flankingAAs = n_term + c_term;
-
-    // look for other locations
-    if (peptide->HasAuxLocationsIndex()) {
-      const pb::AuxLocation* aux = locations[peptide->AuxLocationsIndex()];
-      for (int j = 0; j < aux->location_size(); j++) {
-        const pb::Location& location = aux->location(j);
-        protein = proteins[location.protein_id()];
-        pos = location.pos();
-        proteinNames += "," + getProteinName(*protein,
-          (!protein->has_target_pos()) ? pos : protein->target_pos(), peptide->IsDecoy());
-        getFlankingAAs(peptide, protein, pos, &n_term, &c_term);
-        flankingAAs += "," + n_term + c_term;
-      }
-    }
-
+
+    string proteinNames;
+    string flankingAAs;
+    peptide->GetLocationStr(proteins, TideMatchSet::decoy_prefix_, proteinNames);
+    peptide->GetFlankingAAs(proteins, flankingAAs);
+  
     const SpScorer::SpScoreData* sp_data = sp_map ? &(sp_map->at(i).first) : NULL;
+
     if (rwlock != NULL) { rwlock->lock(); }
 
     std::string copyProteinNames = proteinNames;
@@ -753,7 +725,8 @@
     }else{
         bool unique = true;
     }
-
+    char n_term = flankingAAs[0];
+    char c_term = flankingAAs[flankingAAs.length()-1];
     Crux::Peptide cruxPep = getCruxPeptide(peptide);
 
     int start = peptide->FirstLocPos() + 1;
@@ -775,14 +748,18 @@
 
     *file << "PSM\t"; // PSH
     *file << peptide->SeqWithMods() << '\t'; // sequence
-    *file << idx << "\t"; // PSM_ID
+    *file << PSM_ID << "\t"; // PSM_ID
+    PSM_ID = PSM_ID + 1;
     *file << accession << "\t"; // accession
     *file << unique << "\t"; // unique
     *file << fasta_file_path << "\t"; // database 
-    *file << "[MS, MS:1001155, The SEQUEST result 'XCorr'.]\t"; // database_version
-    *file << "XCorr\t"; // search_engine
-    *file << "[MS, MS:1001155, The SEQUEST result 'XCorr'.]\t"; // search_engine_score[1]
-    *file << "[MS, MS:1001157, The SEQUEST result 'Sp' (protein).]\t"; // search_engine_score[2]
+    *file << "null\t"; // database_version
+    *file << "MTD\tsoftware[1]\t[MS, MS:1002575, tide-index, "  CRUX_VERSION  "]\t"; // search_engine
+    *file << StringUtils::ToString(i->xcorr_score, precision, true) << '\t'; // search_engine_score[1]
+    *file << delta_cn_map.at(i) << "\t"; // search_engine_score[2]
+    if (sp_map) {
+        *file << StringUtils::ToString(sp_data->sp_score, precision) << '\t'; //search_engine_score[3]
+    }
     *file << cruxPep.getModsString() << "\t"; // modifications
     *file << StringUtils::ToString(spectrum->RTime()) << "\t"; // retention_time
     
@@ -790,15 +767,16 @@
     *file << StringUtils::ToString(spectrum->PrecursorMZ(), massPrecision) << "\t"; // exp_mass_to_charge (spectrum_precursor_m/z)
     *file << StringUtils::ToString(peptide->Mass(), massPrecision)
           << "\t"; // calc_mass_to_charge (peptide_mass)
-    *file << "ms_run[1]:index=" << spectrum->SpectrumNumber() << "\t"; // spectra_ref
+    int ms_run_index = f_index + 1;
+    *file << "ms_run[" << ms_run_index << "]:index=" << spectrum->SpectrumNumber() << "\t"; // spectra_ref
     *file << n_term << "\t"; // pre
     *file << c_term << "\t"; // post
     *file << start << "\t"; // start
     *file << end << "\t"; // end
+    *file << rank << "\t"; //rank
     *file << StringUtils::ToString((spectrum->PrecursorMZ() - MASS_PROTON) 
                                      * charge, massPrecision)
             << '\t'; // opt_ms_run[1]_spectrum_neutral_mass
-    *file <<  "MS:1001156" << "\t"; // opt_ms_run[1]_delta_cn (delta_cn_map.at(i))
     *file << delta_lcn_map.at(i) << "\t"; // opt_ms_run[1]_delta_lcn
     *file <<  concatDistinctMatches << "\t"; // opt_ms_run[1]_distinct_matches/spectrum
 
@@ -813,7 +791,7 @@
 
     *file << endl;
     if (rwlock != NULL) { rwlock->unlock(); }
-    if(idx == 15){
+    if(PSM_ID == 15){
        exit(0);
     }
    
@@ -957,6 +935,7 @@
  */
 void TideMatchSet::writeMZTabHeaders(
   ofstream* file,
+  bool compute_sp,
   std::string tide_index_params,
   std::string tide_search_params
 ) {
@@ -974,11 +953,13 @@
   
   for(unsigned int i=0; i < tide_spectra_files.size(); i++){
     int ms_run_index = i + 1;
-    *file << "MTD\tms_run[" << ms_run_index << "1]-location\t" << tide_spectra_files[i]  <<  "\n";
+    *file << "MTD\tms_run[" << ms_run_index << "]-location\t" << tide_spectra_files[i]  <<  "\n";
   }
   *file << "MTD\tpsm_search_engine_score[1]\t[MS, MS:1001155, The SEQUEST result 'XCorr'.]\n";
   *file << "MTD\tpsm_search_engine_score[2]\t[MS, MS:1001143, The SEQUEST result 'DeltaCn'.]\n";
-  *file << "MTD\tpsm_search_engine_score[3]\t[MS, MS:1001157, The SEQUEST result 'Sp' (protein).]\n";
+  if(compute_sp){
+     *file << "MTD\tpsm_search_engine_score[3]\t[MS, MS:1001157, The SEQUEST result 'Sp' (protein).]\n";
+  }
   *file << "MTD\tsoftware[1]\t[MS, MS:1002575, tide-index, "  CRUX_VERSION  "]\n";
   
   std::string line;
@@ -1012,6 +993,7 @@
     MZTAB_SEARCH_ENGINE,
     MZTAB_SEARCH_ENGINE_SCORE_1,
     MZTAB_SEARCH_ENGINE_SCORE_2,
+    MZTAB_SEARCH_ENGINE_SCORE_3,
     MZTAB_MODIFICATIONS,
     MZTAB_RETENTION_TIME,
     MZTAB_CHARGE,
@@ -1022,8 +1004,8 @@
     MZTAB_POST,
     MZTAB_START,
     MZTAB_END,
+    MZTAB_RANK,
     MZTAB_OPT_MS_RUN_1_SPECTRUM_NEUTRAL_MASS,
-    MZTAB_OPT_MS_RUN_1_DELTA_CN,
     MZTAB_OPT_MS_RUN_1_DELTA_LCN,
     MZTAB_OPT_MS_RUN_1_DISTINCT_MATCHES_PER_SPEC,
     MZTAB_OPT_MS_RUN_1_TARGET_DECOY,
@@ -1033,8 +1015,11 @@
 
   for (size_t i = 0; i < numHeaders; ++i) {
     int header = headers[i];
-     
-    colPrint(&writtenHeader, file, get_column_header(header));
+    std::string actual_header = get_column_header(header);
+    if(actual_header != "search_engine_score[3]"){
+       colPrint(&writtenHeader, file, actual_header.c_str());
+    }
+   
     
   }
    
