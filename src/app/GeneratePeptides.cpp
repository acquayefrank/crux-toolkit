--- conflicted
+++ resolved
@@ -389,10 +389,7 @@
  * Cleave protein sequence using specified enzyme and store results in vector
  * Vector also contains start location of each peptide within the protein
  */
-<<<<<<< HEAD
-=======
  /*
->>>>>>> b97abe93
 vector<GeneratePeptides::PeptideReference> GeneratePeptides::cleaveProtein(
   const string* sequence, ///< Protein sequence to cleave
   ENZYME_T enzyme,  ///< Enzyme to use for cleavage
@@ -486,10 +483,7 @@
   }
   return peptides;
 }
-<<<<<<< HEAD
-=======
 */
->>>>>>> b97abe93
 /**
  * Cleave protein sequence using specified enzyme and store results in vector
  * Vector also contains start location of each peptide within the protein
