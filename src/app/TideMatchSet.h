--- conflicted
+++ resolved
@@ -1,580 +1,288 @@
-<<<<<<< HEAD
-#ifndef TIDE_MATCH_SET_H
-#define TIDE_MATCH_SET_H
-
-#define  BOOST_DATE_TIME_NO_LIB
-#include <boost/thread.hpp>
-#include <vector>
-#include "raw_proteins.pb.h"
-#include "tide/records.h"
-#include "tide/active_peptide_queue.h"  // no include guard
-#include "tide/fixed_cap_array.h"
-#include "tide/peptide.h"
-#include "tide/sp_scorer.h"
-#include "tide/spectrum_collection.h"
-
-#include "model/Modification.h"
-#include "model/PostProcessProtein.h"
-
-using namespace std;
-
-typedef vector<const pb::Protein*> ProteinVec;
-
-
-class TideMatchSet {
-
- public:
-  bool exact_pval_search_;
-  int elution_window_;
-  SCORE_FUNCTION_T cur_score_function_;
-  double max_mz_;
-
-  typedef pair<int, int> Pair2;
-  typedef FixedCapacityArray<Pair2> Arr2;
-
-//  typedef pair<pair<double, double>, int> Pair;   //store results for exact_pval calculations
-//  typedef FixedCapacityArray<Pair> Arr;
-
-  struct Scores {
-    double xcorr_score;
-    double xcorr_pval;
-    int resEv_score;
-    double resEv_pval;
-    double combinedPval;
-    int rank;
-    double tailor;  //Added by AKF    
-
-    /*// added by Yang
-    double prec_intensity_logrank;
-    double rt_diff;
-    double frag_pval;
-    double prec_frag_coelu;
-    double ensemble_score;*/
-  };
-  typedef FixedCapacityArray<Scores> Arr;
-
-  // Matches will be an array of pairs, (score, counter), where counter refers
-  // to the index within the ActivePeptideQueue, counting from the back.  This
-  // slight complication is due to the way the generated machine code fills the
-  // counter in the matches buffer by decrementing the counter.
-  TideMatchSet(
-    Arr* matches,
-    double max_mz
-  );
-  TideMatchSet(
-    Peptide* peptide,
-    double max_mz
-  );
-
-  ~TideMatchSet();
-
-    /**
-   * Write peptide centric matches to output files
-   */
-  void report(
-    ofstream* target_file,  ///< target file to write to
-    ofstream* decoy_file, ///< decoy file to write to
-    int top_matches,
-    const ActivePeptideQueue* peptides, ///< peptide queue
-    const ProteinVec& proteins, ///< proteins corresponding with peptides
-    const vector<const pb::AuxLocation*>& locations,  ///< auxiliary locations
-    bool compute_sp ///< whether to compute sp or not
-  );
-
-  /**
-   * Write spectrum centric to output files
-   */
-  void report(
-    ofstream* target_file,  ///< target file to write to
-    ofstream* decoy_file, ///< decoy file to write to
-    int top_n,  ///< number of matches to report
-    int decoys_per_target,
-    const string& spectrum_filename, ///< name of spectrum file
-    const Spectrum* spectrum, ///< spectrum for matches
-    int charge, ///< charge for matches
-    const ActivePeptideQueue* peptides, ///< peptide queue
-    const ProteinVec& proteins, ///< proteins corresponding with peptides
-    const vector<const pb::AuxLocation*>& locations,  ///< auxiliary locations
-    bool compute_sp, ///< whether to compute sp or not
-    bool highScoreBest, //< indicates semantics of score magnitude
-    boost::mutex * rwlock = NULL
-  );
-
-  static void colPrint(
-    bool* printTab,
-    ofstream* file,
-    const char* myString
-  );
- 
-  static void writeHeaders(
-    ofstream* file,
-    bool decoyFile,
-    bool multiDecoy,
-    bool compute_sp
-  );
-
-  static void writeMZTabHeaders(
-    ofstream* file,
-    std::string tide_index_params = "", // path to tide index params, a defualt value is provided to ensure the code that does not break in some places.
-    std::string tide_search_params = "" // path to tide search params, a default value is provided to ensure the code does not break in some places.
-  );
-
-  // added by Yang
-  static void writeHeadersDIA(ofstream* file, bool compute_sp);
-
-  void writeToFileDIA(
-    ofstream* file,
-    int top_n,
-    const vector<Arr::iterator>& vec,
-    const string& spectrum_filename,
-    const Spectrum* spectrum,
-    int charge,
-    const ActivePeptideQueue* peptides,
-    const ProteinVec& proteins,
-    const vector<const pb::AuxLocation*>& locations,
-    const map<Arr::iterator, FLOAT_T>* delta_cn_map,
-    const map<Arr::iterator, FLOAT_T>* delta_lcn_map,
-    const map<Arr::iterator, pair<const SpScorer::SpScoreData, int> >* sp_map,
-    const map<Arr::iterator, boost::tuple<double, double, double>>* intensity_map,
-    const map<Arr::iterator, boost::tuple<double, double, double>>* logrank_map,
-    const map<Arr::iterator, boost::tuple<double, double, double>>* coelute_map,
-    const map<Arr::iterator, boost::tuple<double, double>>* ms2pval_map,
-    map<string, double>* peptide_predrt_map
-  );
-
-
-  void gatherTargetsAndDecoys(
-    const ActivePeptideQueue* peptides,
-    const ProteinVec& proteins,
-    vector<Arr::iterator>& targetsOut,
-    vector<Arr::iterator>& decoysOut,
-    int top_n,
-    int numDecoys,
-    bool highScoreBest // indicates semantics of score magnitude
-  );
-
-  static void computeDeltaCns(
-    const vector<Arr::iterator>& vec, // xcorr*100000000.0, high to low
-    map<Arr::iterator, FLOAT_T>* delta_cn_map, // map to add delta cn scores to
-    map<Arr::iterator, FLOAT_T>* delta_lcn_map
-  );
-
-  static void computeSpData(
-    const vector<Arr::iterator>& vec,
-    map<Arr::iterator, pair<const SpScorer::SpScoreData, int> >* sp_rank_map,
-    SpScorer* sp_scorer,
-    const ActivePeptideQueue* peptides
-  );
-
-  static void initModMap(const pb::ModTable& modTable, ModPosition position);
-  static std::vector<Crux::Modification> getMods(const Peptide* peptide);
-
-  static string CleavageType;
-  static string decoy_prefix_;
-
- protected:
-  Arr* matches_;
-  Arr2* matches2_;
-  Peptide* peptide_;
-
-  // For allocation
-  static char match_collection_loc_[sizeof(MatchCollection)];
-  static char decoy_match_collection_loc_[sizeof(MatchCollection)];
-
-  static bool lessXcorrScore(const Scores& x, const Scores& y) {
-    return x.xcorr_score < y.xcorr_score;
-  }
-
-  static bool moreXcorrScore(const Scores& x, const Scores& y) {
-    return x.xcorr_score > y.xcorr_score;
-  }
-
-  static bool lessXcorrPvalScore(const Scores& x, const Scores& y) {
-    return x.xcorr_pval < y.xcorr_pval;
-  }
-
-  static bool moreXcorrPvalScore(const Scores& x, const Scores& y) {
-    return x.xcorr_pval > y.xcorr_pval;
-  }
-
-  static bool lessResEvScore(const Scores& x, const Scores& y) {
-    return x.resEv_score < y.resEv_score;
-  }
-
-  static bool moreResEvScore(const Scores& x, const Scores& y) {
-    return x.resEv_score > y.resEv_score;
-  }
-
-  static bool lessResEvPvalScore(const Scores& x, const Scores& y) {
-    return x.resEv_pval < y.resEv_pval;
-  }
-
-  static bool moreResEvPvalScore(const Scores& x, const Scores& y) {
-    return x.resEv_pval > y.resEv_pval;
-  }
-
-  static bool lessCombinedPvalScore(const Scores& x, const Scores& y) {
-    return x.combinedPval < y.combinedPval;
-  }
-
-  static bool moreCombinedPvalScore(const Scores& x, const Scores& y) {
-    return x.combinedPval > y.combinedPval;
-  }
-
-/**
-   * Helper function for tab delimited report function for peptide centric
-   */
-  void writeToFile(
-    ofstream* file,
-    const ActivePeptideQueue* peptides,
-    const ProteinVec& proteins,
-    const vector<const pb::AuxLocation*>& locations,
-    bool compute_sp ///< whether to compute sp or not
-  );
-
-  /**
-   * Helper function for tab delimited report function
-   */
-  void writeToFile(
-    ofstream* file,
-    int top_n,
-    int decoys_per_target,
-    const vector<Arr::iterator>& vec,
-    const string& spectrum_filename,
-    const Spectrum* spectrum,
-    int charge,
-    const ActivePeptideQueue* peptides,
-    const ProteinVec& proteins,
-    const vector<const pb::AuxLocation*>& locations,
-    const map<Arr::iterator, FLOAT_T>& delta_cn_map,
-    const map<Arr::iterator, FLOAT_T>& delta_lcn_map,
-    const map<Arr::iterator, pair<const SpScorer::SpScoreData, int> >* sp_map,
-    boost::mutex * rwlock
-  );
-
-  /**
-   * Helper function for MZTab
-   */
-  void writeMZTabToFile(
-    ofstream* file,
-    int top_n,
-    int decoys_per_target,
-    const vector<Arr::iterator>& vec,
-    const string& spectrum_filename,
-    const Spectrum* spectrum,
-    int charge,
-    const ActivePeptideQueue* peptides,
-    const ProteinVec& proteins,
-    const vector<const pb::AuxLocation*>& locations,
-    const map<Arr::iterator, FLOAT_T>& delta_cn_map,
-    const map<Arr::iterator, FLOAT_T>& delta_lcn_map,
-    const map<Arr::iterator, pair<const SpScorer::SpScoreData, int> >* sp_map,
-    boost::mutex * rwlock
-  );
-
-  Crux::Peptide getCruxPeptide(const Peptide* peptide);
-
-  /**
-   * Create a pb peptide from Tide peptide
-   */
-  static pb::Peptide* getPbPeptide(
-    const Peptide& peptide
-  );
-
-  /**
-   * Gets the protein name with the index appended.
-   */
-  static string getProteinName(
-    const pb::Protein& protein,
-    int pos,
-    bool decoy
-  );
-
-  /**
-   * Gets the flanking AAs for a Tide peptide sequence
-   */
-  static void getFlankingAAs(
-    const Peptide* peptide, ///< Tide peptide to get flanking AAs for
-    const pb::Protein* protein, ///< Tide protein for the peptide
-    int pos,  ///< location of peptide within protein
-    string* out_n,  ///< out parameter for n flank
-    string* out_c ///< out parameter for c flank
-  );
-
-
-  struct spGreater {
-    inline bool operator() (const pair<Arr::iterator, SpScorer::SpScoreData>& lhs,
-                            const pair<Arr::iterator, SpScorer::SpScoreData>& rhs) {
-      return lhs.second.sp_score > rhs.second.sp_score;
-    }
-  };
-};
-
-#endif
-
-/*
- * Local Variables:
- * mode: c
- * c-basic-offset: 2
- * End:
-=======
-#ifndef TIDE_MATCH_SET_H
-#define TIDE_MATCH_SET_H
-
-#define  BOOST_DATE_TIME_NO_LIB
-#include <boost/thread.hpp>
-#include <vector>
-#include "raw_proteins.pb.h"
-#include "tide/records.h"
-#include "tide/active_peptide_queue.h"  // no include guard
-#include "tide/fixed_cap_array.h"
-#include "tide/peptide.h"
-#include "tide/sp_scorer.h"
-#include "tide/spectrum_collection.h"
-
-#include "model/Modification.h"
-#include "model/PostProcessProtein.h"
-
-using namespace std;
-
-typedef vector<const pb::Protein*> ProteinVec;
-
-class TideMatchSet {
-
- public:
-  bool exact_pval_search_;
-  int elution_window_;
-  SCORE_FUNCTION_T cur_score_function_;
-  double max_mz_;
-
-  typedef pair<int, int> Pair2;
-  typedef FixedCapacityArray<Pair2> Arr2;
-
-//  typedef pair<pair<double, double>, int> Pair;   //store results for exact_pval calculations
-//  typedef FixedCapacityArray<Pair> Arr;
-
-  struct Scores {
-    double xcorr_score;
-    double xcorr_pval;
-    int resEv_score;
-    double resEv_pval;
-    double combinedPval;
-    int rank;
-    double tailor;  //Added by AKF    
-
-    /*// added by Yang
-    double prec_intensity_logrank;
-    double rt_diff;
-    double frag_pval;
-    double prec_frag_coelu;
-    double ensemble_score;*/
-  };
-  typedef FixedCapacityArray<Scores> Arr;
-
-  // Matches will be an array of pairs, (score, counter), where counter refers
-  // to the index within the ActivePeptideQueue, counting from the back.  This
-  // slight complication is due to the way the generated machine code fills the
-  // counter in the matches buffer by decrementing the counter.
-  TideMatchSet(
-    Arr* matches,
-    double max_mz
-  );
-  TideMatchSet(
-    Peptide* peptide,
-    double max_mz
-  );
-
-  ~TideMatchSet();
-
-    /**
-   * Write peptide centric matches to output files
-   */
-  void report(
-    ofstream* target_file,  ///< target file to write to
-    ofstream* decoy_file, ///< decoy file to write to
-    int top_matches,
-    const ActivePeptideQueue* peptides, ///< peptide queue
-    const ProteinVec& proteins, ///< proteins corresponding with peptides
-    bool compute_sp ///< whether to compute sp or not
-  );
-
-  /**
-   * Write spectrum centric to output files
-   */
-  void report(
-    ofstream* target_file,  ///< target file to write to
-    ofstream* decoy_file, ///< decoy file to write to
-    int top_n,  ///< number of matches to report
-    int decoys_per_target,
-    const string& spectrum_filename, ///< name of spectrum file
-    const Spectrum* spectrum, ///< spectrum for matches
-    int charge, ///< charge for matches
-    const ActivePeptideQueue* peptides, ///< peptide queue
-    const ProteinVec& proteins, ///< proteins corresponding with peptides
-    bool compute_sp, ///< whether to compute sp or not
-    bool highScoreBest, //< indicates semantics of score magnitude
-    boost::mutex * rwlock = NULL
-  );
-
-  static void colPrint(
-    bool* printTab,
-    ofstream* file,
-    const char* myString
-  );
- 
-  static void writeHeaders(
-    ofstream* file,
-    bool decoyFile,
-    bool multiDecoy,
-    bool compute_sp
-  );
-
-  // added by Yang
-  static void writeHeadersDIA(ofstream* file, bool compute_sp);
-
-  void writeToFileDIA(
-    ofstream* file,
-    int top_n,
-    const vector<Arr::iterator>& vec,
-    const string& spectrum_filename,
-    const Spectrum* spectrum,
-    int charge,
-    const ActivePeptideQueue* peptides,
-    const ProteinVec& proteins,
-    const map<Arr::iterator, FLOAT_T>* delta_cn_map,
-    const map<Arr::iterator, FLOAT_T>* delta_lcn_map,
-    const map<Arr::iterator, pair<const SpScorer::SpScoreData, int> >* sp_map,
-    const map<Arr::iterator, boost::tuple<double, double, double>>* intensity_map,
-    const map<Arr::iterator, boost::tuple<double, double, double>>* logrank_map,
-    const map<Arr::iterator, boost::tuple<double, double, double>>* coelute_map,
-    const map<Arr::iterator, boost::tuple<double, double>>* ms2pval_map,
-    map<string, double>* peptide_predrt_map
-  );
-
-
-  void gatherTargetsAndDecoys(
-    const ActivePeptideQueue* peptides,
-    const ProteinVec& proteins,
-    vector<Arr::iterator>& targetsOut,
-    vector<Arr::iterator>& decoysOut,
-    int top_n,
-    int numDecoys,
-    bool highScoreBest // indicates semantics of score magnitude
-  );
-
-  static void computeDeltaCns(
-    const vector<Arr::iterator>& vec, // xcorr*100000000.0, high to low
-    map<Arr::iterator, FLOAT_T>* delta_cn_map, // map to add delta cn scores to
-    map<Arr::iterator, FLOAT_T>* delta_lcn_map
-  );
-
-  static void computeSpData(
-    const vector<Arr::iterator>& vec,
-    map<Arr::iterator, pair<const SpScorer::SpScoreData, int> >* sp_rank_map,
-    SpScorer* sp_scorer,
-    const ActivePeptideQueue* peptides
-  );
-
-  static void initModMap(const pb::ModTable& modTable, ModPosition position);
-  static std::vector<Crux::Modification> getMods(const Peptide* peptide);
-
-  static string CleavageType;
-  static string decoy_prefix_;
-
- protected:
-  Arr* matches_;
-  Arr2* matches2_;
-  Peptide* peptide_;
-
-  // For allocation
-  static char match_collection_loc_[sizeof(MatchCollection)];
-  static char decoy_match_collection_loc_[sizeof(MatchCollection)];
-
-  static bool lessXcorrScore(const Scores& x, const Scores& y) {
-    return x.xcorr_score < y.xcorr_score;
-  }
-
-  static bool moreXcorrScore(const Scores& x, const Scores& y) {
-    return x.xcorr_score > y.xcorr_score;
-  }
-
-  static bool lessXcorrPvalScore(const Scores& x, const Scores& y) {
-    return x.xcorr_pval < y.xcorr_pval;
-  }
-
-  static bool moreXcorrPvalScore(const Scores& x, const Scores& y) {
-    return x.xcorr_pval > y.xcorr_pval;
-  }
-
-  static bool lessResEvScore(const Scores& x, const Scores& y) {
-    return x.resEv_score < y.resEv_score;
-  }
-
-  static bool moreResEvScore(const Scores& x, const Scores& y) {
-    return x.resEv_score > y.resEv_score;
-  }
-
-  static bool lessResEvPvalScore(const Scores& x, const Scores& y) {
-    return x.resEv_pval < y.resEv_pval;
-  }
-
-  static bool moreResEvPvalScore(const Scores& x, const Scores& y) {
-    return x.resEv_pval > y.resEv_pval;
-  }
-
-  static bool lessCombinedPvalScore(const Scores& x, const Scores& y) {
-    return x.combinedPval < y.combinedPval;
-  }
-
-  static bool moreCombinedPvalScore(const Scores& x, const Scores& y) {
-    return x.combinedPval > y.combinedPval;
-  }
-
-/**
-   * Helper function for tab delimited report function for peptide centric
-   */
-  void writeToFile(
-    ofstream* file,
-    const ActivePeptideQueue* peptides,
-    const ProteinVec& proteins,
-    bool compute_sp ///< whether to compute sp or not
-  );
-
-  /**
-   * Helper function for tab delimited report function
-   */
-  void writeToFile(
-    ofstream* file,
-    int top_n,
-    int decoys_per_target,
-    const vector<Arr::iterator>& vec,
-    const string& spectrum_filename,
-    const Spectrum* spectrum,
-    int charge,
-    const ActivePeptideQueue* peptides,
-    const ProteinVec& proteins,
-    const map<Arr::iterator, FLOAT_T>& delta_cn_map,
-    const map<Arr::iterator, FLOAT_T>& delta_lcn_map,
-    const map<Arr::iterator, pair<const SpScorer::SpScoreData, int> >* sp_map,
-    boost::mutex * rwlock
-  );
-
-  Crux::Peptide getCruxPeptide(const Peptide* peptide);
-
-  struct spGreater {
-    inline bool operator() (const pair<Arr::iterator, SpScorer::SpScoreData>& lhs,
-                            const pair<Arr::iterator, SpScorer::SpScoreData>& rhs) {
-      return lhs.second.sp_score > rhs.second.sp_score;
-    }
-  };
-};
-
-#endif
-
-/*
- * Local Variables:
- * mode: c
- * c-basic-offset: 2
- * End:
->>>>>>> 02a16050
+#ifndef TIDE_MATCH_SET_H
+#define TIDE_MATCH_SET_H
+
+#define  BOOST_DATE_TIME_NO_LIB
+#include <boost/thread.hpp>
+#include <vector>
+#include "raw_proteins.pb.h"
+#include "tide/records.h"
+#include "tide/active_peptide_queue.h"  // no include guard
+#include "tide/fixed_cap_array.h"
+#include "tide/peptide.h"
+#include "tide/sp_scorer.h"
+#include "tide/spectrum_collection.h"
+
+#include "model/Modification.h"
+#include "model/PostProcessProtein.h"
+
+using namespace std;
+
+typedef vector<const pb::Protein*> ProteinVec;
+
+class TideMatchSet {
+
+ public:
+  bool exact_pval_search_;
+  int elution_window_;
+  SCORE_FUNCTION_T cur_score_function_;
+  double max_mz_;
+
+  typedef pair<int, int> Pair2;
+  typedef FixedCapacityArray<Pair2> Arr2;
+  static int PSM_ID;
+
+//  typedef pair<pair<double, double>, int> Pair;   //store results for exact_pval calculations
+//  typedef FixedCapacityArray<Pair> Arr;
+
+  struct Scores {
+    double xcorr_score;
+    double xcorr_pval;
+    int resEv_score;
+    double resEv_pval;
+    double combinedPval;
+    int rank;
+    double tailor;  //Added by AKF    
+
+    /*// added by Yang
+    double prec_intensity_logrank;
+    double rt_diff;
+    double frag_pval;
+    double prec_frag_coelu;
+    double ensemble_score;*/
+  };
+  typedef FixedCapacityArray<Scores> Arr;
+
+  // Matches will be an array of pairs, (score, counter), where counter refers
+  // to the index within the ActivePeptideQueue, counting from the back.  This
+  // slight complication is due to the way the generated machine code fills the
+  // counter in the matches buffer by decrementing the counter.
+  TideMatchSet(
+    Arr* matches,
+    double max_mz
+  );
+  TideMatchSet(
+    Peptide* peptide,
+    double max_mz
+  );
+
+  ~TideMatchSet();
+
+    /**
+   * Write peptide centric matches to output files
+   */
+  void report(
+    ofstream* target_file,  ///< target file to write to
+    ofstream* decoy_file, ///< decoy file to write to
+    int top_matches,
+    const ActivePeptideQueue* peptides, ///< peptide queue
+    const ProteinVec& proteins, ///< proteins corresponding with peptides
+    bool compute_sp ///< whether to compute sp or not
+  );
+
+  /**
+   * Write spectrum centric to output files
+   */
+  void report(
+    ofstream* target_file,  ///< target file to write to
+    ofstream* decoy_file, ///< decoy file to write to
+    int top_n,  ///< number of matches to report
+    int decoys_per_target,
+    const string& spectrum_filename, ///< name of spectrum file
+    const Spectrum* spectrum, ///< spectrum for matches
+    int charge, ///< charge for matches
+    const ActivePeptideQueue* peptides, ///< peptide queue
+    const ProteinVec& proteins, ///< proteins corresponding with peptides
+    bool compute_sp, ///< whether to compute sp or not
+    bool highScoreBest, //< indicates semantics of score magnitude
+    boost::mutex * rwlock = NULL,
+    int f_index =0
+  );
+
+  static void colPrint(
+    bool* printTab,
+    ofstream* file,
+    const char* myString
+  );
+ 
+  static void writeHeaders(
+    ofstream* file,
+    bool decoyFile,
+    bool multiDecoy,
+    bool compute_sp
+  );
+
+  static void writeMZTabHeaders(
+    ofstream* file,
+    bool compute_sp,
+    std::string tide_index_params = "", // path to tide index params, a defualt value is provided to ensure the code that does not break in some places.
+    std::string tide_search_params = "" // path to tide search params, a default value is provided to ensure the code does not break in some places.
+  );
+
+  // added by Yang
+  static void writeHeadersDIA(ofstream* file, bool compute_sp);
+
+  void writeToFileDIA(
+    ofstream* file,
+    int top_n,
+    const vector<Arr::iterator>& vec,
+    const string& spectrum_filename,
+    const Spectrum* spectrum,
+    int charge,
+    const ActivePeptideQueue* peptides,
+    const ProteinVec& proteins,
+    const map<Arr::iterator, FLOAT_T>* delta_cn_map,
+    const map<Arr::iterator, FLOAT_T>* delta_lcn_map,
+    const map<Arr::iterator, pair<const SpScorer::SpScoreData, int> >* sp_map,
+    const map<Arr::iterator, boost::tuple<double, double, double>>* intensity_map,
+    const map<Arr::iterator, boost::tuple<double, double, double>>* logrank_map,
+    const map<Arr::iterator, boost::tuple<double, double, double>>* coelute_map,
+    const map<Arr::iterator, boost::tuple<double, double>>* ms2pval_map,
+    map<string, double>* peptide_predrt_map
+  );
+
+
+  void gatherTargetsAndDecoys(
+    const ActivePeptideQueue* peptides,
+    const ProteinVec& proteins,
+    vector<Arr::iterator>& targetsOut,
+    vector<Arr::iterator>& decoysOut,
+    int top_n,
+    int numDecoys,
+    bool highScoreBest // indicates semantics of score magnitude
+  );
+
+  static void computeDeltaCns(
+    const vector<Arr::iterator>& vec, // xcorr*100000000.0, high to low
+    map<Arr::iterator, FLOAT_T>* delta_cn_map, // map to add delta cn scores to
+    map<Arr::iterator, FLOAT_T>* delta_lcn_map
+  );
+
+  static void computeSpData(
+    const vector<Arr::iterator>& vec,
+    map<Arr::iterator, pair<const SpScorer::SpScoreData, int> >* sp_rank_map,
+    SpScorer* sp_scorer,
+    const ActivePeptideQueue* peptides
+  );
+
+  static void initModMap(const pb::ModTable& modTable, ModPosition position);
+  static std::vector<Crux::Modification> getMods(const Peptide* peptide);
+
+  static string CleavageType;
+  static string decoy_prefix_;
+
+ protected:
+  Arr* matches_;
+  Arr2* matches2_;
+  Peptide* peptide_;
+
+  // For allocation
+  static char match_collection_loc_[sizeof(MatchCollection)];
+  static char decoy_match_collection_loc_[sizeof(MatchCollection)];
+
+  static bool lessXcorrScore(const Scores& x, const Scores& y) {
+    return x.xcorr_score < y.xcorr_score;
+  }
+
+  static bool moreXcorrScore(const Scores& x, const Scores& y) {
+    return x.xcorr_score > y.xcorr_score;
+  }
+
+  static bool lessXcorrPvalScore(const Scores& x, const Scores& y) {
+    return x.xcorr_pval < y.xcorr_pval;
+  }
+
+  static bool moreXcorrPvalScore(const Scores& x, const Scores& y) {
+    return x.xcorr_pval > y.xcorr_pval;
+  }
+
+  static bool lessResEvScore(const Scores& x, const Scores& y) {
+    return x.resEv_score < y.resEv_score;
+  }
+
+  static bool moreResEvScore(const Scores& x, const Scores& y) {
+    return x.resEv_score > y.resEv_score;
+  }
+
+  static bool lessResEvPvalScore(const Scores& x, const Scores& y) {
+    return x.resEv_pval < y.resEv_pval;
+  }
+
+  static bool moreResEvPvalScore(const Scores& x, const Scores& y) {
+    return x.resEv_pval > y.resEv_pval;
+  }
+
+  static bool lessCombinedPvalScore(const Scores& x, const Scores& y) {
+    return x.combinedPval < y.combinedPval;
+  }
+
+  static bool moreCombinedPvalScore(const Scores& x, const Scores& y) {
+    return x.combinedPval > y.combinedPval;
+  }
+
+/**
+   * Helper function for tab delimited report function for peptide centric
+   */
+  void writeToFile(
+    ofstream* file,
+    const ActivePeptideQueue* peptides,
+    const ProteinVec& proteins,
+    bool compute_sp ///< whether to compute sp or not
+  );
+
+  /**
+   * Helper function for tab delimited report function
+   */
+  void writeToFile(
+    ofstream* file,
+    int top_n,
+    int decoys_per_target,
+    const vector<Arr::iterator>& vec,
+    const string& spectrum_filename,
+    const Spectrum* spectrum,
+    int charge,
+    const ActivePeptideQueue* peptides,
+    const ProteinVec& proteins,
+    const map<Arr::iterator, FLOAT_T>& delta_cn_map,
+    const map<Arr::iterator, FLOAT_T>& delta_lcn_map,
+    const map<Arr::iterator, pair<const SpScorer::SpScoreData, int> >* sp_map,
+    boost::mutex * rwlock
+  );
+
+    /**
+   * Helper function for MZTab
+   */
+  void writeMZTabToFile(
+    ofstream* file,
+    int top_n,
+    int decoys_per_target,
+    const vector<Arr::iterator>& vec,
+    const string& spectrum_filename,
+    const Spectrum* spectrum,
+    int charge,
+    const ActivePeptideQueue* peptides,
+    const ProteinVec& proteins,
+    const map<Arr::iterator, FLOAT_T>& delta_cn_map,
+    const map<Arr::iterator, FLOAT_T>& delta_lcn_map,
+    const map<Arr::iterator, pair<const SpScorer::SpScoreData, int> >* sp_map,
+    boost::mutex * rwlock,
+    int f_index = 0
+  );
+
+  Crux::Peptide getCruxPeptide(const Peptide* peptide);
+
+  struct spGreater {
+    inline bool operator() (const pair<Arr::iterator, SpScorer::SpScoreData>& lhs,
+                            const pair<Arr::iterator, SpScorer::SpScoreData>& rhs) {
+      return lhs.second.sp_score > rhs.second.sp_score;
+    }
+  };
+};
+
+#endif
+
+/*
+ * Local Variables:
+ * mode: c
+ * c-basic-offset: 2
+ * End:
  */