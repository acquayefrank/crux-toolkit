--- conflicted
+++ resolved
@@ -107,7 +107,6 @@
   static char match_collection_loc_[sizeof(MatchCollection)];
   static char decoy_match_collection_loc_[sizeof(MatchCollection)];
 
-<<<<<<< HEAD
   static bool lessXcorrScore(Scores x, Scores y) {
     return x.xcorr_score < y.xcorr_score;
   }
@@ -123,34 +122,6 @@
   static bool moreXcorrPvalScore(Scores x, Scores y) {
     return x.xcorr_pval > y.xcorr_pval;
   }
-
-
-
-/*
-  static bool lessScore(Pair x, Pair y) {
-    // Compare scores, ignore counters.
-    return x.first.first < y.first.first;
-=======
-  static bool lessXcorrScore(const Scores& x, const Scores& y) {
-    return x.xcorr_score < y.xcorr_score;
-  }
-  
-  static bool moreXcorrScore(const Scores& x, const Scores& y) {
-    return x.xcorr_score > y.xcorr_score;
->>>>>>> 92b4d99c
-  }
-
-  static bool lessXcorrPvalScore(const Scores& x, const Scores& y) {
-    return x.xcorr_pval < y.xcorr_pval;
-  }
-<<<<<<< HEAD
-*/
-=======
-
-  static bool moreXcorrPvalScore(const Scores& x, const Scores& y) {
-    return x.xcorr_pval > y.xcorr_pval;
-  }
->>>>>>> 92b4d99c
 
 /**
    * Helper function for tab delimited report function for peptide centric
