--- conflicted
+++ resolved
@@ -138,19 +138,6 @@
     );
 
   /**
-<<<<<<< HEAD
-   * \brief Sort a match_collection by the given score type, grouping
-   * matches by spectrum (if multiple spectra are present).
-   */
-  void spectrumSort(
-    SCORER_TYPE_T score_type ///< the score type to sort by -in
-    );
-
-  void sortByTideOutput();
-
-  /**
-=======
->>>>>>> c394ddd7
    * Rank matches in a collection based on the given score type.  
    * Requires that match_collection was already scored for that score type.
    * Rank 1, means highest score
