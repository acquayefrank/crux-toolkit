--- conflicted
+++ resolved
@@ -4,11 +4,8 @@
  */
 
 #include "ProteinPeptideIterator.h"
-<<<<<<< HEAD
 #include "util/GlobalParams.h"
-=======
 #include "util/Params.h"
->>>>>>> b5602895
 
 using namespace std;
 using namespace Crux;
@@ -140,7 +137,7 @@
 
   case INVALID_ENZYME:
   case NUMBER_ENZYME_TYPES:
-    carp(CARP_FATAL, "Cannot generate peptides with invalid enzyme.");
+    carp(CARP_FATAL, "Cannot generate peptides with invalid enzyme: %d", enzyme);
     break;
 
   }// end switch
@@ -251,12 +248,8 @@
  */
 void ProteinPeptideIterator::prepare()
 {
-<<<<<<< HEAD
   //  carp(CARP_INFO, "Calling prepare:%d", num_mis_cleavage_);
   prepareMc(num_mis_cleavage_);
-=======
-  prepareMc(Params::GetInt("missed-cleavages"));
->>>>>>> b5602895
 }
 
 void ProteinPeptideIterator::prepareMc(
@@ -447,13 +440,8 @@
 
   // estimate array size and reserve space to avoid resizing vector
   int max_peptides = countMaxPeptides(protein->getLength(), 
-<<<<<<< HEAD
 				      GlobalParams::getMinLength(),
 				      GlobalParams::getMaxLength());
-=======
-                                      Params::GetInt("min-length"),
-                                      Params::GetInt("max-length"));
->>>>>>> b5602895
   nterm_cleavage_positions_->reserve(max_peptides); 
   peptide_lengths_->reserve(max_peptides);
   peptide_masses_->reserve(max_peptides);
