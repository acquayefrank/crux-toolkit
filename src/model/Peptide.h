/**
 * \file peptide.h 
 * $Revision: 1.52 $
 * \brief Object for representing one peptide.
 */
#ifndef CRUX_PEPTIDE_H 
#define CRUX_PEPTIDE_H

#include <math.h>
#include <stdio.h>
#include <stdlib.h>
#include <string.h>

#include "util/utils.h"
#include "util/crux-utils.h"
#include "util/mass.h"
#include "Modification.h"
#include "Protein.h"
#include "objects.h"
#include "io/carp.h"
#include "PeptideConstraint.h"
#include "Database.h"
#include "util/modifications.h"
#include "util/peptide_modifications.h"

//these may be elsewhere
static const int MAX_PEPTIDE_LENGTH = 255;

#include <string>

/**
 * \class peptide
 * \brief A subsequence of a protein.
 */

class ModificationDefinition;

namespace Crux {

class Modification;

class Peptide {

 protected:
  int pointer_count_;
  unsigned char length_; ///< The length of the peptide
<<<<<<< HEAD
  FLOAT_T peptide_mass_;   ///< The peptide's mass.
  std:: vector<PeptideSrc*> peptide_srcs_; ///< a vector of peptide_srcs_
  char* sequence_; ///< cached sequence result
  std::string unshuffled_sequence_;
  MODIFIED_AA_T* modified_seq_; ///< peptide sequence with modifications
=======
  std::vector<PeptideSrc*> peptide_srcs_; ///< a vector of peptide_srcs_

>>>>>>> b5602895
  MODIFIED_AA_T* decoy_modified_seq_; ///< randomized peptide sequence
  std::string sequence_;
  std::vector<Modification> varMods_;

 public:
  /*  Allocators/deallocators  */
  
  /**
   * \returns An (empty) peptide object.
   */
  Peptide();
  Peptide(std::string sequence);
  Peptide(std::string sequence, std::vector<Modification> mods);

  /**
   * \returns A new peptide object, populated with the user specified
   * parameters.
   */
  Peptide(
    unsigned char length,     ///< The length of the peptide -in
    Crux::Protein* parent_protein, ///< The parent_protein of this peptide -in
    int start_idx ///< Start index of peptide in the protein sequence -in
    );

  /**
   * \brief Allocates a new peptide giving it the values of the source
   * peptide.
   * \returns A newly allocated peptide identical to the source.
   */
  Peptide(
    Peptide* src ///< source peptide -in
  );
                             
  /**
   * Merges two identical peptides by adding the peptide_src of the
   * second to the first.  The second peptide remains unchanged.
   * Does not comfirm identity of peptides.
   * \returns true if merge is successfull.
   */
  static bool mergePeptidesCopySrc(
    Peptide* peptide_dest,
    Peptide* peptide_giver
    );

  /**
   * Frees an allocated peptide object.
   * Depending on peptide_src implementation determines how to free srcs
   * This decision is made by global variable PEPTIDE_SRC_USE_LINK_LIST
   */
  ~Peptide();

  Crux::Peptide* copyPtr();

  /*  Getters and Setters  */

  /*  Get-set:  source */
  
  /**
   * sets the peptide_src field in the peptide
   * must pass on a heap allocated peptide_src object
   * does not copy in the object, just the pointer to the object.
   */
  void setPeptideSrc(
    PeptideSrc* new_association ///< new peptide_src -in
    );

  /**
   * this method adds the new_association to the end of the existing peptide's 
   * linklist of peptide_srcs
   * must pass on a heap allocated peptide_src object
   * does not copy in the object, just the pointer to the object.
   */
  void addPeptideSrc(
    PeptideSrc* new_association ///< new peptide_src -in
    );

  /**
   * this method adds the peptide src array to an EMPTY peptide
   * only used in index.c, when the peptide src count for  peptide is known
   * Any existing peptide_src will lose it's reference
   */
  void addPeptideSrcArray(
    PeptideSrc* peptide_src_array ///< new peptide_src -in
    );

  /**
   * returns a pointer to the first PeptideSrc object of the peptide
   */
  PeptideSrc* getPeptideSrc() const;

  /**
   * returns a point to the peptide_protein_association field of the peptide
   */
  std::vector<PeptideSrc*>& getPeptideSrcVector();

  PeptideSrcIterator getPeptideSrcBegin();
  PeptideSrcIterator getPeptideSrcEnd();

  /**
   * get the peptide->first peptide_src->parent protein->database
   */
  Database* getFirstSrcDatabase();

  /**
   * \returns The number of peptide sources (i.e. proteins) the peptide has.
   */
  int getNumPeptideSrc();

  /**
   * returns a pointer to the peptide's first parent protein field of the peptide
   */
  Crux::Protein* getParentProtein();

  /**
   * sets the sequence length of the peptide
   */
  void setLength(
    unsigned char length  ///< the length of sequence -in
    );

  /**
   *\returns the sequence length of the peptide
   */
  unsigned char getLength();

  /**
   * \brief Get the sequence of a peptide.
   * Goes to the first peptide_src to gain sequence, thus must have at
   * least one peptide src 
   * \returns A newly allocated copy of the sequence.
   */
<<<<<<< HEAD
  const char* getSequence();
=======
  char* getSequence() const;
>>>>>>> b5602895

  /**
   * \brief Get a string representation of the target (unshuffled)
   * peptide sequence with no added modification symbols.
   * For target peptides, returns the same as get_peptide_sequence.
   * \returns The newly-allocated sequence of peptide
   */
<<<<<<< HEAD
  std::string getUnshuffledSequence();
=======
  std::string getUnshuffledSequence() const;
>>>>>>> b5602895

  /**
   * \returns a pointer to the start of peptide sequence with in it's protein parent sequence, 
   * thus does not have terminating signe until end of parent protein
   * goes to the first peptide_src to find the location of start, thus must have at least one peptide src
   * should not print, will result in printing the entire protein sequence
   */
  char* getSequencePointer();

  /**
   * \brief Formats the sequence of the peptide with each flanking AA.
   * 
   * Format is "X.peptide_sequence.X", where "X" is a flanking amino acid.
   * "X", is printed as "-" if there is no flanking sequence.
   * Goes to the first peptide_src to gain sequence, thus must have at
   * least one peptide src 
   * \returns A newly allocated string with the sqt-formated peptide sequence.
   */
  std::string getSequenceSqt();

  /**
   * \brief Return a char for the amino acid c-terminal to the peptide
   * in the peptide src at the given index.
   *
   * \returns A char (A-Z) or - if peptide is the first in the protein.
   */
  char getCTermFlankingAA();

  /**
   * \brief Return a char for the amino acid n-terminal to the peptide
   * in the peptide src at the given index.
   *
   * \returns A char (A-Z) or - if peptide is the last in the protein.
   */
  char getNTermFlankingAA();

  void addMod(const ModificationDefinition* mod, unsigned char index);
  void setMods(const std::vector<Modification>& mods);
  std::vector<Modification> getMods() const;
  std::vector<Modification> getVarMods() const;
  std::vector<Modification> getStaticMods() const;

  /**
   * \brief Add a modification to a peptide.
   *
   * Adds the modified sequence to the peptide and changes the peptide
   * mass based on the mass change in the peptide_mod.
   * \returns void
   */
  void setMod(
    MODIFIED_AA_T* mod_seq, ///< modified seq to add
    PEPTIDE_MOD_T* pep_mod  ///< mod that made the seq
  );

  std::string getModsString() const;

  bool isModified();

  bool isDecoy();

  /**
   * \brief Get the modified aa sequence
   *
   * If the peptide has no modifications, create a sequence of
   * MODIFIED_AA_T's in which none of them are actually modified.
   * \returns A newly allocated copy of the sequence of MODIFIED_AA_Ts.
   */
  //MODIFIED_AA_T* get_peptide_modified_sequence( // why is this not working??!!
  unsigned short* getModifiedAASequence();
  
  /**
   * sets the modified sequence for the peptide
   */
  void setModifiedAASequence(
    MODIFIED_AA_T* mod_seq,  ///< modified sequence to set
    bool decoy ///< is the peptide a decoy?
  );

  /**
   * \brief Get the modified aa sequence in string form.
   *
   * If the peptide has no modifications, returns same string as
   * get_peptide_sequence.  If modified, adds the mod symbols to the string.
   * \returns The peptide sequence including any modifications.
   */
  std::string getModifiedSequenceWithSymbols();

  /**
   * \brief Get the modified aa sequence in string form.
   *
   * If the peptide has no modifications, returns same string as
   * get_peptide_sequence.  If modified, adds in brackets the masses of
   * all modifications.  If merge_masses is true, prints the sum of all
   * modifications for a residue.  If false, prints all masses in a
   * comma separated list.
   * \returns The peptide sequence including any modifications.
   */
  std::string getModifiedSequenceWithMasses();

  void setDecoyModifiedSeq(MODIFIED_AA_T* decoy_modified_seq);

  /*  Getters requiring calculation */
  int countModifiedAAs();

  /**
   * \returns The mass of the given peptide.
   */
  static FLOAT_T calcSequenceMass(
    const std::string& peptide, ///< the query peptide -in
    MASS_TYPE_T mass_type ///< isotopic mass type (AVERAGE, MONO) -in
    );

  /**
   * \returns The mass of the given peptide.
   */
  FLOAT_T calcMass(
    MASS_TYPE_T mass_type ///< isotopic mass type (AVERAGE, MONO) -in
    ) const;

  /**
   * \returns the mass of the given peptide, with modifications
   */
  FLOAT_T calcModifiedMass(
    MASS_TYPE_T mass_type ///< isotopic mass type (AVERAGE, MONO) -in
  ) const;

  FLOAT_T calcModifiedMass() const;

  /**
   * Examines the peptide sequence and counts how many tryptic missed
   * cleavage sites exist. 
   *\returns the number of missed cleavage sites in the peptide
   */
  int getMissedCleavageSites();

  int getMissedCleavageSites(
    std::set<int> skip //skip these amino acid indices.
  );

  /**
   * \brief Find the distance from the n-terminus of the source protein
   * to the n-terminus of the peptide.  
   * In the case of multiple source proteins, return the smallest
   * distance.
   * \returns The distance from the protein n-terminus.
   */
  int getNDistance();

  /**
   * \brief Find the distance from the c-terminus of the source protein
   * to the c-terminus of the peptide.
   * In the case of multiple source proteins, return the smallest
   * distance.
   * \returns The distance from the protein c-terminus.
   */
  int getCDistance();

  /**
   * Change the given target peptide into a decoy by randomizing its sequence.
   * Uses settings in parameter.c to decide between shuffling and
   * reversing the sequence.  Any modifications that exist will be
   * maintained on the same amino acids whose position will move.
   */
  void transformToDecoy();

  /**
   * \brief Return a randomly shuffled version of the given peptide's 
   * sequence as an array of char (A-Z).  Based on the peptide type,
   * will leave the end(s) unchanged to preserve the tryptic property. 
   * 
   *\returns A newly-allcoated char array of the shuffled sequence.
   */
  char* generateShuffledSequence();

  /**
   * \brief Return a reversed version of the given peptide's sequence as
   * an array of char (A-Z).  Leave the first and last residue
   * unchanged.  If the reversed sequence is identical to the target,
   * shuffle the sequence instead.
   *
   * \returns A newly-allocated char array of the reversed sequence.
   */
  char* generateReversedSequence();

  /**
   * \brief Return a randomly shuffled version of the given peptide's 
   * sequence as an array of MODIIFIED_AA_T.  Based on the peptide type,
   * will leave the end(s) unchanged to preserve the tryptic property.
   * 
   *\returns A newly-allcoated MODIFIED_AA_T array of the shuffled sequence.
   */
  MODIFIED_AA_T* generateShuffledModSequence();

  /**
   * \brief Return a reversed version of the given peptide's sequence as
   * an array of MODIFIED_AA_T.  Leave the first and last residue
   * unchanged.  If the reversed sequence is identical to the target,
   * shuffle the sequence instead.
   *
   * \returns A newly-allocated MODIFIED_AA_T array of the reversed sequence.
   */
  MODIFIED_AA_T* generateReversedModSequence();

  /*  Comparisons for sorting  */

  /**
   * Compare two peptide sequences.
   * \returns Zero (0) if the sequences are identical, -1 if the first
   * sequence is less than the first and 1 if the first sequence is
   * greater than the first.
   */
  static int triCompareSequence(
    Peptide* peptide_one,  ///< the peptide sequence to compare  -out
    Peptide* peptide_two  ///< the peptide sequence to compare  -out
    );

  /**
   * Compare the sequence of two peptides and return true if the first
   * peptide sequence is less than (in a lexical sort) the second peptide.
   */
  static bool lessThan(
    Peptide* peptide_one,
    Peptide* peptide_two
    );

  /**
   * \brief Builds a comma delimited string listing the 
   * protein id(peptide start index) for the sources of 
   * a peptide
   *
   * \returns a string of the protein sources for this peptide
   */
  std::string getProteinIdsLocations();

  /**
   * \brief Builds a comma delimited string listing the protein ids
   * for the sources of a peptide.
   */
  std::vector<std::string> getProteinIds();

  /**
   * \brief Builds a comma delimited string listing the flanking amino acids
   * for the sources of a peptide.
   *
   * \returns a pointer to the string. Caller is responsible for freeing memeory.
   * If peptide has no sources returns NULL.
   */
  char* getFlankingAAs();

  /**
   * Fills the given vectors with the names and descriptions of all
   * proteins containing this peptide.  Returned in the same order as
   * getFlankingAAs().  Clears any existing data in the vectors.
   * \returns The number of proteins.
   */
  int getProteinInfo(std::vector<std::string>& protein_ids,
                     std::vector<std::string>& protein_descriptions);

};  // class Peptide

};  // namespace Crux

/*  Iterators */

/**
 * Instantiates a new residue_iterator from a peptide.
 * \returns a RESIDUE_ITERATOR_T object.
 */
RESIDUE_ITERATOR_T* new_residue_iterator(
  Crux::Peptide* peptide ///< peptide sequence to iterate -in
  );

/**
 * Frees an allocated residue_iterator object.
 */
void free_residue_iterator(
  RESIDUE_ITERATOR_T* residue_iterator ///< free this object -in
  );

/**
 * The basic iterator functions.
 * \returns true if there are additional residues to iterate over, false if not.
 */
bool residue_iterator_has_next(
  RESIDUE_ITERATOR_T* residue_iterator ///< the query iterator -in
  );

/**
 * \returns The next residue (a character) in the peptide.
 */
char residue_iterator_next(
  RESIDUE_ITERATOR_T* residue_iterator  ///< the query iterator -in
  );

#endif

/*
 * Local Variables:
 * mode: c
 * c-basic-offset: 2
 * End:
 */<|MERGE_RESOLUTION|>--- conflicted
+++ resolved
@@ -44,16 +44,8 @@
  protected:
   int pointer_count_;
   unsigned char length_; ///< The length of the peptide
-<<<<<<< HEAD
-  FLOAT_T peptide_mass_;   ///< The peptide's mass.
-  std:: vector<PeptideSrc*> peptide_srcs_; ///< a vector of peptide_srcs_
-  char* sequence_; ///< cached sequence result
-  std::string unshuffled_sequence_;
-  MODIFIED_AA_T* modified_seq_; ///< peptide sequence with modifications
-=======
   std::vector<PeptideSrc*> peptide_srcs_; ///< a vector of peptide_srcs_
 
->>>>>>> b5602895
   MODIFIED_AA_T* decoy_modified_seq_; ///< randomized peptide sequence
   std::string sequence_;
   std::vector<Modification> varMods_;
@@ -185,11 +177,7 @@
    * least one peptide src 
    * \returns A newly allocated copy of the sequence.
    */
-<<<<<<< HEAD
-  const char* getSequence();
-=======
   char* getSequence() const;
->>>>>>> b5602895
 
   /**
    * \brief Get a string representation of the target (unshuffled)
@@ -197,11 +185,7 @@
    * For target peptides, returns the same as get_peptide_sequence.
    * \returns The newly-allocated sequence of peptide
    */
-<<<<<<< HEAD
-  std::string getUnshuffledSequence();
-=======
   std::string getUnshuffledSequence() const;
->>>>>>> b5602895
 
   /**
    * \returns a pointer to the start of peptide sequence with in it's protein parent sequence, 
