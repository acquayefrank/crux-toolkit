--- conflicted
+++ resolved
@@ -102,13 +102,8 @@
 
   char ans = next_aas_.at(offset)[0];
   if (ans == '\0') {
-<<<<<<< HEAD
     carp_once(CARP_WARNING, "Missing cterm flanking aa for protein:%s offset:%d",getIdPointer().c_str(), offset);
-    ans = '-';
-=======
-    carp_once(CARP_WARNING, "Missing cterm flanking aa for protein:%s offset:%d",getIdPointer(), offset);
       ans = 'X';
->>>>>>> b5602895
   }
   carp(CARP_DETAILED_DEBUG, "protein:%s offset:%d nflank:%c(%d)", getIdPointer().c_str(), offset, ans,(int)ans);
 
