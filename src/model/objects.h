
/**
 * \file objects.h 
 * $Revision: 1.62 $
 * \brief The defined objects
 *****************************************************************************/
#ifndef CRUX_OBJECTS_H 
#define CRUX_OBJECTS_H

#include <stdio.h>
#include <vector>
#include <deque>
#include <set>
#include <map>
#include "util/utils.h"

#include <stdint.h>

#define QSORT_COMPARE_METHOD int(*)(const void*, const void*)


class DelimitedFile;
class DelimitedFileReader;
class MatchFileReader;
class SpectrumZState;

class MatchCandidate;

/**
 * \class Peak 
 * A peak in a spectrum
 */
class Peak;

/**
 * The enum for peak sort type(_PEAK_LOCATION, _PEAK_INTENSITY)
 */
enum _peak_sort_type {_PEAK_LOCATION, _PEAK_INTENSITY};

/**
 * \typedef  PEAK_SORT_TYPE_T 
 * \brief The typedef for peak sort type(_PEAK_LOCATION, _PEAK_INTENSITY)
 */
typedef enum _peak_sort_type PEAK_SORT_TYPE_T;

/**
 * \class Spectrum 
 * \brief A spectrum
 */
namespace Crux { class Spectrum; }

/**
 * \typedef PeakIterator
 * \brief An object to iterate over the peaks in a spectrum
 */
typedef std::vector<Peak*>::const_iterator PeakIterator;

/**
 * \class SpectrumCollection
 * \brief A collection of spectra
 */
namespace Crux { class SpectrumCollection; }

/**
 * \typedef SpectrumIterator
 * \brief An object to iterate over the spectra in a SpectrumCollection
 */
typedef std::deque<Crux::Spectrum*>::iterator SpectrumIterator;

/**
 * \class FilteredSpectrumChargeIterator 
 * \brief An object to iterate over the spectra in a spectrum_collection
 */
class FilteredSpectrumChargeIterator;

/**
 * \class Peptide
 * \brief A peptide subsequence of a protein
 */
namespace Crux { class Peptide; };

/**
 * \class PeptideConstraint
 * \brief An object representing constraints which a peptide may or may not
 * satisfy.
 */
class PeptideConstraint;

/**
 * \typedef RESIDUE_ITERATOR_T 
 * \brief An object to iterate over the residues in a peptide
 */
typedef struct residue_iterator RESIDUE_ITERATOR_T;

// REPLACE PEPTIDE_TYPE_T with DIGEST_T and ENZYME_T
/**
 * \enum _digest_type
 * The rule governing how a peptide was cleaved from its source
 * protein sequence. 
 */
enum _digest_type {
  INVALID_DIGEST,      ///< required invalid value for the enum
  FULL_DIGEST,         ///< c- AND n-term specific to ENZYME_T
  PARTIAL_DIGEST,      ///< c- OR n-term specific to ENZYME_T
  NON_SPECIFIC_DIGEST, ///< not specific to any enzyme cleavage rules
  NUMBER_DIGEST_TYPES  ///< keep last, number of types
};

/**
 * \typedef DIGEST_T
 * \brief The rule governing how a peptide was digested.  Used in
 * conjunction with ENZYME_T to define how peptides are generated.
 */
typedef enum _digest_type DIGEST_T;

/**
 * \enum _enzyme_type
 */
enum _enzyme_type {
  INVALID_ENZYME,        ///< required invalid value for the enum
  NO_ENZYME,             ///< cleave anywhere
  TRYPSIN,               ///< cleave after K or R, not before P
  TRYPSINP,               ///< cleave after K or R
  CHYMOTRYPSIN,          ///< cleave after FWYL, not before P
  ELASTASE,              ///< cleave after ALIV, not before P
  CLOSTRIPAIN,           ///< cleave after R
  CYANOGEN_BROMIDE,      ///< cleave after M
  IODOSOBENZOATE,        ///< cleave after W
  PROLINE_ENDOPEPTIDASE, ///< cleave after P
  STAPH_PROTEASE,        ///< cleave after E
  ASPN,                  ///< cleave before D
  LYSC,                  ///< cleave after K , not befor P 
  LYSN,                  ///< cleave before K 
  ARGC,                  ///< cleave after R, not before P
  GLUC,                  ///< cleave after D or E, not before P
  PEPSINA,               ///< cleave after FL, not before P 
  ELASTASE_TRYPSIN_CHYMOTRYPSIN, ///< cleave after ALIVKRWFY, not before P
  LYSARGINASE,           ///< cleave before KR
  CUSTOM_ENZYME,         ///< cleave after/before user-defined residues
  NUMBER_ENZYME_TYPES    ///< leave last, number of types
};

/**
 * \typedef ENZYME_T
 * \brief The enzyme with which a peptide was digested.  Used in
 * conjunction with DIGEST_T to define how peptides are generated.
 */
typedef enum _enzyme_type ENZYME_T;

/**
 * The enum for isotopic mass type (average, mono)
 */
enum _mass_type {AVERAGE, MONO, NUMBER_MASS_TYPES };

/**
 * \typedef MASS_TYPE_T
 * \brief The typedef for mass type (average, mono);
 */
typedef enum _mass_type MASS_TYPE_T;


/**
 * The enum for window type for selecting peptides or assigning ions.
 */
enum _window_type {
  WINDOW_INVALID,
  WINDOW_MASS, 
  WINDOW_MZ, 
  WINDOW_PPM,
  NUMBER_WINDOW_TYPES  
};


/**
 * The enum for measure type for spectral counts
 */
enum _measure_type {
  MEASURE_INVALID,
  MEASURE_RAW,
  MEASURE_SIN,
  MEASURE_NSAF,
  MEASURE_DNSAF,
  MEASURE_EMPAI,
  NUMBER_MEASURE_TYPES
};

/**
 * \typedef MEASURE_TYPE_T
 * \brief The typedef for measure type (sin, nsaf)
 */
typedef enum _measure_type MEASURE_TYPE_T;

/**
 * The quantification level type for spectral counts
 */
enum _quant_level_type {
  QUANT_LEVEL_INVALID,
  PEPTIDE_QUANT_LEVEL,
  PROTEIN_QUANT_LEVEL,
  NUMBER_QUANT_LEVEL_TYPES
};

/**
 * The enum of type of threshold to use for spectral counts
 */
enum THRESHOLD_T {
  THRESHOLD_INVALID,
  THRESHOLD_NONE,
  THRESHOLD_QVALUE,
  THRESHOLD_CUSTOM,
  NUMBER_THRESHOLD_TYPES
};

/**
 * \typedef QUANT_LEVEL_TYPE_T
 * \brief The typdef for quantificaiton level (peptide, protein)
 */
typedef enum _quant_level_type QUANT_LEVEL_TYPE_T;


/**
 * The enum for parsimony type for spectral counts
 */
enum _parsimony_type {
  PARSIMONY_INVALID,
  PARSIMONY_SIMPLE,
  PARSIMONY_GREEDY,
  PARSIMONY_NONE,
  NUMBER_PARSIMONY_TYPES
};

/*
 * \typedef PARSIMONY_TYPE_T
 * \brief The typedef for parsimony type (simple, greedy, none)
 */
typedef enum _parsimony_type PARSIMONY_TYPE_T;

/**
 * \enum DECOY_TYPE_T
 */
enum DECOY_TYPE_T {
  INVALID_DECOY_TYPE,
  NO_DECOYS,
  PROTEIN_REVERSE_DECOYS,
  PROTEIN_SHUFFLE_DECOYS,
  PEPTIDE_SHUFFLE_DECOYS,
  PEPTIDE_REVERSE_DECOYS,
  NUMBER_DECOY_TYPES
};

/**
 * \enum MASS_FORMAT_T
 */
enum MASS_FORMAT_T {
  INVALID_MASS_FORMAT,
  MOD_MASS_ONLY,
  AA_PLUS_MOD,
  MOD_MASSES_SEPARATE,
  NUMBER_MASS_FORMATS
};

/**
 * \typedef WINDOW_TYPE_T
 * \brief The typedef for window type (mass, mz, ppm);
 */
typedef enum _window_type WINDOW_TYPE_T;

enum OBSERVED_PREPROCESS_STEP_T {
  INVALID_STEP,
  DISCRETIZE_STEP,
  REMOVE_PRECURSOR_STEP,
  SQUARE_ROOT_STEP,
  REMOVE_GRASS_STEP,
  TEN_BIN_STEP,
  XCORR_STEP,
  NUMBER_PREPROCESS_STEPS
};


/**
 * \class PeptideSrc
 * \brief object for mapping a peptide to it's parent protein.
 */
class PeptideSrc;


/**
 * \class Protein
 * \brief A protein sequence
 */
namespace Crux { class Protein; }

/**
 * \class ProteinPeptideIterator
 * \brief An object to iterate over the peptides in a protein sequence
 */
class ProteinPeptideIterator;

/**
 * \class Database
 * \brief A database of protein sequences.
 */
class Database;

/**
 * \class DatabaseProteinIterator
 * \brief An object to iterate over the proteins in a database 
 */
class DatabaseProteinIterator;

/**
 * \class DatabasePeptideIterator
 * \brief An object to iterate over the peptides in a database 
 */
class DatabasePeptideIterator;

/**
 * The enum for sort type (mass, length, lexical, none)
 */
enum SORT_TYPE_T {SORT_NONE, 
                  SORT_MASS, 
                  SORT_LENGTH, 
                  SORT_LEXICAL, 
                  NUMBER_SORT_TYPES };

/**
 * \typedef PEPTIDE_WRAPPER_T
 * \brief An object to wrap a peptide, allowing a linked list of peptides.
 */
typedef struct peptide_wrapper PEPTIDE_WRAPPER_T;

/**
 * \class Index
 * \brief An index of a database 
 */
class Index;

/**
 * \class IndexPeptideIterator
 * \brief An object to iterate over the peptides in an index
 */
class IndexPeptideIterator;

/**
 * \brief An iterator to further filter peptides from an
 * IndexPeptideIterator based on digestion.
 */
class IndexFilteredPeptideIterator;

/**
 * \class Ion 
 * \brief An object to represent a (fragment) ion of a peptide
 */
class Ion;

/**
 * \class ION_SERIES_T 
 * \brief An object to represent a series of ions
 */
class IonSeries;

/**
 * \typedef ION_CONSTRAINT_T
 * \brief An object to represent a constraint to be applied to ions
 */
class IonConstraint;

/**
 * The enum for index type
 */
enum _index_type {DB_INDEX, BIN_INDEX};

/**
 * \typedef INDEX_TYPE_T
 * \brief The typedef for index type (db_index, bin_index)
 */
typedef enum _index_type INDEX_TYPE_T;

/**
 * The enum for an ion type (P_ion is the precursor ion)
 * BY_ION(B & Y ion), BYA_ION(B & Y & A ion)
 */
enum _ion_type {A_ION, B_ION, C_ION, X_ION, Y_ION, Z_ION, 
                P_ION, BY_ION, BYA_ION, ALL_ION, NUMBER_ION_TYPES };

/**
 * \typedef ION_TYPE_T
 * \brief The typedef for ion type (a,b,c,x,y,z ions)
 */
typedef enum _ion_type ION_TYPE_T;

/**
 * The enum for an ion modification
 */
enum _ion_modification {NH3, H2O, ISOTOPE, FLANK, ALL_MODIFICATION}; 

/**
 * \typedef ION_MODIFICATION_T
 * \brief The typedef for ion modification type (NH3, H2O etc.)
 */
typedef enum _ion_modification ION_MODIFICATION_T;

/**
 * \class ProteinIndex
 * \brief Object to store the protein relation to the fasta file
 */
class ProteinIndex;

/**
 * \class ProteinIndexIterator
 * \brief Object to iterate over the protein index in the protein index file
 */
class ProteinIndexIterator;

/**
 * \typedef IonIterator
  * \brief An object to iterate over all ion objects in the ion_series
 */
typedef std::vector<Ion*>::iterator IonIterator;

/**
 * \class IonFilteredIterator
 * \brief An object to iterate over ion objects that meet constraint in the ion_series
 */
class IonFilteredIterator;

/**
 *\typedef LOSS_LIMIT_T
 *\brief An object that specifies the max amount of neutral loss possible at a given cleavage index
 * all numbers are for forward ions(A,B,C) subtract from total to get reverse limit
 */
typedef struct loss_limit LOSS_LIMIT_T;

/**
 * \class Scorer
 * \brief An object to score a spectrum v. ion_series or spectrum v. spectrum
 */
class Scorer;

/**
 * The enum for scorer type.  Scores are indexed by this type in the
 * Match.  If you update this definition, be sure to update the
 * score() function in model/MatchCollection.cpp.
 */
enum _scorer_type { 
  SP,                  ///< SEQUEST preliminary score
  XCORR,               ///< SEQUEST primary score
  EVALUE,              ///< Comet e-value

  // Scores of individual peptides in cross-linking.
  XCORR_FIRST,
  XCORR_SECOND,
  
  DECOY_XCORR_QVALUE,  ///< q-value derived from decoys
  DECOY_XCORR_PEPTIDE_QVALUE,
  DECOY_XCORR_PEP,     ///< posterior error prob for xcorrs (target/decoy)
  DECOY_EVALUE_QVALUE, ///< q-value derived from empirical null (decoy)
  DECOY_EVALUE_PEPTIDE_QVALUE,
  DECOY_EVALUE_PEP, ///< posterior error prob for e-value (target/decoy)

  PERCOLATOR_SCORE,
  PERCOLATOR_QVALUE,
  PERCOLATOR_PEPTIDE_QVALUE,
  PERCOLATOR_PEP,      ///< posterior error prob from percolator scores

  // Various auxiliary scores.
  DELTA_CN,
  DELTA_LCN,
  BY_IONS_MATCHED,
  BY_IONS_TOTAL,
  BY_ION_FRACTION,
  BY_ION_REPEAT_MATCH,

  TIDE_SEARCH_EXACT_PVAL,       ///< exact p-value from Tide
  TIDE_SEARCH_REFACTORED_XCORR, ///< raw score corresponding to exact p-value

  RESIDUE_EVIDENCE_SCORE, //score from residue evidence matrix. added by Andy Lin
  RESIDUE_EVIDENCE_PVAL, //p-value using residue evidence matrix. added by Andy Lin

  BOTH_PVALUE, //combined res-ev pvalue and xcorr pvalue. added by Andy Lin
  TAILOR_SCORE,  //Added for tailor score calibration method by AKF

  // DIAmeter-related scores, added by Yang
  PRECURSOR_INTENSITY_RANK_M0,
  PRECURSOR_INTENSITY_RANK_M1,
  PRECURSOR_INTENSITY_RANK_M2,
  RT_DIFF,
  DYN_FRAGMENT_PVALUE,
  STA_FRAGMENT_PVALUE,
  COELUTE_MS1,
  COELUTE_MS2,
  COELUTE_MS1_MS2,
  ENSEMBLE_SCORE,


  // The following are computed by assign-confidence.
  SIDAK_ADJUSTED,             ///< Sidak adjusted p-value
  TIDE_SEARCH_EXACT_SMOOTHED, ///< smoothed p-value
  QVALUE_TDC,           ///< q-value from target-decoy competition
  QVALUE_MIXMAX,        ///< q-value from mix-max method

  NUMBER_SCORER_TYPES,
  INVALID_SCORER_TYPE
};

/**
 * \typedef SCORER_TYPE_T
 * \brief The typedef for scorer type.
 */
typedef enum _scorer_type SCORER_TYPE_T;

/**
 * The enum for protein scorer type
 */
enum _protein_scorer_type { PROTEIN_SCORER_PVALUE, 
                            PROTEIN_SCORER_OLIVER, 
                            NUMBER_PROTEIN_SCORER_TYPES };

/**
 * \typedef PROTEIN_SCORER_TYPE_T
 * \brief The typedef for protein scorer type
 */
typedef enum _protein_scorer_type PROTEIN_SCORER_TYPE_T;

/**
 * The enum for SCORE_FUNCTION_TYPE
 * The typedef for score function
 * added by Andy Lin
 */
enum _score_function { INVALID_SCORE_FUNCTION, //Added by Andy Lin
                       XCORR_SCORE, //original SEQUEST score fxn
                       PVALUES, // combined p-values
                      //  PVALUES_HR, // combined p-values for high resolution, including Res-EV,   TODO: Implement these score functions later
                      //  PVALUES_LR, // combined p-values for low  resolution, including only exact p-value,
                      //  HYPERSCORE, // HyperScore from X!tandem
                      //  HYPERSCORE_LA, // hyperscore-la 
                      //  DIAMETER, // Diameter scoring 
                      //  RESIDUE_EVIDENCE_MATRIX, //score fxn which can be used high-res MS2 data
                      //  BOTH_SCORE, //use both score fxns from above
                       NUMBER_SCORE_FUNCTIONS };

/**
 * \typedef SCORE_FUNCTION_T
 * \brief The typedef for score function type
 * \added by Andy Lin
 */
typedef enum _score_function SCORE_FUNCTION_T;

  /**
  * Locks for multi-threading in Tide.  
  */
  enum _tide_search_lock {
    LOCK_RESULTS,       // Results file output
    LOCK_CASCADE,       // Only used by cascade-search on spectrum_flag (map)
    LOCK_CANDIDATES,    // Updating # of candidate peptides
    LOCK_REPORTING,     // Updating sc_index and reporting progress
    LOCK_SPECTRUM_READING, // Reading spectrum records 
    NUMBER_LOCK_TYPES   // always keep this last so the value
                        // changes as cmds are added
  };
/**
 * \typedef TIDE_SEARCH_LOCK_T
 * \brief The typedef for locks 
 */
typedef enum _tide_search_lock TIDE_SEARCH_LOCK_T;

/**
* The enum for the text-based tab-delimited outputs
*/
enum _tsv_output_formats { 
    INVALID_TSV_FORMAT, //Added by Andy Lin
    TIDE_SEARCH_TSV, //original tide-search output format
    TIDE_SEARCH_MZTAB_TSV, // MzTAB format
    TIDE_SEARCH_PIN_TSV, // pin format for Percolator
    DIAMETER_TSV,
    NUMBER_TSV_FORMATS 
};

/**
 * \typedef TSV_OUTPUT_FORMATS_T
 * \brief The typedef for the tsv  output formats.
 * \added by Andy Lin
 */
typedef enum _tsv_output_formats TSV_OUTPUT_FORMATS_T;



/**
 *\class Match
 *\brief An object that contains the information of a peptide and the scoring of multiple types
 */

namespace Crux { class Match; }

/**
 *\class MatchCollection
 *\brief An object that contains mutiple match objects
 */
class MatchCollection;

/**
 *\class MatchIterator
 *\brief An object that navigates the matches
 */
class MatchIterator;

/**
 *\class MatchCollectionIterator
 *\brief An object that navigates the match_collection objects
 */
class MatchCollectionIterator;

/**
 *\typedef  PeptideSrcIterator 
 *\brief An object to iterate over the PeptideSrc in a peptide  
 */
typedef std::vector<PeptideSrc*>::iterator  PeptideSrcIterator; 

/**
 * The enum for algorithm type (PERCOLATOR, CZAR, ALL)
 */
enum _algorithm {PERCOLATOR_ALGORITHM, 
                 RCZAR_ALGORITHM, 
                 QVALUE_ALGORITHM, 
                 NO_ALGORITHM, 
                 ALL_ALGORITHM, 
                 NUMBER_ALGORITHM_TYPES };

/**
 * \typedef ALGORITHM_TYPE_T
 * \brief The typedef for _algorithm (PERCOLATOR, CZAR, ALL)
 */
typedef enum _algorithm ALGORITHM_TYPE_T;

/**
 * the enum for hardklor algorithm type
 */
enum _hardklor_algorithm {INVALID_HK_ALGORITHM,
                          BASIC_HK_ALGORITHM,
                          FEWEST_PEPTIDES_HK_ALGORITHM,
                          FAST_FEWEST_PEPTIDES_HK_ALGORITHM,
                          FEWEST_PEPTIDES_CHOICE_HK_ALGORITHM,
                          FAST_FEWEST_PEPTIDES_CHOICE_HK_ALGORITHM,
                          NUMBER_HK_ALGORITHM_TYPES };

typedef enum _hardklor_algorithm HARDKLOR_ALGORITHM_T;

/**
 * One value for each command that can be passed to crux
 * (e.g. search-for-matches, sequest-search, percolator).
 */
enum _command {
  INVALID_COMMAND,      ///< required by coding standards
  BULLSEYE_COMMAND,     ///< bullseye
  QVALUE_COMMAND,       ///< compute-q-values
  PERCOLATOR_COMMAND,   ///< percolator
  TIDE_INDEX_COMMAND,   ///< tide-index
  TIDE_SEARCH_COMMAND,  ///< tide-search
  DIAMETER_COMMAND,  ///< tide-search
  COMET_COMMAND,        ///< comet
  KOJAK_COMMAND,        ///< kojak
  PSM_CONVERT_COMMAND,  ///< psm-convert
  READ_SPECTRUMRECORDS_COMMAND, ///< read-spectrumrecords
  READ_TIDE_INDEX_COMMAND, ///< read-tide-index
  SPECTRAL_COUNTS_COMMAND, ///< spectral counts
  PROCESS_SPEC_COMMAND, ///< print-processed-spectra
  GENERATE_PEPTIDES_COMMAND, ///< generate-peptides
  GET_MS2_SPECTRUM_COMMAND, ///<get-ms2-spectrum
  PREDICT_PEPTIDE_IONS_COMMAND, ///< predict-peptide-ions
  PIPELINE_COMMAND,     ///< pipeline
  CASCADE_COMMAND,      ///< Cascade Search
  LOCALIZE_MODIFICATION_COMMAND, ///< localize-modification
  VERSION_COMMAND,      ///< just print the version number
<<<<<<< HEAD
  CRUX_LFQ_COMMAND,   ///< crux-lfq
  TIDE_LITE_SEARCH_COMMAND, ///< Tide-lite
=======
//  TIDE_LITE_SEARCH_COMMAND, ///< Tide-lite
  SPECTRUM_CONVERT_COMMAND,
>>>>>>> 089ad041
  MISC_COMMAND,         ///< miscellaneous command
  NUMBER_COMMAND_TYPES  ///< always keep this last so the value
                        /// changes as cmds are added
};

typedef enum _command COMMAND_T;

/**
 * \typedef MODIFIED_AA_T
 * \brief The alternate type for encoding a peptide sequence (instead
 * of char).  Allows modifications to be added to each AA.  See
 * modifications.h for more details.
 */
// why doesn't this work when I put it in modifications.h????
//typedef unsigned short MODIFIED_AA_T; ///< letters in the expanded peptide
typedef uint16_t MODIFIED_AA_T; 

/**
 * \class AA_MOD_T
 * \brief The Definitiion of an amino acid's mod
 */
class AA_MOD_T;

/**
 * \typedef PEPTIDE_MOD_T
 * \brief The struct _peptide_mod is typdefed as PEPTIDE_MOD_T
 */
typedef struct _peptide_mod PEPTIDE_MOD_T;

/**
 * \enum _mod_position (typedefed as MOD_POSITION_T)
 * \brief An indication of where an AA_MOD may occur within a peptide.
 * Default is ANY_POSITION.
 */
enum _mod_position{ 
  ANY_POSITION, ///< at any position in any peptide
  C_TERM, ///< only c-terminus of peptide, seq[0]
  N_TERM  ///< only n-terminus of peptide, seq[len]
};

/**
 * \typedef MOD_POSITION_T
 * \brief The typedef of the indicator for where an amino acid
 * modification can occur within a peptide and/or protein.
 */
typedef enum _mod_position MOD_POSITION_T;

/**
 * \typedef _linked_list_head is typdefed as LINKED_LIST_T*
 * All list actions can be performed with an object of this type.
 */
typedef struct _linked_list_head LINKED_LIST_T;

/**
 * \typedef _linked_list_node is typdefed as LINKED_LIST_T*
 * This is an element of a list.  Can be used for adding to the end of
 * list or walking through a list.  Cannot allocate a new one.
 */
typedef struct _linked_list_node LIST_POINTER_T;

/**
 * \class LinkedPeptide
 * \brief a cross-linked peptide
 *
 */
class LinkedPeptide;

/**
 * \class XHHC_Peptide
 * \brief a XHHC Peptide
 */
class XHHC_Peptide;

/**
 * \enum COMPARISON_T
 */
enum COMPARISON_T{
  COMPARISON_INVALID,
  COMPARISON_LT,
  COMPARISON_LTE,
  COMPARISON_EQ,
  COMPARISON_GTE,
  COMPARISON_GT,
  COMPARISON_NEQ,
  NUMBER_COMPARISONS,
};

/**
 * \enum COLTYPE_T
 */
enum COLTYPE_T{
  COLTYPE_INVALID,
  COLTYPE_INT,
  COLTYPE_REAL,
  COLTYPE_STRING,
  NUMBER_COLTYPES
};

/**
 * \enum SPLITTYPE_T
 * \brief indication of which peptide in a crosslinked peptide to
 * generate ions for
 */
enum SPLITTYPE_T{
  SPLITTYPE_INVALID,
  SPLITTYPE_BOTH,
  SPLITTYPE_A,
  SPLITTYPE_B,
  NUMBER_SPLITTYPES
};

/**
 * \typedef peptideToScore
 * \brief Mapping of peptide object to scores
 */
typedef std::map<Crux::Peptide*, FLOAT_T, bool(*)(Crux::Peptide*, Crux::Peptide*) > PeptideToScore;

/**
 * \typedef ProteinToScore
 * \brief Mapping of protein object to scores
 */
typedef std::map<Crux::Protein*, FLOAT_T, bool(*)(Crux::Protein*, Crux::Protein*) > ProteinToScore;

/**
 * \typedef MetaProtein
 * \brief Collection of protein objects which contain exactly the same
 * set of peptides.
 */
typedef std::set<Crux::Protein*, bool(*)(Crux::Protein*, Crux::Protein*) > MetaProtein;

/**
 * \typedef ProteinToMetaProtein
 * \brief Mapping of Protein to MetaProtein to which it belongs
 */
typedef std::map<Crux::Protein*, MetaProtein, bool(*)(Crux::Protein*, Crux::Protein*) > ProteinToMetaProtein;

/**
 * \typedef MetaToRank
 * \brief Mapping of MetaProtein to ranks to the rank asigned to it
 */
typedef std::map<MetaProtein, int, bool(*)(MetaProtein, MetaProtein) > MetaToRank;


/**
 * \enum FILE_FORMAT_T
 * \brief indication of which file format is read
 * by the Barista or QRanker 
 */
enum FILE_FORMAT_T{
  INVALID_FORMAT,
  SQT_FORMAT,
  XML_FORMAT,
  DELIMITED_FORMAT
};

#endif
<|MERGE_RESOLUTION|>--- conflicted
+++ resolved
@@ -671,13 +671,10 @@
   CASCADE_COMMAND,      ///< Cascade Search
   LOCALIZE_MODIFICATION_COMMAND, ///< localize-modification
   VERSION_COMMAND,      ///< just print the version number
-<<<<<<< HEAD
   CRUX_LFQ_COMMAND,   ///< crux-lfq
-  TIDE_LITE_SEARCH_COMMAND, ///< Tide-lite
-=======
 //  TIDE_LITE_SEARCH_COMMAND, ///< Tide-lite
   SPECTRUM_CONVERT_COMMAND,
->>>>>>> 089ad041
+
   MISC_COMMAND,         ///< miscellaneous command
   NUMBER_COMMAND_TYPES  ///< always keep this last so the value
                         /// changes as cmds are added
