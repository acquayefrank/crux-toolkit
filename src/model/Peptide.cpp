--- conflicted
+++ resolved
@@ -31,22 +31,6 @@
 
 /* Private functions */
 
-<<<<<<< HEAD
-/**
- * Initializes an (empty) peptide object
- */
-void Peptide::init() {
-  length_ = 0;
-  peptide_mass_ = 0;
-  peptide_srcs_.clear();
-  modified_seq_ = NULL;
-  decoy_modified_seq_ = NULL;
-  sequence_ = NULL;
-  unshuffled_sequence_ = "";
-}
-
-=======
->>>>>>> b5602895
 /* Public functions--Allocators/Deallocators */
 
 /**
@@ -141,26 +125,14 @@
  * Depending on peptide_src implementation determines how to free srcs
  */
 Peptide::~Peptide() {
-<<<<<<< HEAD
-  
-   PeptideSrc::free(peptide_srcs_);
-   
-  if(modified_seq_){
-    freeModSeq(modified_seq_);
-=======
   for (vector<PeptideSrc*>::iterator i = peptide_srcs_.begin();
        i != peptide_srcs_.end();
        i++) {
     delete *i;
->>>>>>> b5602895
   }
   if(decoy_modified_seq_){
-    freeModSeq(decoy_modified_seq_);
-  }
-  if (sequence_) {
-    std::free(sequence_);
-  }
-
+    std::free(decoy_modified_seq_);
+  }
 }
 
 // Public functions--Getters and Setters 
@@ -288,30 +260,12 @@
  * Returns decoy sequence for decoy peptides.
  * \returns The newly-allocated sequence of peptide
  */
-<<<<<<< HEAD
-const char* Peptide::getSequence() {
-
-=======
 char* Peptide::getSequence() const {
->>>>>>> b5602895
   //Check that the peptide has parent(s)
   if (!sequence_.empty()) {
     return copy_string_part(sequence_.c_str(), sequence_.length());
   }
 
-<<<<<<< HEAD
-  if (sequence_ == NULL) {
-    if(decoy_modified_seq_ != NULL){
-      sequence_ = modified_aa_to_unmodified_string(decoy_modified_seq_, 
-                                              length_);
-    } else {
-      sequence_ = my_copy_string(getUnshuffledSequence().c_str());
-    }
-  } else {
-    carp(CARP_DETAILED_DEBUG, "returning cached sequence!:%s", sequence_);
-  }
-  return sequence_; 
-=======
   if (decoy_modified_seq_ != NULL) {
     return modified_aa_to_unmodified_string(decoy_modified_seq_, length_);
   }
@@ -320,7 +274,6 @@
     return NULL;
   }
   return copy_string_part(unshuffled.c_str(), unshuffled.length());
->>>>>>> b5602895
 }
 
 /**
@@ -329,17 +282,6 @@
  * For target peptides, returns the same as get_peptide_sequence.
  * \returns The newly-allocated sequence of peptide
  */
-<<<<<<< HEAD
-string Peptide::getUnshuffledSequence() {
-
-  if (unshuffled_sequence_.length() == length_) {
-    //carp(CARP_INFO, "Returning cached seqeunce");
-    return unshuffled_sequence_;
-  }
-
-  //check  parent(s) protein of the peptide not be empty 
-  if(peptide_srcs_.empty()){
-=======
 string Peptide::getUnshuffledSequence() const {
   if (!sequence_.empty()) {
     return sequence_;
@@ -347,26 +289,11 @@
   //check parent(s) protein of the peptide not be empty 
   PeptideSrc* src = getPeptideSrc();
   if (src == NULL) {
->>>>>>> b5602895
     carp(CARP_ERROR, "Cannot get sequence from peptide with no peptide src.");
     return "";
   }
-<<<<<<< HEAD
-  int start_idx = getPeptideSrc()->getStartIdx();
-  //TODO optimize this after we get protein sequences into std::string (SJM 2015_09_17)
-  string parent_sequence = 
-    getPeptideSrc()->getParentProtein()->getSequencePointer(start_idx-1);
-  
-  unshuffled_sequence_ = parent_sequence.substr(0, length_);
-  if (unshuffled_sequence_.length() != length_) {
-    carp(CARP_FATAL, "Error getting seqeuence!");
-  }
- 
-  return unshuffled_sequence_; 
-=======
   char* parent_sequence = src->getParentProtein()->getSequencePointer(src->getStartIdx()-1);
   return string(parent_sequence, length_);
->>>>>>> b5602895
 }
 
 /**
@@ -560,23 +487,11 @@
  */
 MODIFIED_AA_T* Peptide::getModifiedAASequence() {
   MODIFIED_AA_T* seq_copy = NULL;
-<<<<<<< HEAD
-  
-  if( modified_seq_ != NULL ){ 
-    carp(CARP_DETAILED_DEBUG, "Getting modified seq from peptide.");
-    seq_copy = copy_mod_aa_seq(modified_seq_,
-                               length_);
-
-  } else {// create one from char seq
-    carp(CARP_DETAILED_DEBUG, "mod seq NOT cached");
-    const char* seq = getSequence();
-=======
   char* seq = getSequence();
   if (!varMods_.empty()) {
     string seqString(seq);
     seq_copy = Modification::ToSeq(seqString, varMods_);
   } else {
->>>>>>> b5602895
     convert_to_mod_aa_seq(seq, &seq_copy);
   }
   std::free(seq);
@@ -589,38 +504,18 @@
 void Peptide::setModifiedAASequence(
   MODIFIED_AA_T* mod_seq, ///< modified sequence to set
   bool decoy ///< is the peptide a decoy?
-<<<<<<< HEAD
-  ) {
-  
-  if (modified_seq_) {
-    freeModSeq(modified_seq_);
-  }
-  modified_seq_ = copy_mod_aa_seq(mod_seq);
-
-=======
 ) {
   Modification::FromSeq(mod_seq, length_, &sequence_, &varMods_);
->>>>>>> b5602895
   if (decoy) {
     if (decoy_modified_seq_) {
-      freeModSeq(decoy_modified_seq_);
+      std::free(decoy_modified_seq_);
     }
     decoy_modified_seq_ = copy_mod_aa_seq(mod_seq);
   }
-
-  if (sequence_) {
-    std::free(sequence_);
-    sequence_ = NULL;
-  }
-
 }
 
 void Peptide::setDecoyModifiedSeq(MODIFIED_AA_T* decoy_modified_seq) {
   decoy_modified_seq_ = decoy_modified_seq;
-  if (sequence_) {
-    std::free(sequence_);
-    sequence_ = NULL;
-  }
 }
 
 /**
@@ -628,23 +523,6 @@
  *
  * If the peptide has no modifications, returns same string as
  * get_peptide_sequence.  If modified, adds the mod symbols to the string.
-<<<<<<< HEAD
- * \returns A newly allocated string of the peptide sequence including
- * any modifications.
- */
-char* Peptide::getModifiedSequenceWithSymbols() {
-
-  char* seq_string = NULL;
-
-  if( decoy_modified_seq_ ){
-    seq_string = 
-      modified_aa_string_to_string_with_symbols(decoy_modified_seq_, length_); 
-  } else if( modified_seq_ == NULL ){
-    seq_string = my_copy_string(getSequence());
-  }else{
-    seq_string = 
-      modified_aa_string_to_string_with_symbols(modified_seq_, length_);
-=======
  * \returns The peptide sequence including any modifications.
  */
 string Peptide::getModifiedSequenceWithSymbols() {
@@ -667,7 +545,6 @@
     } else {
       symbols[i->Index()] += i->Symbol();
     }
->>>>>>> b5602895
   }
 
   for (map<unsigned char, string>::const_reverse_iterator i = symbols.rbegin();
@@ -687,29 +564,6 @@
  * all modifications.  If merge_masses is true, prints the sum of all
  * modifications for a residue.  If false, prints all masses in a
  * comma separated list.
-<<<<<<< HEAD
- * \returns A newly allocated string of the peptide sequence including
- * any modifications.
- */
-char* Peptide::getModifiedSequenceWithMasses(
-  MASS_FORMAT_T mass_format
- ){
-
-  char* seq_string = NULL;
-
-  if( decoy_modified_seq_ ){
-    seq_string = 
-      modified_aa_string_to_string_with_masses(decoy_modified_seq_, 
-                                               length_,
-                                               mass_format); 
-  } else if( modified_seq_ == NULL ){
-    seq_string = my_copy_string(getSequence());
-  }else{
-    seq_string = 
-      modified_aa_string_to_string_with_masses(modified_seq_,
-                                               length_,
-                                               mass_format);
-=======
  * \returns The peptide sequence including any modifications.
  */
 string Peptide::getModifiedSequenceWithMasses() {
@@ -732,31 +586,8 @@
     } else {
       masses[i->Index()].push_back(i->DeltaMass());
     }
->>>>>>> b5602895
-  }
-
-<<<<<<< HEAD
-/**
- * \brief Get the target sequence of the peptide encoded as char*
- * including modification symbols (e.g. *,#).
- *
- * If the peptide is not a decoy, returns the same sequence as
- * get_peptide_modified_sequence.  If the peptide has no
- * modifications, returns same string as get_peptide_sequence.  If
- * modified, adds the mod symbols to the string. 
- * \returns A newly allocated string of the peptide's unshuffled
- * (target) sequence including any modifications.
- */
-char* Peptide::getUnshuffledModifiedSequence() {
-
-  char* seq_string = NULL;
-  if( modified_seq_ == NULL ){
-    seq_string = my_copy_string(getSequence());
-  }else{
-    seq_string = 
-      modified_aa_string_to_string_with_symbols(modified_seq_,
-                                                length_);
-=======
+  }
+
   int precision = Params::GetInt("mod-precision");
   MASS_TYPE_T massType = get_mass_type_parameter("isotopic-mass");
   for (map< int, vector<double> >::const_reverse_iterator i = masses.rbegin();
@@ -785,7 +616,6 @@
       }
     }
     seq.insert(i->first + 1, buffer);
->>>>>>> b5602895
   }
 
   return seq;
@@ -830,17 +660,6 @@
  * This appears to be the same as calc_sequence_mass??
  * \returns The mass of the given peptide.
  */
-<<<<<<< HEAD
-FLOAT_T Peptide::calcMass(
-  MASS_TYPE_T mass_type ///< isotopic mass type (AVERAGE, MONO) -in
-  ) {
-
-  FLOAT_T peptide_mass = 0;
-  const char* seq = getSequence();
-  peptide_mass = calcSequenceMass(seq, mass_type);
-  
-  return peptide_mass;
-=======
 FLOAT_T Peptide::calcMass(MASS_TYPE_T mass_type) const {
   FLOAT_T mass = 0;
   char* seq = getSequence();
@@ -850,7 +669,6 @@
   free(seq);
 
   return mass_type != AVERAGE ? mass + MASS_H2O_MONO : mass + MASS_H2O_AVERAGE;
->>>>>>> b5602895
 }
 
 FLOAT_T Peptide::calcModifiedMass(MASS_TYPE_T mass_type) const {
@@ -1000,16 +818,11 @@
  * sequence. 
  */
 void Peptide::transformToDecoy() {
-  bool reverse_seq = (get_decoy_type_parameter("decoys") == PROTEIN_REVERSE_DECOYS);
+  bool reverse_seq = false;//(get_decoy_type_parameter("decoys") == PROTEIN_REVERSE_DECOYS);
 
   // delete any existing decoy sequence
-<<<<<<< HEAD
-  if(decoy_modified_seq_){ 
+  if (decoy_modified_seq_){  
     freeModSeq(decoy_modified_seq_); 
-=======
-  if (decoy_modified_seq_){  
-    std::free(decoy_modified_seq_); 
->>>>>>> b5602895
   }
   // if the peptide is already modified, shuffle the modified sequence
   if (!varMods_.empty()) {
@@ -1030,13 +843,6 @@
     convert_to_mod_aa_seq(new_seq, &(decoy_modified_seq_));
     std::free(new_seq);
   }
-  
-  if (sequence_) {
-    std::free(sequence_);
-    sequence_ = NULL;
-  }
-  
-  
 }
 
 /**
@@ -1049,7 +855,7 @@
 static const int MAX_SHUFFLES = 5; // Don't bother trying to shuffle more than this.
 char* Peptide::generateShuffledSequence() {
   // Allocate a copy of the peptide.
-  char* sequence = my_copy_string(getSequence());
+  char* sequence = getSequence();
   int length = length_;
 
   // Shuffle from left to right, using the Knuth algorithm for shuffling.
@@ -1082,12 +888,7 @@
  * \returns A newly-allocated char array of the reversed sequence.
  */
 char* Peptide::generateReversedSequence() {
-<<<<<<< HEAD
-
-  char* sequence = my_copy_string(getSequence());
-=======
   char* sequence = getSequence();
->>>>>>> b5602895
   int length = length_;
   int start_idx = 1;       // leave first ...
   int end_idx = length -2; // ...and last residue in place
@@ -1270,452 +1071,6 @@
 
 /* Public functions--Printing / parsing */
 
-<<<<<<< HEAD
-/* text writing */
-
-/**
- * \brief Prints a peptide object in text to file.
- *
- * Used by crux-generate-peptides. Prints the peptide once for all
- * peptide_src objects associated with it.  Optional fields are
- * determined by arguments. Tab-delimited format is:
- * mass protein-id peptide-start peptide-length <peptide-trypticity>
- * <peptide-sequence>
- * Peptide start begins with 1.
- */
-void Peptide::printInFormat(
-  bool flag_out, ///< print peptide sequence? -in
-  FILE* file  ///< the out put stream -out
-  ) {
-
-  Protein* parent = NULL;
-  int start_idx = 0;
-  const char* sequence = NULL;
-
-  // print mass of the peptide
-    fprintf(file, "%.2f", peptide_mass_);
-
-  // obtain peptide sequence
-  if(flag_out){
-    if( modified_seq_== NULL ){
-      sequence = getSequence();
-    }else{
-      sequence = 
-        modified_aa_string_to_string_with_masses(modified_seq_, length_,
-                         get_mass_format_type_parameter("mod-mass-format"));
-    }
-  }
-
-  for(vector<PeptideSrc*>::iterator iter=peptide_srcs_.begin();
-      iter!=peptide_srcs_.end(); 
-      ++iter
-      ){
-    PeptideSrc* next_src= *iter; 
-    parent=next_src->getParentProtein();
-    string& id = parent->getIdPointer();
-    start_idx = next_src->getStartIdx();
-    fprintf(file, "\t%s\t%d\t%d", id.c_str(), start_idx, length_);
-    // print peptide sequence?
-    if(flag_out){
-      fprintf(file, "\t%s\n", sequence);
-    }
-    else{
-      fprintf(file, "\n");
-    }
- }
-
-  // free sequence if allocated
-  //  if(flag_out){
-  //  std::free(sequence);
-  //}
-}
-
-// TODO: this should be merged with other print, flags for optional
-// fields and filtering should be taken from parameter.c and format
-// adjusted accordingly
-/**
- * Prints a peptide object to file.
- * ONLY prints peptide_src that match the peptide_src
- * mass \\t protein-id \\t peptide-start \\t peptide-length <\\t peptide-sequence> \n
- *      \\t protein-id \\t peptide-start \\t peptide-length <\\t peptide-sequence> \n
- * prints in correct format for generate_peptide
- */
-void Peptide::printFilteredInFormat(
-  bool flag_out, ///< print peptide sequence? -in
-  FILE* file  ///< the out put stream -out
-  ) {
-
-  const char* sequence = NULL;
-  // bool light = false;
-
-  // print mass of the peptide
-  fprintf(file, "%.2f", peptide_mass_);
-
-  // obtain peptide sequence
-  if(flag_out){
-    //parent = next_src->getParentProtein();
-    
-    // covnert to heavy protein
-/*    
-    FIXME, IF use light heavy put back
-    if(get_protein_is_light(parent)){
-      protein_to_heavy(parent);
-      light = true;
-    }
-*/
-    sequence = getSequence();
-  }
-
-  // iterate over all peptide src
-/*
-  while(next_src != NULL){
-    if(peptide_type == ANY_TRYPTIC ||
-       peptide_type == get_peptide_src_peptide_type(next_src) ||
-       (peptide_type == PARTIALLY_TRYPTIC && 
-        (get_peptide_src_peptide_type(next_src) == N_TRYPTIC ||
-         get_peptide_src_peptide_type(next_src) == C_TRYPTIC)) ){
-      
-      // if(!light){
-      parent = get_peptide_src_parent_protein(next_src);
-        
-      // covnert to heavy protein
-      FIXME, IF use light heavy put back
-      if(get_protein_is_light(parent)){
-        protein_to_heavy(parent);
-        light = true;
-      }
-        // }
-      
-      id = get_protein_id_pointer(parent);
-      start_idx = get_peptide_src_start_idx(next_src);
-      
-      fprintf(file, "\t%s\t%d\t%d", id, start_idx, peptide->length);
-      
-      // print peptide sequence?
-      if(flag_out){
-        fprintf(file, "\t%s\n", sequence);
-      }
-      else{
-        fprintf(file, "\n");
-      }
-    
-       * uncomment this code if you want to restore a protein to 
-       * light after converted to heavy
-      // convert back to light
-      if(light){
-        protein_to_light(parent);
-        light = false;
-      }
-    }
-    next_src = get_peptide_src_next_association(next_src);
-  }
-*/
-
-  // free sequence if allocated
-  //  if(flag_out){
-  //  std::free(sequence);
-  // }
-}
-
-
-/* binary read/writing (serialization) */
-
-/**
- * Serialize a peptide in binary to a FILE 
- *
- * The peptide serialization format looks like this:
- *
- * <Peptide: peptide struct><int: number of peptide_src>[<int:
- * protein index><DITEST_T: degree of digestion (replaced
- * peptide_type)><int: peptide start 
- * index>]+<int: modified_seq length>[<MODIFIED_AA_T>]+ 
- * The peptide src information (in square brackets) repeats for the
- * number times indicated by the number between the struct and the
- * first peptide src entry.  The protein index is the index of the
- * parent protein in the database Database. The number of
- * MODIFIED_AA_T's is given by the int preceeding it.
- *
- * \returns true if serialization is successful, else false
- */
-bool Peptide::serialize(
-  FILE* file,         ///< the binary output file to serialize to -out
-  FILE* text_file     ///< the ASCII output file (may be NULL)
-  ) {
-
-  PeptideSrc* peptide_src = NULL;
-  int num_src = 0;
-  
-  const char* seq = getSequence();
-  carp(CARP_DETAILED_DEBUG, "Serializing peptide %s, len %i, mass %.2f src:%i", 
-       seq, length_, peptide_mass_, peptide_srcs_.size());
-  
-  // there must be at least one peptide src
-  if(peptide_srcs_.empty()){
-    carp(CARP_WARNING, "No peptide source.");
-    return false;
-  }
-
-  // count the number of sources
-  num_src = peptide_srcs_.size();
-
-  // write the peptide struct
-  // for compatibility create an old-style struct to write in a block
-  PRINT_PEPTIDE_T p;
-  p.length = length_;
-  p.peptide_mass = peptide_mass_;
-  p.peptide_src = &peptide_srcs_;
-  p.modified_seq = modified_seq_;
-  if (fwrite(&p, sizeof(PRINT_PEPTIDE_T), 1, file) != 1) {
-    carp(CARP_ERROR, 
-         "Failed to write peptide structure:%s", 
-         strerror(ferror(file)));
-  }
-
-  // write peptide src count
-  fwrite(&num_src, sizeof(int), 1, file);
-
-  // for each peptide src, serialize
-  for (PeptideSrcIterator iterator = getPeptideSrcBegin();
-       iterator != getPeptideSrcEnd();
-       ++iterator) {
-
-    peptide_src = *iterator;
-
-    // serialize the peptide src
-    peptide_src->serialize(file);
-  }
-  
-  // write the number of MODIFIED_AA_T's to serialize
-  int mod_seq_length = length_ + 1;
-  if( modified_seq_ == NULL ){
-    mod_seq_length = 0;
-  }
-  fwrite(&mod_seq_length, sizeof(int), 1, file);
-
-  // write modified seq
-  fwrite(modified_seq_, sizeof(MODIFIED_AA_T), mod_seq_length, file);
-
-
-  //std::free(seq);
-  
-  // If a text file was given, print the peptide in ASCII.
-  if (text_file != NULL) {
-    fprintf(text_file, "%s %.5f\n", 
-            getModifiedSequenceWithSymbols(),
-            getPeptideMass());
-  }
-
-  return true;
-}
-
-/**
- * \brief Read in a peptide from a tab-delimited file and return it.
- *
- * Parses the information for a peptide match from the search
- * file.  Allocates memory for the peptide and all of
- * its peptide_src's.  Requires a database so that the protein can be
- * set for each peptide_src.  Returns NULL if eof or if file format
- * appears incorrect.
- *
- * \returns A newly allocated peptide or NULL
- */ 
-Peptide* Peptide::parseTabDelimited(
-  MatchFileReader& file, ///< the tab delimited peptide file -in
-  Database* database,///< the database containing the peptides -in 
-  Database* decoy_database ///< database with decoy peptides
-  ) {
-
-  // the new peptide to be given values in file
-  Peptide* peptide = new Peptide();
-
-  //populate peptide struct.
-  string string_sequence = file.getString(SEQUENCE_COL);
-  if (string_sequence.length() > 0) {
-    //In cases where the sequence is in X.seq.X format, parse out
-    //the seq part.
-    if ((string_sequence.length() > 4) && 
-        (string_sequence[1] == '.') && 
-        (string_sequence[string_sequence.length()-2]=='.')) {
-      carp_once(CARP_WARNING, "parsing sequence out of %s", string_sequence.c_str());
-      string_sequence = string_sequence.substr(2, string_sequence.length()-4);
-      carp_once(CARP_WARNING, "sequence is now:%s", string_sequence.c_str());
-    }
-
-    // string length may include mod symbols and be longer than the peptide seq
-    peptide->length_ = convert_to_mod_aa_seq(string_sequence.c_str(),
-                                          &peptide->modified_seq_);
-    peptide->peptide_mass_ = file.getFloat(PEPTIDE_MASS_COL);
-  
-    if(!PeptideSrc::parseTabDelimited(peptide, file, database, 
-                           decoy_database)){
-      carp(CARP_ERROR, "Failed to parse peptide src.");
-      delete peptide;
-      return NULL;
-    };
-  } else {
-  
-    carp(CARP_ERROR, "No sequence found...");
-  }
-
-  return peptide;
-}
-
-/**
- * \brief Read in a peptide from a binary file and return it.
- *
- * Assumes the peptide has been written to file using
- * serialize_peptide().  Allocates memory for the peptide and all of
- * its peptide_src's.  Requires a database so that the protein can be
- * set for each peptide_src.  Returns NULL if eof or if file format
- * appears incorrect.
- *
- * \returns A newly allocated peptide or NULL
- */
-Peptide* Peptide::parse(
-  FILE* file, ///< the serialized peptide file -in
-  Database* database ///< the database containing the peptides -in
-  )
-{  
-  carp(CARP_DETAILED_DEBUG, "Peptide::parse() : begin");
-  
-  // the new peptide to be given values in file
-  Peptide* peptide = new Peptide();
-  
-  // read peptide struct
-  // for compatibility create an old-style struct to read in a block
-  PRINT_PEPTIDE_T p;
-  int ret;
-  if((ret = fread(&p, sizeof(PRINT_PEPTIDE_T), 1, file)) != 1){
-    carp(CARP_DETAILED_DEBUG, "Did not read peptide struct from file %i",ret);
-    carp(CARP_DETAILED_DEBUG, "eof:%i",feof(file));
-    carp(CARP_DETAILED_DEBUG, "error: %s",strerror(ferror(file)));
-    // there is no peptide
-    delete peptide;
-    return NULL;
-  }
-  // copy values to the peptide  
-  peptide->length_ = p.length;
-  peptide->peptide_mass_ = p.peptide_mass;
-
-  peptide->modified_seq_ = p.modified_seq ;
-
-  
-  if(!PeptideSrc::parse(peptide, file, database)){
-    carp(CARP_ERROR, "Failed to parse peptide src.");
-    delete peptide;
-    return NULL;
-  };
-
-  // TODO: write parse_peptide_modification()
-  // read the length of the modified aa sequence
-  int mod_seq_len = -1;
-  size_t num_read = fread(&mod_seq_len, sizeof(int), 1, file);
-  if( mod_seq_len < 0 || num_read != 1){
-    carp(CARP_ERROR, "Did not read the correct length of modified sequence");
-    peptide->modified_seq_ = NULL;
-  }
-
-  carp(CARP_DETAILED_DEBUG, "Length of modified sequence is %d", mod_seq_len);
-  // allocate memory for and read in modified sequence
-  if( mod_seq_len == 0 ){
-    peptide->modified_seq_ = NULL;
-  }else{
-    assert( mod_seq_len - 1 == peptide->length_ );
-    peptide->modified_seq_ = 
-      (MODIFIED_AA_T*)mycalloc(mod_seq_len, sizeof(MODIFIED_AA_T));
-    if( fread(peptide->modified_seq_, sizeof(MODIFIED_AA_T), mod_seq_len, file)
-        != (size_t)mod_seq_len){
-      carp(CARP_ERROR, "Failed to read peptide modified sequence."); 
-    }
-  }
-  
-  carp(CARP_DEBUG, " sequence:%s",peptide->getSequence());
-  carp(CARP_DEBUG, " length:%i", peptide->getLength());
-  carp(CARP_DEBUG, " num src:%i", peptide->getNumPeptideSrc());
-  carp(CARP_DEBUG, " mass:%f", peptide->peptide_mass_);
-
-  carp(CARP_DETAILED_DEBUG, "Finished parsing peptide.");
-  
-  return peptide;
-}
-
-/**
- * \brief Read in a peptide from a binary file without reading its
- * peptide_src's.
- *
- * This parsing method is for callers that do not want memory
- * allcoated for every peptide in the file.  Caller allocates memory
- * once, parses peptide, checks values, and returns or keeps looking.
- * To get the peptide_src for this peptide, caller uses 
- * fseek(file, peptide_src_file_location, SEEK_SET);
- * parse_peptide_src(peptide, file, database);
- *
- * Assumes that the peptide has been written to file using
- * serialize_peptide().  
- * \returns true if peptide was successfully parsed or false if it was
- * not. 
- */
-bool Peptide::parseNoSrc(
-  FILE* file,       ///< file pointing to a serialized peptide
-  long int* peptide_src_file_location)  // use to seek back to peptide_src
-{
-  if( file == NULL ){
-    carp(CARP_ERROR, "Cannot parse (NULL) peptide from (NULL) file.");
-    return false;
-  }
-
-  // read peptide struct
-  //  int read = fread(peptide, sizeof(Peptide), 1, file);
-  // for compatibility prior to storing modified seq
-  PRINT_PEPTIDE_T p;
-  int read = fread(&p, sizeof(PRINT_PEPTIDE_T), 1, file);
-  if( read != 1 ){
-    carp(CARP_DETAILED_DEBUG, "read did not find a peptide, returned %i", read);
-    return false;
-  }
-  length_ = p.length;
-  peptide_mass_ = p.peptide_mass;
-
-  modified_seq_ = p.modified_seq ;
-
-  carp(CARP_DETAILED_DEBUG, "read peptide len %i, mass %.2f", length_, peptide_mass_);
-
-  // remember where the peptide_src begins
-  *peptide_src_file_location = ftell(file);
-
-  // read the number of peptide_src's
-  int num_peptide_src = -1;
-  read = fread(&num_peptide_src, sizeof(int), 1, file);
-  if( num_peptide_src < 1 || read != 1){
-    carp(CARP_DETAILED_DEBUG, "Num peptide src is %i and num read is %i", num_peptide_src, read);
-    carp(CARP_FATAL, "Peptide must have at least one peptide src.");
-    return false;
-  }
-
-  // skip past all of the peptide_src's
-  fseek(file, num_peptide_src * PeptideSrc::sizeOfSerialized(), SEEK_CUR);
-
-  // read in any peptide modifications, starting with length
-  int mod_seq_len = -1;
-  size_t num_read = fread(&mod_seq_len, sizeof(int), 1, file);
-  if( mod_seq_len < 0 || num_read != 1 ){
-    carp(CARP_ERROR, "Did not read the correct length of modified sequence");
-    modified_seq_ = NULL;
-  }
-
-  // read in modified sequence
-  
-  num_read = fread(modified_seq_, sizeof(MODIFIED_AA_T), 
-                   mod_seq_len, file);
- 
-  // we didn't ad any peptide_src, make sure it's still empty
-  peptide_srcs_.clear();
-
-  return true;
-}
-
-=======
->>>>>>> b5602895
 /**
  * Fills the given vectors with the names and descriptions of all
  * proteins containing this peptide.  Makes the descriptions
@@ -1771,7 +1126,7 @@
   
   residue_iterator->peptide =  peptide;
   residue_iterator->residue_idx = 0;
-  residue_iterator->sequence = my_copy_string(peptide->getSequence());
+  residue_iterator->sequence = peptide->getSequence();
   return residue_iterator;
 }        
 
@@ -1912,6 +1267,7 @@
   return flanking_field;
 }
 
+
 /*
  * Local Variables:
  * mode: c
