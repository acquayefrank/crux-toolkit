--- conflicted
+++ resolved
@@ -521,13 +521,8 @@
     break;
   case ORIGINAL_TARGET_SEQUENCE_COL:
     if (null_peptide_ == true || OutputFiles::isConcat()) {
-<<<<<<< HEAD
-      string seq = peptide_->getUnshuffledSequence();
-      output_file->setColumnCurrentRow((MATCH_COLUMNS_T)column_idx, seq);
-=======
       output_file->setColumnCurrentRow((MATCH_COLUMNS_T)column_idx,
                                        peptide_->getUnshuffledSequence());
->>>>>>> b5602895
     }
     break;
   case ETA_COL:
@@ -1035,147 +1030,6 @@
  ************************************************/
 
 /**
-<<<<<<< HEAD
- * \brief prints both variable and static modifications for 
- *  peptide sequence in xml format to the specificed output file
- *
- *
- */
-void print_modifications_xml(
-  const char* mod_seq,
-  const char* pep_seq,
-  FILE* output_file
-){
-  map<int, double> var_mods;
-  map<int, double> static_mods;
-  carp(CARP_DEBUG,"print_modifications_xml:%s %s", mod_seq, pep_seq);
-  // variable modifications
-  int mod_precision = get_int_parameter("mod-precision");
-  find_variable_modifications(var_mods, mod_seq);
-  if (!var_mods.empty()){
-    fprintf(output_file, 
-            "<modification_info modified_peptide=\"%s\">\n",
-            mod_seq);
-   carp(CARP_DEBUG,
-            "<modification_info modified_peptide=\"%s\">\n",
-            mod_seq);
-        for (map<int, double>::iterator it = var_mods.begin()
-           ; it != var_mods.end(); ++it){
-      fprintf(output_file, "<mod_aminoacid_mass position=\"%i\" mass=\"%.*f\"/>\n",
-              (*it).first,   //index
-              mod_precision, (*it).second); //mass
-      carp(CARP_DEBUG, "<mod_aminoacid_mass position=\"%i\" mass=\"%.*f\"/>\n",
-              (*it).first,   //index                                                                                                                                                                                                            
-              mod_precision, (*it).second); //mass           
-    }
-    fprintf(output_file, "</modification_info>\n");
-  }
-
-  // static modifications
-  find_static_modifications(static_mods, var_mods, pep_seq);
-  if (!static_mods.empty()){
-    carp(CARP_DEBUG, "<modification_info modified_peptide=\"%s\">\n",
-            pep_seq);
-    fprintf(output_file, "<modification_info modified_peptide=\"%s\">\n",
-            pep_seq);
-    for (map<int, double>::iterator it = static_mods.begin(); 
-         it != static_mods.end(); ++it){
-      fprintf(output_file, "<mod_aminoacid_mass position=\"%i\" mass=\"%.*f\"/>\n",
-              (*it).first,   //index
-              mod_precision, (*it).second); //mass
-      carp(CARP_DEBUG, "<mod_aminoacid_mass position=\"%i\" mass=\"%.*f\"/>\n",
-              (*it).first,   //index                                                                                                                                                                                                            
-              mod_precision, (*it).second); //mass 
-    }
-    fprintf(output_file, "</modification_info>\n");
-  }
-
-  static_mods.clear();
-  var_mods.clear();
-
-}
-
-
-/**
- * \brief takes an empty mapping of index to mass
- * and extract information from mod sequence fill
- * up map
- */
-void find_variable_modifications(
- map<int, double>& mods,
- const char* mod_seq
-){
-  
-    int seq_index = 1;
-    const char* amino = mod_seq;
-    const char* end = NULL;
-    const char* start = NULL;
-    // Parse returned string to find modifications within
-    // brackets
-    while (*(amino) != '\0' && *(amino+1) != '\0'){
-      if (*(amino+1) =='['){
-        start = amino+2;
-        end = amino+2;
-        while (*end != ']'){
-          end++;
-        }
-        char* mass  = (char *) mymalloc(sizeof(char)*(end-start+1));
-        strncpy(mass, start, end-start);
-        mass[end-start] = '\0';
-        mods[seq_index] = atof(mass);
-        amino = end;
-        free(mass);
-      } else if (*(amino+1) < 'A' || *(amino+1) > 'Z'){ // a mod symbol
-        double mass = 0; // sum up all adjacent symbols
-        end = amino + 1;
-        while( *end < 'A' || *end > 'Z' ){
-          mass += get_mod_mass_from_symbol(*end);
-          end++;
-        }
-        mods[seq_index] = mass;
-      }
-      seq_index++;
-      amino++;
-    }
-}
-
-/**
- * \brief takes an empty mapping of index to mass
- * of static mods and a full mapping of var mods
- * to fill up the mapping of static mods
- */
-void find_static_modifications(
-  map<int, double>& static_mods,
-  map<int, double>& var_mods,
-  const char* peptide_sequence
-){
-  const char* seq_iter = peptide_sequence;
-  
-  MASS_TYPE_T isotopic_type = GlobalParams::getIsotopicMass();
-  
-  char aa[2];
-  aa[1] = '\0';
-  int seq_index = 1;
-  while ((*seq_iter) != '\0'){
-    *aa = (*seq_iter);
-    // write static mod if user requested static mod and also
-    // if there is no variable mod on the same character
-    if (get_double_parameter( (const char *)aa)!= 0 && 
-        var_mods.find(seq_index) == var_mods.end()){
-
-      //double mass = get_mass_amino_acid(*seq_iter, isotopic_type);
-      static_mods[seq_index] = get_double_parameter( (const char*)aa);
-    }
-    seq_iter++;
-    seq_index++;
-  }
-
-}
-
-
-/**
-=======
->>>>>>> b5602895
  * \brief Counts the number of internal cleavages
  *
  */
