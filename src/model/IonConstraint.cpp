#include "IonConstraint.h"
#include "util/Params.h"
#include "util/StringUtils.h"
#include <string>

<<<<<<< HEAD
#include "util/GlobalParams.h"

=======
>>>>>>> b5602895
using namespace std;
/*************************
 * ION_CONSTRAINT methods
 *************************/

/**
 *Initializes an IonConstraint object, called from constructor 
 */
void IonConstraint::init(){

  use_neutral_losses_ = false;
  
  
  int modification_idx = 0;

  // initialize all modifications count to 0
  for(; modification_idx < MAX_MODIFICATIONS; ++modification_idx){
    modifications_[modification_idx] = 0;
  }

  for (int idx = 0;idx < NUMBER_ION_TYPES; idx++) {
    ion_types_[idx] = false;
  }
  
  mass_type_ = MONO;
  max_charge_ = 0;
  ion_type_ = (ION_TYPE_T)0;
  precursor_ion_ = false;
  min_charge_ = 0;
  exact_modifications_ = false;
  pointer_count_ = 0;

}

/**
 *\returns an empty heap allocated ion_constraint
 */
IonConstraint::IonConstraint() {

  init();
}

/**
 * modification, all modifications 0
 * add more modifications as needed using the set_ion_constraint_modification
 *\returns a new heap allocated ion_constraint
 */
IonConstraint::IonConstraint(
  MASS_TYPE_T mass_type, ///< the mass_type to use MONO|AVERAGE
  int max_charge, ///< max charge of the ions <= the parent peptide's charge
  ION_TYPE_T ion_type, ///< the ion types the peptide series should include
  bool precursor_ion  ///< should include precursor ion?
  )
{

  init();
  use_neutral_losses_ = false;
 
  // set all fields of constraint
  mass_type_ = mass_type;

<<<<<<< HEAD
  const string& charge_str = GlobalParams::getMaxIonCharge();
  //string charge_str = get_string_parameter("max-ion-charge");
  
=======
  string charge_str = Params::GetString("max-ion-charge");

>>>>>>> b5602895
  max_charge_ = max(1, max_charge - 1);

  if (charge_str != "peptide") {
    int charge_val;
    if (StringUtils::TryFromString(charge_str, &charge_val)) {
      max_charge_ = min(charge_val, max_charge_);
    } else {
      carp_once(CARP_WARNING, "Charge is not valid:%s", charge_str.c_str());
    }
  }

  min_charge_ = 0;
  exact_modifications_ = false;
  ion_type_ = ion_type;
  setUseIonType(ion_type, true);
  precursor_ion_ = precursor_ion;
  pointer_count_ = 1;

}

/**
 * \brief Create a new ion constraint based on the score type and the
 * charge of the peptide to be modeled.  Uses other
 * new_ion_constraint_ methods for some types.
 *
 * \returns A newly allocated ion constraint.
 */
IonConstraint* IonConstraint::newIonConstraintSmart(
  SCORER_TYPE_T score_type,
  int charge
){

  IonConstraint* new_constraint = NULL;

  switch(score_type){
  case SP:
    new_constraint = newIonConstraintSequestSp(charge);
    break;
  case XCORR:
    new_constraint = newIonConstraintSequestXcorr(charge);
    break;
  default:
    // use default type for others
<<<<<<< HEAD
    ION_TYPE_T ion_type = GlobalParams::getPrimaryIons();
    //string_to_ion_type(get_string_parameter("primary-ions"), &ion_type);
    new_constraint = new IonConstraint(
      GlobalParams::getFragmentMass(),
      //get_mass_type_parameter("fragment-mass"),
      charge, ion_type, 
      GlobalParams::getPrecursorIons());
      //get_boolean_parameter("precursor-ions")); 
=======
    ION_TYPE_T ion_type;
    string_to_ion_type(Params::GetString("primary-ions"), &ion_type);
    new_constraint = new IonConstraint(
      get_mass_type_parameter("fragment-mass"),
      charge, ion_type, Params::GetBool("precursor-ions")); 
>>>>>>> b5602895
    break;
  }
  return new_constraint;
}



/**
 * modification, sets all fields for gmtk settings
 *\returns a new heap allocated ion_constraint
 */
IonConstraint* IonConstraint::newIonConstraintGmtk(
  int charge 
  )
{
  IonConstraint* constraint = NULL;

  int max_charge = 1;
  if(charge > 1){
    max_charge = charge;
  }  
  constraint = new IonConstraint(MONO, max_charge, ALL_ION, false);

  // set all modifications count for gmtk
  constraint->use_neutral_losses_ = true;
  constraint->min_charge_ = 1;
  constraint->modifications_[NH3] = -1;
  constraint->modifications_[H2O] = -1;
  constraint->modifications_[ISOTOPE] = 0;
  constraint->modifications_[FLANK] = 0;

  return constraint;
}


/**
 * modification, sets all fields for sequest settings
 *\returns a new heap allocated ion_constraint
 */
IonConstraint* IonConstraint::newIonConstraintSequest(
  MASS_TYPE_T mass_type, ///< the mass_type to use MONO|AVERAGE
  int max_charge, ///< the maximum charge of the ions. 
                  ///< cannot exceed the parent peptide's charge
  ION_TYPE_T ion_type, ///< the ion types the peptide series should include
  bool precursor_ion ///< should include precursor ion?
  )
{
  IonConstraint* constraint = new IonConstraint(mass_type, max_charge, ion_type, precursor_ion);

  // set                                                     
  constraint->use_neutral_losses_ = true;
  
  // set all modifications count for sequest
  constraint->modifications_[NH3] = 1;
  constraint->modifications_[H2O] = 1;
  constraint->modifications_[ISOTOPE] = 1;
  constraint->modifications_[FLANK] = 1;
  
  return constraint;
}

/**
 * modification, sets all fields for sequest Sp scoring settings
 * make B, Y type ions
 *\returns a new heap allocated ion_constraint
 */
IonConstraint* IonConstraint::newIonConstraintSequestSp(
  int charge ///< the maximum charge of the ions, cannot exceed the parent peptide's charge
  )
{
  IonConstraint* constraint = NULL;
  constraint = new IonConstraint(MONO, charge, BY_ION, false);

  // set                                                     
  constraint->use_neutral_losses_ = true;
  
  // set all modifications count for sequest
  constraint->modifications_[NH3] = 0;
  constraint->modifications_[H2O] = 0;
  constraint->modifications_[ISOTOPE] = 0;
  constraint->modifications_[FLANK] = 0;
  
  return constraint;
}


/**
 * modification, sets all fields for Sequest Xcorr scoring settings
 * make B, Y, A type ions
 *\returns a new heap allocated ion_constraint
 */
IonConstraint* IonConstraint::newIonConstraintSequestXcorr(
  int charge ///< the maximum charge of the ions, cannot exceed the parent peptide's charge
  )
{
  IonConstraint* constraint = NULL;
  constraint = new IonConstraint(MONO, charge, BYA_ION, false);

  // set                                                     
  constraint->use_neutral_losses_ = true;
  
  // set all modifications count for sequest
  constraint->modifications_[NH3] = 0;// -1;
  constraint->modifications_[H2O] = 0;// -1;
  constraint->modifications_[ISOTOPE] = 0;// not sure
  constraint->modifications_[FLANK] = 0;
  
  return constraint;
}

/**
 * Frees an allocated ion_constraint object.
 */
void IonConstraint::free(IonConstraint* ion_constraint)
{
  ion_constraint->pointer_count_--;
  if (ion_constraint->pointer_count_ == 0) {
    delete ion_constraint;
  }
}


IonConstraint::~IonConstraint()
{
}


/**
 * copies ion_constraint pointer
 */
IonConstraint* IonConstraint::copy(
    IonConstraint* ion_constraint
    ){
  
  ion_constraint->pointer_count_++;
  return ion_constraint;
}


/**
 * copies ion_constraint object from src to dest
 * must pass in a memory allocated ION_CONSTRAINT_T dest
 */
void IonConstraint::copy(
  IonConstraint* src,///< ion_constraint to copy from -in
  IonConstraint* dest///< ion_constraint to copy to -out
  )
{
  int modification_idx = 0;
  dest->use_neutral_losses_ = src->use_neutral_losses_;

  // if use natural loss, copy
  if(src->use_neutral_losses_){
    // iterate over all modifications a update new constraint
    for(; modification_idx < MAX_MODIFICATIONS; ++modification_idx){
      dest->modifications_[modification_idx] = src->modifications_[modification_idx];
    }
  }
  
  dest->mass_type_ = src->mass_type_;
  dest->max_charge_ = src->max_charge_;
  dest->ion_type_ = src->ion_type_;
  dest->precursor_ion_ = src->precursor_ion_;
}

/** FIXME!!!! double check
 * Determines if a ion satisfies a ion_constraint.
 * \returns true if the constraint is satisified. false if not.
 */
bool IonConstraint::isSatisfied(
   Ion* ion ///< query ion -in
   )
{
  int* counts = NULL;

  // TODO Fix
  bool return_val = true;
  // print_ion(ion, stderr);
  // fprintf(stderr, "%i->%i\n", ion_constraint->min_charge, ion_constraint->max_charge);
  // check ion type
  ION_TYPE_T ion_type = ion->getType();
  if(
     !(ion_type == ion_type_)
      
     &&
     
     !((ion_type_ == BY_ION) && (ion_type == B_ION || ion_type == Y_ION)) 
     
     &&

     !((ion_type_ == BYA_ION) 
          && 
       (ion_type == B_ION || ion_type == Y_ION || ion_type == A_ION)) 
     
     &&
     
     !(ion_type_ == ALL_ION)

     ){
     
    // precursor ion?
    if(!(precursor_ion_ && ion_type == P_ION)){
      return_val = false;
    }
  }
  
  // check charge
  if(ion->getCharge() > max_charge_){
    return_val = false;
  }
  
  if(ion->getCharge() < min_charge_){
    return_val = false;
  }

  // check modifications
  counts = ion->getModificationCounts();
  int mod_idx;
  for(mod_idx=0; mod_idx < MAX_MODIFICATIONS; ++mod_idx){
    if(modifications_[mod_idx] >= 0){
      if(counts[mod_idx] > modifications_[mod_idx]){
        return_val = false;
        break;
      }
    }
    else{
      if(counts[mod_idx] < modifications_[mod_idx]){
        return_val = false;
        break;
      }
    }
    if (exact_modifications_){
      if(counts[mod_idx] != modifications_[mod_idx]){
        return_val = false; 
        break;
      }
    }
  }
  
  // Add more checks here as more contraints are added

  // fprintf(stderr, "r = %i\n", return_val);
  return return_val;
}

/**
 * \returns ION_TYPE for this constraint
 */
/*
ION_TYPE_T IonConstraint::getIonType() {
  return ion_type_;
}
*/

void IonConstraint::setUseIonType(
  ION_TYPE_T ion_type,
  bool val
  ) {
  ion_types_[ion_type] = val;
}

bool IonConstraint::getUseIonType(ION_TYPE_T ion_type) {
  return(ion_types_[ion_type]);
}




/**
 * sets the modification count
 * can only add isotopes
 */
void IonConstraint::setModification(
  ION_MODIFICATION_T mod_type, ///< ion modification type -in
  int count  ///< the count of the modification -in  
  )
{
  // set modification count, can only add for isotope
  if(mod_type != ISOTOPE){
    modifications_[mod_type] = count;
  }
  else{
    modifications_[mod_type] = abs(count);
  }

  // set neutral loss to true if needed
  if(!use_neutral_losses_){
    use_neutral_losses_ = true;
  }
}

/**
 * sets the exact modification boolean 
 */
void IonConstraint::setExactness(
  bool exactness ///< whether to use exact mods or not -in
  ){
  exact_modifications_ = exactness;
  if (exactness){
    min_charge_ = max_charge_;
  }
}
 
/**
 * gets the modification count for specific mod_type
 */
int IonConstraint::getModification(
  ION_MODIFICATION_T mod_type ///< ion modification type -in
  )
{
  return modifications_[mod_type];
}

/**
 * \returns the modifications array
 */
int* IonConstraint::getModifications() {
  return modifications_;
}


/**
 * gets the mass type of the ion_constraint
 */
MASS_TYPE_T IonConstraint::getMassType()
{
  return mass_type_;
}

/**
 * get the maximum charge of the IonConstraint
 */
int IonConstraint::getMaxCharge() 
{
  return max_charge_;
}

/**
 *\returns precuror_ion_
 */
bool IonConstraint::getPrecursorIon() {
  return precursor_ion_;
}

/**
 * get the neutral loss field of the ion constraint.
 */
bool IonConstraint::getUseNeutralLosses()
{
  return use_neutral_losses_;
}
<|MERGE_RESOLUTION|>--- conflicted
+++ resolved
@@ -2,12 +2,8 @@
 #include "util/Params.h"
 #include "util/StringUtils.h"
 #include <string>
-
-<<<<<<< HEAD
 #include "util/GlobalParams.h"
 
-=======
->>>>>>> b5602895
 using namespace std;
 /*************************
  * ION_CONSTRAINT methods
@@ -69,14 +65,9 @@
   // set all fields of constraint
   mass_type_ = mass_type;
 
-<<<<<<< HEAD
   const string& charge_str = GlobalParams::getMaxIonCharge();
   //string charge_str = get_string_parameter("max-ion-charge");
   
-=======
-  string charge_str = Params::GetString("max-ion-charge");
-
->>>>>>> b5602895
   max_charge_ = max(1, max_charge - 1);
 
   if (charge_str != "peptide") {
@@ -120,7 +111,6 @@
     break;
   default:
     // use default type for others
-<<<<<<< HEAD
     ION_TYPE_T ion_type = GlobalParams::getPrimaryIons();
     //string_to_ion_type(get_string_parameter("primary-ions"), &ion_type);
     new_constraint = new IonConstraint(
@@ -129,13 +119,6 @@
       charge, ion_type, 
       GlobalParams::getPrecursorIons());
       //get_boolean_parameter("precursor-ions")); 
-=======
-    ION_TYPE_T ion_type;
-    string_to_ion_type(Params::GetString("primary-ions"), &ion_type);
-    new_constraint = new IonConstraint(
-      get_mass_type_parameter("fragment-mass"),
-      charge, ion_type, Params::GetBool("precursor-ions")); 
->>>>>>> b5602895
     break;
   }
   return new_constraint;
