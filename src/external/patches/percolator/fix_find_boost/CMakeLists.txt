--- conflicted
+++ resolved
@@ -7,24 +7,8 @@
 # INCLUDE HEADER FILES IN SRC DIRECTORY
 include_directories(${CMAKE_CURRENT_BINARY_DIR})
 
-if(XML_SUPPORT)
-  find_package(XercesC REQUIRED) # XSD DEPENDS ON ${XERCESC_FOUND}
-  if(XERCESC_FOUND)
-    message(STATUS "Found Xerces-C: ${XERCESC_LIBRARIES}")
-    message(STATUS "              : ${XERCESC_INCLUDE_DIR}")
-    message(STATUS "       Version: ${XERCESC_VERSION}")
-  else(XERCESC_FOUND)
-    message(FATAL_ERROR "The package Apache Xerces-C++ has not been found")
-  endif(XERCESC_FOUND)
-  include_directories(${XERCESC_INCLUDE_DIR})
+MESSAGE( STATUS "Checking packages:" )
 
-
-  if(APPLE OR MINGW)
-    find_package(CURL REQUIRED) # XERCESC depends on curl
-  endif()
-
-<<<<<<< HEAD
-=======
 if(XML_SUPPORT)
   find_package(XercesC REQUIRED) # XSD DEPENDS ON ${XERCESC_FOUND}
   if(XERCESC_FOUND)
@@ -39,7 +23,6 @@
   if(APPLE OR MINGW)
     find_package(CURL REQUIRED) # XERCESC depends on curl
   endif()
->>>>>>> 86e7bbe4
 
   find_package(Xsd REQUIRED) # CODESYNTHESIS
   if(XSD_FOUND)
@@ -52,52 +35,28 @@
   FIND_PACKAGE ( Threads REQUIRED )
 endif(XML_SUPPORT)
 
-<<<<<<< HEAD
-#find_package(Boost ${BOOST_MIN_VERSION} COMPONENTS filesystem system REQUIRED)
-#if(Boost_FOUND)
-#  message(STATUS "Package Boost found at: ${Boost_INCLUDE_DIRS}")
-#else(Boost_FOUND)
-#  message(FATAL_ERROR "Boost has not been found")
-#endif(Boost_FOUND)
-#include_directories(${Boost_INCLUDE_DIRS})
-
-include_directories(
-  ${CMAKE_PREFIX_PATH}/include
-  ${CMAKE_CURRENT_BINARY_DIR} 
-  ${RPC_INCLUDE_PATH}
- )
-=======
 # Set Boost variables
 include_directories(${CMAKE_PREFIX_PATH}/include)
->>>>>>> 86e7bbe4
 link_directories(${CMAKE_PREFIX_PATH}/lib)
-
 if (WIN32 AND NOT CYGWIN)
   set(
     Boost_LIBRARIES 
     ${CMAKE_PREFIX_PATH}/lib/libboost_filesystem-vc100-mt.lib
     ${CMAKE_PREFIX_PATH}/lib/libboost_system-vc100-mt.lib
   )
-<<<<<<< HEAD
   set(
     Boost_DEBUG_LIBRARIES 
     ${CMAKE_PREFIX_PATH}/lib/libboost_filesystem-vc100-mt-gd.lib
     ${CMAKE_PREFIX_PATH}/lib/libboost_system-vc100-mt-gd.lib
   )
-=======
->>>>>>> 86e7bbe4
 else (WIN32 AND NOT CYGWIN)
   set(
-    Boost_LIBRARIES ${CMAKE_PREFIX_PATH}/lib/libboost_filesystem.a 
+    Boost_LIBRARIES 
+    ${CMAKE_PREFIX_PATH}/lib/libboost_filesystem.a 
     ${CMAKE_PREFIX_PATH}/lib/libboost_system.a
   )
 endif (WIN32 AND NOT CYGWIN)
 
-<<<<<<< HEAD
-=======
-set(Boost_LIBRARIES ${CMAKE_PREFIX_PATH}/lib/libboost_filesystem.a ${CMAKE_PREFIX_PATH}/lib/libboost_system.a)
-
->>>>>>> 86e7bbe4
 
 ###############################################################################
 # RUN CODESYNTHESIS
@@ -110,10 +69,6 @@
     set( xdr_flags  --generate-insertion XDR --generate-extraction XDR  )
   endif()
 
-<<<<<<< HEAD
-
-=======
->>>>>>> 86e7bbe4
   # RUN CODESYNTHESIS TO GENERATE xsdfiles for pin (percolator input)
   set(xsdfiles_in ${CMAKE_CURRENT_BINARY_DIR}/percolator_in.cxx ${CMAKE_CURRENT_BINARY_DIR}/percolator_in.hxx )
   set(percolator_in xml/percolator_in.xsd)
@@ -124,10 +79,6 @@
     WORKING_DIRECTORY ${CMAKE_CURRENT_BINARY_DIR}
   )
 
-<<<<<<< HEAD
-
-=======
->>>>>>> 86e7bbe4
   # RUN CODESYNTHESIS TO GENERATE xsdfiles for pout (percolator output)
   set(xsdfiles_out ${CMAKE_CURRENT_BINARY_DIR}/percolator_out.cxx ${CMAKE_CURRENT_BINARY_DIR}/percolator_out.hxx )
   set(percolator_out xml/percolator_out.xsd)
@@ -139,7 +90,6 @@
   )
 endif(XML_SUPPORT)
 
-<<<<<<< HEAD
 
 
 if (WIN32 AND NOT CYGWIN)
@@ -148,28 +98,6 @@
   add_definitions(-D_NO_CEPHES -DOLD_BOOST -D_LARGEFILE_SOURCE -D_FILE_OFFSET_BITS=64 -D_POSIX_SOURCE -D_POSIX_C_SOURCE -D_NOSQLITE )
 endif (WIN32 AND NOT CYGWIN)
 
-
-#############################################################################
-# COMPILE PERCOLATOR
-###############################################################################
-
-
-if(XML_SUPPORT)
-  add_library(perclibrary STATIC ${xsdfiles_in} ${xsdfiles_out} parser.cxx serializer.cxx BaseSpline.cpp DescriptionOfCorrect.cpp MassHandler.cpp 
-                  PSMDescription.cpp ResultHolder.cpp 
-								  XMLInterface.cpp SetHandler.cpp StdvNormalizer.cpp svm.cpp Caller.cpp CrossValidation.cpp Enzyme.cpp Globals.cpp Normalizer.cpp
-								  SanityCheck.cpp UniNormalizer.cpp DataSet.cpp FeatureNames.cpp LogisticRegression.cpp Option.cpp PosteriorEstimator.cpp 
-								  ProteinProbEstimator.cpp ProteinFDRestimator.cpp Scores.cpp SqtSanityCheck.cpp ssl.cpp EludeModel.cpp PackedVector.cpp
-								  PackedMatrix.cpp Matrix.cpp Logger.cpp MyException.cpp FidoInterface.cpp Protein.cpp )
-else(XML_SUPPORT)
-  add_library(perclibrary STATIC BaseSpline.cpp DescriptionOfCorrect.cpp MassHandler.cpp PSMDescription.cpp ResultHolder.cpp 
-								  XMLInterface.cpp SetHandler.cpp StdvNormalizer.cpp svm.cpp Caller.cpp CrossValidation.cpp Enzyme.cpp Globals.cpp Normalizer.cpp
-								  SanityCheck.cpp UniNormalizer.cpp DataSet.cpp FeatureNames.cpp LogisticRegression.cpp Option.cpp PosteriorEstimator.cpp 
-								  ProteinProbEstimator.cpp ProteinFDRestimator.cpp Scores.cpp SqtSanityCheck.cpp ssl.cpp EludeModel.cpp PackedVector.cpp
-								  PackedMatrix.cpp Matrix.cpp Logger.cpp MyException.cpp FidoInterface.cpp Protein.cpp )
-endif(XML_SUPPORT)
-=======
->>>>>>> 86e7bbe4
 
 #############################################################################
 # COMPILE PERCOLATOR
@@ -203,12 +131,6 @@
 
 #INCLUDE FIDO HEADERS FOR PERCLIBRARY 
 include_directories(fido)
-<<<<<<< HEAD
-
-###############################################################################
-
-=======
->>>>>>> 86e7bbe4
 
 ################################################################################
 								  
@@ -221,16 +143,9 @@
 #  set_property(TARGET percolator PROPERTY MACOSX_BUNDLE ON)
 elseif(MINGW)
 #  set_target_properties(percolator PROPERTIES LINK_FLAGS "-Wl,-Bstatic -static-libgcc -lcurl -liconv")
-<<<<<<< HEAD
-  set_target_properties(percolator PROPERTIES LINK_FLAGS "-Wl,-Bdynamic -static-libgcc")
-endif()
-
-
-=======
   set_target_properties(percolator PROPERTIES LINK_FLAGS "-Wl,-Bdynamic")
 endif()
 
->>>>>>> 86e7bbe4
 if(PROFILING AND UNIX)
   set_target_properties(percolator PROPERTIES COMPILE_FLAGS -pg LINK_FLAGS -pg)
   set(CMAKE_CXX_FLAGS "${CMAKE_CXX_FLAGS} -O3 -Wno-unused-result -Wno-overflow -Wall -g -pg -fprofile-arcs -ftest-coverage")
@@ -241,9 +156,7 @@
   set(CMAKE_C_FLAGS_DEBUG "${CMAKE_C_FLAGS_DEBUG} -O0 -g -DNDEBUG -Wno-unused-result -Wno-overflow -Wall -g -pg -fprofile-arcs -ftest-coverage")
 endif()
  
-
 # SET LIBRARIES FOR PERCOLATOR
-<<<<<<< HEAD
 if(WIN32 AND NOT CYGWIN)
   target_link_libraries(
     percolator 
@@ -259,21 +172,14 @@
   target_link_libraries(percolator debug libboost_system-vc100-mt-gd.lib)
 else()
   target_link_libraries(
-    percolator
-    perclibrary
-    fido
-    libboost_filesystem-vc100-mt.lib
-    libboost_system-vc100-mt.lib
-    ${CMAKE_THREAD_LIBS_INIT}
+    percolator 
+    perclibrary 
+    fido 
+    ${XERCESC_LIBRARIES} 
+    ${CMAKE_THREAD_LIBS_INIT} 
+    ${Boost_LIBRARIES} 
     ${CURL_LIBRARIES}
-    stdc++
   )
-=======
-if(MSVC)
-  target_link_libraries(percolator perclibrary fido ${XERCESC_LIBRARIES} ${CMAKE_THREAD_LIBS_INIT} ${Boost_LIBRARIES} ${CURL_LIBRARIES})
-else(MSVC)
-  target_link_libraries(percolator perclibrary fido ${XERCESC_LIBRARIES} ${CMAKE_THREAD_LIBS_INIT} ${Boost_LIBRARIES} ${CURL_LIBRARIES})
->>>>>>> 86e7bbe4
 endif()
  
 # INSTALL PERCOLATOR
@@ -282,17 +188,9 @@
 #else()
   install(TARGETS percolator EXPORT PERCOLATOR DESTINATION bin) # Important to use relative path here (used by CPack)!
 #endif()
-<<<<<<< HEAD
-
-=======
->>>>>>> 86e7bbe4
 
 ###############################################################################
 # COMPILE QVALITY
 ###############################################################################
 
-add_subdirectory(qvality)
-<<<<<<< HEAD
- 
-=======
->>>>>>> 86e7bbe4
+add_subdirectory(qvality)