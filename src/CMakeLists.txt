--- conflicted
+++ resolved
@@ -1,8 +1,6 @@
 cmake_minimum_required(VERSION 3.15)
 cmake_policy(VERSION 3.15)
 
-<<<<<<< HEAD
-=======
 
 if (APPLE)
     enable_language(OBJC)
@@ -17,7 +15,6 @@
   )
 endif (NOT APPLE AND NOT WIN32)
 
->>>>>>> d8b0e1eb
 add_subdirectory(app/bullseye)
 add_subdirectory(app/hardklor)
 add_subdirectory(app/tide)
