// Benjamin Diament

// A TheoreticalPeakSet is an abstract class representing the collection of
// theoretical peaks corresponding to a peptide. Its memory is designed to be
// reusable, so it functions as a "workspace" for figuring where the
// theoretical peaks ought to be. The expected usage pattern is as follows:
//
// TheoreticalPeakSet workspace; // Some construction params may be required.
// Peptide peptide; // Assume already initialized.
// workspace.Clear(); // Memory gets reused
// For each left-substring of peptide, call workspace.AddBIon()
// For each right-substring of peptide, call workspace.AddYIon()
//
// After the B and Y ions have been added the client may retreive the
// TheoreticalPeakArr by a call to workspace.GetPeaks(). Peaks are then written
// into the provided arrays (specified in the arguments). To avoid unnecessary
// copying, for most subclasses, GetPeaks() will take the final steps necessary
// to generate the peaks and write them directly to the client-specified arrays.
// There are both "positive" peaks and "negative" peaks that may be written,
// though some subclasses will never write any negative peaks. When present,
// these negative peaks represent corrections made to the peaks in the positive
// set. This comes up in cases where the workspace in question actually
// represents a difference between two TheoreticalPeakSets. See
// TheoreticalPeakSetDiff for example.
//
// Different subclasses of TheoreticalPeakSet have varying characteristics, such
// as the following:
// 
//   o  space requirements (both in memory and on disk) 
//   o  time required to generate the peak set
//   o  sparsity (affects space requirements and dot-product time)
//   o  accuracy with respect to the "correct" value of the XCORR function.
// 
// Here are some the characteristics:
// 
//   TheoreticalPeakSetMakeAll           exact, slow, all peaks explicit
//   TheoreticalPeakSetBYSparse          inexact, fast, only B and Y explicit,
//                                       significantly larger than Diff. 
//   TheoreticalPeakSetBYSparseOrdered   same, slightly slower to generate
//   TheoreticalPeakSetBYAll             inexact but same as BYSparse, slow, 
//                                       all peaks explicit
//   TheoreticalPeakSetDiff              = MakeAll - BYAll: slow to generate,
//                                       very sparse, completely different
//                                       function from MakeAll. Gets stored at
//                                       indexing and retrieved at search time.
//   TheoreticalPeakSetSparse            For testing: very slow, explicitly
//                                       computes both Diff and BYSparse.
// 
// Let the following vectors be defined: 
//   
//   x is the vector of theoretical peaks created by MakeAll
//   y is the vector of theoretical peaks created by BYSparse
//   z is the vector of theoretical peaks created by Diff
//   w is the vector of theoretical peaks created by BYAll
//   u is the vector of observed peaks with the background subtracted.
//   v is the vector that is a linear combination of shifts of u as computed
//     in ObservedPeakSet::ComputeCache(). E.g. for charge 1 the ith element
//     of v might be (see spectrum_preprocess.h): 
//           v[i] = 50*u[i] + 25*u[i-1] + 25*u[i+1] + 10*u[i-17]
// 
// y is five times sparser than w and includes only the positions of the B and Y
// ions. BYAll and BYSparse are related as follows: <w, u> = <y, v>. The correct
// value of the XCORR is <u, x>.  But computing with MakeAll is slow.  So,
// instead we do the following: at index time we compute and store z = x - w.
// At search time we compute <y, v> + <z, u>. This incurs the cost of storing z
// but generating only y, which can be done quickly. Since both y and z are
// sparse (though z is much sparser) the above dot products can be computed
// quickly at search time.
// 
// The inexactness of BYAll (and BYSparse by extension) is due to two factors.
// First, an exact rendering of the theoretical peaks such as that in MakeAll
// would check for duplications (two peaks in the same bin). BYAll simply
// generates all B and Y peaks without checking for duplications, as this saves
// time when we generate BYSparse. The duplications get handled by Diff (the z
// vector above). Second, the peaks generated by BYAll (the w vector above)
// aren't quite correct: w is not exactly equal to x because the positions of
// the neutral loss ions at 17 and 18 Da. away may instead be at 18 and 19
// Da. away after binning.  Similarly, at charge 2, neutral loss ions may be
// either at 8 and 9 m/z away or at 9 and 10 m/z away. All these variations are
// accounted for when we subtract (x - w) to store the Diff.
// 
// TODO 253: a final descision on whether to use TheoreticalPeakSetBYSparse or
// TheoreticalPeakSetBYSparseOrdered at search time is yet to be made. Neither
// dominated the other in testing done so far.

#ifndef THEORETICAL_PEAK_SET_H
#define THEORETICAL_PEAK_SET_H

#include <iostream>
#include <algorithm>
#include "mass_constants.h"
//#include "peptide.h"
#include "peptides.pb.h"
#include "max_mz.h"
#include "theoretical_peak_pair.h"
#include "math.h"

using namespace std;
typedef google::protobuf::RepeatedField<int>::const_iterator FieldIter;

class TheoreticalPeakSet {
 public:
  // Sub-classes need to support this interface (see above).
  // A do-nothing stub is provided for GetNegs().
  virtual void Clear() = 0;
  virtual void AddYIon(double mass, int charge) = 0;
  virtual void AddBIon(double mass, int charge) = 0;
  virtual void GetPeaks(TheoreticalPeakArr* peaks_charge_1,
			TheoreticalPeakArr* negs_charge_1,
                        TheoreticalPeakArr* peaks_charge_2,
			TheoreticalPeakArr* negs_charge_2,
                        const pb::Peptide* peptide = NULL) = 0;
  
 protected:
  ////////////////////////////////////////////////////
  // Utility functions for subclasses
  //
  // Many of these fucnctions refer to MaxMZ::Global(). At search time 
  // MaxMZ::Global() will be set at the end of the range of
  // the observed spectra so we need not calculate theoretical peaks
  // beyond this limit.
  ////////////////////////////////////////////////////

  // Copy src to dest, but for each bin copy only the highest intensity peak.
  static void RemoveDups(const TheoreticalPeakArr& src,
                         TheoreticalPeakArr* dest) {
    TheoreticalPeakArr::const_iterator i = src.begin();
    for (; i != src.end(); ++i) {
      // find last element with current index, that one being the
      // largest intensity
      int index = i->Bin();
      if (MaxBin::Global().MaxBinEnd() > 0 
          && index >= MaxBin::Global().CacheBinEnd())
        break;
      for (++i; i != src.end() && i->Bin() == index; ++i);
      --i;
      dest->push_back(*i);
    }
  }

  static void AddPeak(TheoreticalPeakArr* dest, int index,
                      TheoreticalPeakType intensity) {
    TheoreticalPeakPair peak(index, intensity);
    // must insert in nondecreasing order
    assert(dest->size() == 0 || peak.Code() >= dest->back().Code());
    dest->push_back(peak);
  }

/*  static void AddPeakUnordered(TheoreticalPeakArr* dest, int index,
                               TheoreticalPeakType intensity) {
    TheoreticalPeakPair peak(index, intensity);
    dest->push_back(peak);
  }
*/  static void AddPeakUnordered(TheoreticalPeakArr* dest, int index,
                               TheoreticalPeakType intensity, TheoreticalPeakArr* otherset) {
    TheoreticalPeakPair peak(index, intensity);
    bool found = false;
    for (TheoreticalPeakArr::iterator itr = dest->begin(); itr < dest->end(); itr++){
      if (itr->Bin() == peak.Bin()){
        found = true;
        break;
	  }
    }

    for (TheoreticalPeakArr::iterator itr2 = otherset->begin(); itr2 < otherset->end(); itr2++){
      if (itr2->Bin() == peak.Bin()){
        found = true;
        break;
	  }
    }
    if (!found){
      dest->push_back(peak);
    }
  }
  
  // Append src to dest.
  static void Copy(const TheoreticalPeakArr& src,
                   TheoreticalPeakArr* dest) {
    // Confirm that src is already sorted.
    assert(adjacent_find(src.begin(), src.end(), 
                         greater<TheoreticalPeakPair>()) == src.end());
    TheoreticalPeakArr::const_iterator i = src.begin();
    if (MaxBin::Global().MaxBinEnd() > 0) {
      int end = MaxBin::Global().CacheBinEnd() * NUM_PEAK_TYPES;
      for (; (i != src.end()) && (i->Code() < end); ++i)
        dest->push_back(*i);
    } else {
      for (; i != src.end(); ++i)
        dest->push_back(*i);
    }
  }

  static void CopyUnordered(const TheoreticalPeakArr& src,
                            TheoreticalPeakArr* dest) {
    TheoreticalPeakArr::const_iterator i = src.begin();
    if (MaxBin::Global().MaxBinEnd() > 0) {
      int end = MaxBin::Global().CacheBinEnd() * NUM_PEAK_TYPES;
      for (; i != src.end(); ++i) {
        if (i->Code() < end)
          dest->push_back(*i);
      }
    } else {
      for (; i != src.end(); ++i)
        dest->push_back(*i);
    }
  }

  // Compute x - y as a vector difference. Store positive peaks in pos, 
  // negative peaks in neg. TODO 262: can simply be expressed as symmetric set
  // difference between x and y.
  static void Diff(const TheoreticalPeakArr& x,
                   const TheoreticalPeakArr& y,
                   TheoreticalPeakArr* pos,
                   TheoreticalPeakArr* neg) {
    TheoreticalPeakArr::const_iterator x_iter = x.begin();
    TheoreticalPeakArr::const_iterator y_iter = y.begin();
    while (x_iter != x.end() && y_iter != y.end()) {
      if (*x_iter < *y_iter) {
        pos->push_back(*x_iter++);
      } else if (*y_iter < *x_iter) {
        neg->push_back(*y_iter++);
      } else {
        // if equal, they cancel; push nothing!
        x_iter++; y_iter++;
      }
    }
    for (; x_iter != x.end(); ++x_iter)
      pos->push_back(*x_iter);
    for (; y_iter != y.end(); ++y_iter)
      neg->push_back(*y_iter);
  }

  // Copy from peaks from protocol buffer to dest. 
  static void CopyExceptions(const google::protobuf::RepeatedField<int>& src,
                             TheoreticalPeakArr* dest) {
    // dest may be unordered!
    // The protocol buffer stores deltas between peak values, so we need
    // to track the total:
    int total = 0;
    int end = MaxBin::Global().CacheBinEnd() * NUM_PEAK_TYPES;
    FieldIter i = src.begin();
    for (; i != src.end(); ++i) {
      if ((total += *i) >= end)
        break;
      dest->push_back(TheoreticalPeakPair(total));
    }
  }
};

// Utility class for use by subclasses of TheoreticalPeakSet. Contains the
// actual arrays of B series and Y series ions. The temp[123]_ arrays are
// spaces for merging sorted arrays of B and Y ions. This class also manages
// merges with peaks taken from Peptide protocol buffers.
class OrderedPeakSets {
 public:
  void Init(int capacity) {
    b_series_[0].Init(capacity);
    b_series_[1].Init(capacity);
    y_series_[0].Init(capacity);
    y_series_[1].Init(capacity);
    temp1_.Init(capacity);
    temp2_.Init(capacity);
    temp3_.Init(capacity);
  }

  void Clear() {
    b_series_[0].clear();
    b_series_[1].clear();
    y_series_[0].clear();
    y_series_[1].clear();
  }

  // temp1_ gets the charge 1 peaks. temp3_ gets the combined charge 1 and
  // charge 2 peaks.
  void Merge(const pb::Peptide* peptide = NULL) {
    if (peptide && peptide->peak1_size() > 0) {
      MergePeaks(&b_series_[0], &y_series_[0], &temp3_);
      MergeExceptions(temp3_, peptide->peak1(), &temp1_);
    } else {
      MergePeaks(&b_series_[0], &y_series_[0], &temp1_);
    }
    if (peptide && peptide->peak2_size() > 0) {
      MergePeaks(&b_series_[1], &y_series_[1], &temp3_);
      MergeExceptions(temp3_, peptide->peak2(), &temp2_);
    } else {
      MergePeaks(&b_series_[1], &y_series_[1], &temp2_);
    }
    MergePeaks(&temp1_, &temp2_, &temp3_);
  }

  TheoreticalPeakArr b_series_[2];
  TheoreticalPeakArr y_series_[2];
  TheoreticalPeakArr temp1_, temp2_, temp3_;

 private:
  static void MergePeaks(TheoreticalPeakArr* a, TheoreticalPeakArr* b,
                         TheoreticalPeakArr* result) {
    merge(a->begin(), a->end(), b->begin(), b->end(), result->data());
    result->set_size(a->size() + b->size());
  }

  static void MergeExceptions(const TheoreticalPeakArr& src,
                              const google::protobuf::RepeatedField<int>& exc,
                              TheoreticalPeakArr* dest) {
    dest->clear();
    // The protocol buffer stores deltas between peak values, so we need
    // to track the total:
    int total = 0;
    int end = MaxBin::Global().CacheBinEnd() * NUM_PEAK_TYPES;
    FieldIter exc_iter = exc.begin();
    TheoreticalPeakArr::const_iterator src_iter = src.begin();

    if ((exc_iter != exc.end()) && (src_iter != src.end())
        && ((total = *exc_iter) < end) && (src_iter->Code() < end)) {
      while (true) {
        bool advance_src = total >= src_iter->Code();
        bool advance_exc = total <= src_iter->Code();
        if (advance_src) {
          dest->push_back(*src_iter++);
          if (src_iter == src.end() || (src_iter->Code() >= end))
            break;
        }
        if (advance_exc) {
          dest->push_back(TheoreticalPeakPair(total));
          total += *(++exc_iter);
          if (exc_iter == exc.end() || (total >= end))
            break;
        }        
      }
    }

    if (total < end) {
      for (; exc_iter != exc.end(); ++exc_iter) {
        if ((total += *exc_iter) >= end)
          break;
        dest->push_back(TheoreticalPeakPair(total));
      }
    }
    for (; src_iter != src.end() && src_iter->Code() < end; ++src_iter) {
      dest->push_back(*src_iter);
    }
#ifdef DEBUG
    // The last assert here is expensive, so we relegate use to DEBUG mode.
    assert(exc_iter == exc.end() || total >= end);
    assert(src_iter == src.end() || src_iter->Code() >= end);
    assert(dest->size() == (exc_iter - exc.begin()) + (src_iter - src.begin()));
    assert(adjacent_find(dest->begin(), dest->end(), 
           greater<TheoreticalPeakPair>()) == dest->end());
#endif
  }
};

#if 0
DECLARE_bool(flanks);
DECLARE_bool(dups_ok);
#endif

// Subclass of TheoreticalPeakSet that generates all ions individually and
// explicitly.  The peaks generated will all have type LossPeak, FlankingPeak, or
// PrimaryPeak. 
/*class TheoreticalPeakSetMakeAll : public TheoreticalPeakSet {
 public:
  TheoreticalPeakSetMakeAll(int capacity) {
    ordered_peak_sets_.Init(capacity);
  }

  virtual ~TheoreticalPeakSetMakeAll() {}

  void Clear() { ordered_peak_sets_.Clear(); }

  void AddYIon(double mass, int charge) {
    assert(charge <= 2);
    AddYIon(mass, charge, &ordered_peak_sets_.y_series_[charge-1]);
  }

  void AddBIon(double mass, int charge) {
    assert(charge <= 2);
    AddBIon(mass, charge, &ordered_peak_sets_.b_series_[charge-1]);
  }

  void GetPeaks(TheoreticalPeakArr* peaks_charge_1,
		TheoreticalPeakArr* negs_charge_1,
		TheoreticalPeakArr* peaks_charge_2,
		TheoreticalPeakArr* negs_charge_2,
		const pb::Peptide* peptide = NULL) {
    assert(peptide == NULL);
    ordered_peak_sets_.Merge();
    if (false ) {
      CopyUnordered(ordered_peak_sets_.temp1_, peaks_charge_1);
      CopyUnordered(ordered_peak_sets_.temp3_, peaks_charge_2);
    } else {
      RemoveDups(ordered_peak_sets_.temp1_, peaks_charge_1);
      RemoveDups(ordered_peak_sets_.temp3_, peaks_charge_2);
    }
    // no negs
  }

 private:
  void AddYIon(double mass, int charge, TheoreticalPeakArr* dest) {
    // H2O
    int index = MassConstants::mass2bin(mass + MassConstants::Y_H2O, charge);
    AddPeak(dest, index, LossPeak);
    // NH3
    index = MassConstants::mass2bin(mass + MassConstants::Y_NH3, charge);
    AddPeak(dest, index, LossPeak);
    index = MassConstants::mass2bin(mass + MassConstants::Y, charge);

    if (true ) AddPeak(dest, index-1, FlankingPeak);
    AddPeak(dest, index, PrimaryPeak);
    if (true ) AddPeak(dest, index+1, FlankingPeak);
  }

  void AddBIon(double mass, int charge, TheoreticalPeakArr* dest) {
    // A-Ion
    int index = MassConstants::mass2bin(mass + MassConstants::A, charge);

    AddPeak(dest, index, LossPeak);
    // H2O
    index = MassConstants::mass2bin(mass + MassConstants::B_H2O, charge);
    AddPeak(dest, index, LossPeak);
    // Rest of peaks are as for Y ion
    // NH3
    index = MassConstants::mass2bin(mass + MassConstants::B_NH3, charge);
    AddPeak(dest, index, LossPeak);
    index = MassConstants::mass2bin(mass + MassConstants::B, charge);

    if (true ) AddPeak(dest, index-1, FlankingPeak);
    AddPeak(dest, index, PrimaryPeak);
    if (true) AddPeak(dest, index+1, FlankingPeak);
  }

  OrderedPeakSets ordered_peak_sets_;
};
*/
// A subclass of TheoreticalPeakSet that generates a theoretical peak
// for each B and Y ion at each charge state, 1 and 2. Peak generated
// will be of type PeakCombinedB1 and PeakCombinedY1 for charge 1
// ions. Peaks of type PeakCombinedB2a or PeakCombinedB2b will be
// generated for each B ion of charge 2 depending on whether the
// corresponding ammonia loss is 8 bins or 9 bins away. Similarly,
// peaks of type PeakCombinedY2a or PeakCombinedY2b will be generated
// for each Y ion of charge 2.
class TheoreticalPeakSetBYSparse : public TheoreticalPeakSet {
 public:
  TheoreticalPeakSetBYSparse(int capacity) {
    peaks_[0].Init(capacity);
    peaks_[1].Init(capacity);
  }

  virtual ~TheoreticalPeakSetBYSparse() {}

  void Clear() {
    peaks_[0].clear();
    peaks_[1].clear();
  }

  void AddYIon(double mass, int charge) {
     assert(charge <= 2);
    int index_y = MassConstants::mass2bin(mass + MassConstants::Y + MassConstants::proton, charge);
    TheoreticalPeakType series;
    if (charge == 1) {
      series = PeakCombinedY1;
    } else {
//	  int nh3_diff = index_y - MassConstants::mass2bin(mass + MassConstants::Y_NH3, charge);
//      assert(nh3_diff == MassConstants::BIN_SHIFT_NH3_CHG_2_CASE_A ||
//             nh3_diff == MassConstants::BIN_SHIFT_NH3_CHG_2_CASE_B);
//      series = nh3_diff == MassConstants::BIN_SHIFT_NH3_CHG_2_CASE_A ? PeakCombinedY2a 
//                                                      : PeakCombinedY2b;
      series = PeakCombinedY2;
    }
//    AddPeakUnordered(&peaks_[charge-1], index_y, series);
    if (charge == 1)
      AddPeakUnordered(&peaks_[charge-1], index_y, series, &peaks_[charge]);
    else
      AddPeakUnordered(&peaks_[charge-1], index_y, series, &peaks_[charge-2]);
	
  }

  void AddBIon(double mass, int charge) {
     assert(charge <= 2);
	int index_b = MassConstants::mass2bin(mass + MassConstants::B + MassConstants::proton, charge);
    TheoreticalPeakType series;
    if (charge == 1) {
      series = PeakCombinedB1;
    } else {
//	  int nh3_diff = index_b - MassConstants::mass2bin(mass + MassConstants::B_NH3, charge);
//      assert(nh3_diff == MassConstants::BIN_SHIFT_NH3_CHG_2_CASE_A ||
//             nh3_diff == MassConstants::BIN_SHIFT_NH3_CHG_2_CASE_B);
//      series = nh3_diff == MassConstants::BIN_SHIFT_NH3_CHG_2_CASE_A ? PeakCombinedB2a 
//                                                      : PeakCombinedB2b;
      series = PeakCombinedB2;

    }
//    AddPeakUnordered(&peaks_[charge-1], index_b, series);
    if (charge == 1)
      AddPeakUnordered(&peaks_[charge-1], index_b, series, &peaks_[charge]);
    else 
      AddPeakUnordered(&peaks_[charge-1], index_b, series, &peaks_[charge-2]);
  }

  // Faster interface needing no copying at all.
  const TheoreticalPeakArr* GetPeaks() const { return peaks_; }

  void GetPeaks(TheoreticalPeakArr* peaks_charge_1,
		TheoreticalPeakArr* negs_charge_1,
		TheoreticalPeakArr* peaks_charge_2,
		TheoreticalPeakArr* negs_charge_2,
		const pb::Peptide* peptide = NULL) {
//    CopyUniqueUnordered(peaks_[0], peaks_charge_1);
//    CopyUniqueUnordered(peaks_[0], peaks_charge_2);
//    CopyUniqueUnordered(peaks_[1], peaks_charge_2);
    CopyUnordered(peaks_[0], peaks_charge_1);
    CopyUnordered(peaks_[0], peaks_charge_2);
    CopyUnordered(peaks_[1], peaks_charge_2);
    if (peptide == NULL)
      return;
    CopyExceptions(peptide->peak1(), peaks_charge_1);
    CopyExceptions(peptide->peak2(), peaks_charge_2);
    CopyExceptions(peptide->neg_peak1(), negs_charge_1);
    CopyExceptions(peptide->neg_peak2(), negs_charge_2);    
  }

 private:
  TheoreticalPeakArr peaks_[2];
};

// Subclass of TheoreticalPeakSet similar to TheoreticalPeakSetBYSparse 
// (above), but guarantees that peaks will be in increasing order by m/z
// at the expense of a couple of extra merge operations.
/*class TheoreticalPeakSetBYSparseOrdered : public TheoreticalPeakSet {
 public:
  TheoreticalPeakSetBYSparseOrdered(int capacity) {
    ordered_peak_sets_.Init(capacity);
  }

  virtual ~TheoreticalPeakSetBYSparseOrdered() {}

  void Clear() { ordered_peak_sets_.Clear(); }

  void AddYIon(double mass, int charge) {
    assert(charge <= 2);
	int index_y = MassConstants::mass2bin(mass + MassConstants::Y, charge);
    TheoreticalPeakType series;
    if (charge == 1) {
      series = PeakCombinedY1;
    } else {
	  int nh3_diff = index_y - MassConstants::mass2bin(mass + MassConstants::Y_NH3, charge);
      assert(nh3_diff == MassConstants::BIN_SHIFT_NH3_CHG_2_CASE_A ||
             nh3_diff == MassConstants::BIN_SHIFT_NH3_CHG_2_CASE_B);
      series = nh3_diff == MassConstants::BIN_SHIFT_NH3_CHG_2_CASE_A ? PeakCombinedY2a 
                                                      : PeakCombinedY2b;
    }
    AddPeak(&ordered_peak_sets_.y_series_[charge-1], index_y, series);
  }

  void AddBIon(double mass, int charge) {
    assert(charge <= 2);
    int index_b = MassConstants::mass2bin(mass + MassConstants::B, charge);
    TheoreticalPeakType series;
    if (charge == 1) {
      series = PeakCombinedB1;
    } else {
      int nh3_diff = index_b - MassConstants::mass2bin(mass + MassConstants::B_NH3, charge);
      assert(nh3_diff == MassConstants::BIN_SHIFT_NH3_CHG_2_CASE_A ||
             nh3_diff == MassConstants::BIN_SHIFT_NH3_CHG_2_CASE_B);
      series = nh3_diff == MassConstants::BIN_SHIFT_NH3_CHG_2_CASE_A ? PeakCombinedB2a 
                                                      : PeakCombinedB2b;
    }
    AddPeak(&ordered_peak_sets_.b_series_[charge-1], index_b, series);
  }


  void GetPeaks(TheoreticalPeakArr* peaks_charge_1,
		TheoreticalPeakArr* negs_charge_1,
		TheoreticalPeakArr* peaks_charge_2,
		TheoreticalPeakArr* negs_charge_2,
		const pb::Peptide* peptide = NULL) {
    ordered_peak_sets_.Merge(peptide);
    Copy(ordered_peak_sets_.temp1_, peaks_charge_1);
    Copy(ordered_peak_sets_.temp3_, peaks_charge_2);
    if (peptide == NULL)
      return;
    CopyExceptions(peptide->neg_peak1(), negs_charge_1);
    CopyExceptions(peptide->neg_peak2(), negs_charge_2);    
  }

 private:
  OrderedPeakSets ordered_peak_sets_;
};

// Subclass of TheoreticalPeakSet. This class explicitly generates all ions 
// implicit in the TheoreticalPeakTypes PeakCombinedXXX. See notes above.
class TheoreticalPeakSetBYAll : public TheoreticalPeakSet {
 public:
  TheoreticalPeakSetBYAll(int capacity) {
    ordered_peak_sets_.Init(capacity);
  }

  virtual ~TheoreticalPeakSetBYAll() {}

  void Clear() { ordered_peak_sets_.Clear(); }

  void AddYIon(double mass, int charge) {
    assert(charge <= 2);
    AddYIon(mass, charge, &ordered_peak_sets_.y_series_[charge-1]);
  }

  void AddBIon(double mass, int charge) {
    assert(charge <= 2);
    AddBIon(mass, charge, &ordered_peak_sets_.b_series_[charge-1]);
  }

  void GetPeaks(TheoreticalPeakArr* peaks_charge_1,
		TheoreticalPeakArr* negs_charge_1,
		TheoreticalPeakArr* peaks_charge_2,
		TheoreticalPeakArr* negs_charge_2,
		const pb::Peptide* peptide = NULL) {
    assert(peptide == NULL);
    ordered_peak_sets_.Merge();
    Copy(ordered_peak_sets_.temp1_, peaks_charge_1);
    Copy(ordered_peak_sets_.temp3_, peaks_charge_2);
  }

 private:
  void AddYIon(double mass, int charge, TheoreticalPeakArr* dest) {
	int index_y = MassConstants::mass2bin(mass + MassConstants::Y, charge);
    if (charge == 1) {
      AddPeak(dest, index_y - MassConstants::BIN_SHIFT_H2O_CHG_1, LossPeak);
      AddPeak(dest, index_y - MassConstants::BIN_SHIFT_NH3_CHG_1, LossPeak);
    } else {
      AddPeak(dest, index_y - MassConstants::BIN_SHIFT_H2O_CHG_2, LossPeak);
      // In case A the NH3 peak will have been added already...
      assert(MassConstants::BIN_SHIFT_H2O_CHG_2 == MassConstants::BIN_SHIFT_NH3_CHG_2_CASE_A);
      // Otherwise (case B), a separate NH3 peak is needed. 
	  if (index_y - MassConstants::mass2bin(mass + MassConstants::Y_NH3, charge) 
          == MassConstants::BIN_SHIFT_NH3_CHG_2_CASE_B)
        AddPeak(dest, index_y - MassConstants::BIN_SHIFT_NH3_CHG_2_CASE_B, LossPeak);
    }
    AddPeak(dest, index_y-1, FlankingPeak);
    AddPeak(dest, index_y, PrimaryPeak);
    AddPeak(dest, index_y+1, FlankingPeak);
  }

  void AddBIon(double mass, int charge, TheoreticalPeakArr* dest) {
    int index_b = MassConstants::mass2bin(mass + MassConstants::B, charge);
    if (charge == 1) {
      AddPeak(dest, index_b - MassConstants::BIN_SHIFT_A_ION_CHG_1, LossPeak);
      AddPeak(dest, index_b - MassConstants::BIN_SHIFT_H2O_CHG_1, LossPeak);
      AddPeak(dest, index_b - MassConstants::BIN_SHIFT_NH3_CHG_1, LossPeak);
    } else {
      AddPeak(dest, index_b - MassConstants::BIN_SHIFT_A_ION_CHG_2, LossPeak);
      AddPeak(dest, index_b - MassConstants::BIN_SHIFT_H2O_CHG_2, LossPeak);
      // In case A the NH3 peak will have been added already...
      assert(MassConstants::BIN_SHIFT_H2O_CHG_2 == MassConstants::BIN_SHIFT_NH3_CHG_2_CASE_A);
      // Otherwise (case B), a separate NH3 peak is needed. 
	  if (index_b - MassConstants::mass2bin(mass + MassConstants::B_NH3, charge) 
          == MassConstants::BIN_SHIFT_NH3_CHG_2_CASE_B)
        AddPeak(dest, index_b - MassConstants::BIN_SHIFT_NH3_CHG_2_CASE_B, LossPeak);
    }
    AddPeak(dest, index_b-1, FlankingPeak);
    AddPeak(dest, index_b, PrimaryPeak);
    AddPeak(dest, index_b+1, FlankingPeak);
  }

  OrderedPeakSets ordered_peak_sets_;
};

// Subclass of TheoreticalPeakSet. This class effectively computes 
// the vecotor difference of TheoreticalPeakSetMakeAll and 
// TheoreticalPeakSetBYAll.
class TheoreticalPeakSetDiff : public TheoreticalPeakSet {
 public:
  TheoreticalPeakSetDiff(int capacity)
    : BY_all_(capacity), make_all_(capacity),
    make_all_1_(capacity), make_all_2_(capacity),
    BY_all_1_(capacity), BY_all_2_(capacity) {
  }

  virtual ~TheoreticalPeakSetDiff() {}

  void Clear() {
    BY_all_.Clear();
    make_all_.Clear();

    make_all_1_.clear();
    make_all_2_.clear();
    BY_all_1_.clear();
    BY_all_2_.clear();
  }

  void AddYIon(double mass, int charge) {
    BY_all_.AddYIon(mass, charge);
    make_all_.AddYIon(mass, charge);
  }

  void AddBIon(double mass, int charge) {
    BY_all_.AddBIon(mass, charge);
    make_all_.AddBIon(mass, charge);
  }

  void GetPeaks(TheoreticalPeakArr* peaks_charge_1,
		TheoreticalPeakArr* negs_charge_1,
		TheoreticalPeakArr* peaks_charge_2,
		TheoreticalPeakArr* negs_charge_2,
		const pb::Peptide* peptide = NULL) {
    assert(peptide == NULL);

    make_all_.GetPeaks(&make_all_1_, NULL, &make_all_2_, NULL);
    BY_all_.GetPeaks(&BY_all_1_, NULL, &BY_all_2_, NULL);
    
    Diff(make_all_1_, BY_all_1_, peaks_charge_1, negs_charge_1);
    Diff(make_all_2_, BY_all_2_, peaks_charge_2, negs_charge_2);
  }

 private:
  TheoreticalPeakSetBYAll BY_all_;
  TheoreticalPeakSetMakeAll make_all_;

  // space for partial results, used by GetPeaks() above.
  TheoreticalPeakArr make_all_1_;
  TheoreticalPeakArr make_all_2_;
  TheoreticalPeakArr BY_all_1_;
  TheoreticalPeakArr BY_all_2_;
};

// For testing. Bypasses disk storage, doing the combined operations done at
// indexing and search time. Explicitly represents BYSparse and Diff.
class TheoreticalPeakSetSparse : public TheoreticalPeakSet {
 public:
  TheoreticalPeakSetSparse(int capacity)
    : BY_sparse_(capacity), diff_(capacity) {
  }

  virtual ~TheoreticalPeakSetSparse() {}

  void Clear() {
    BY_sparse_.Clear();
    diff_.Clear();
  }

  void AddYIon(double mass, int charge) {
    BY_sparse_.AddYIon(mass, charge);
    diff_.AddYIon(mass, charge);
  }

  void AddBIon(double mass, int charge) {
    BY_sparse_.AddBIon(mass, charge);
    diff_.AddBIon(mass, charge);
  }

  void GetPeaks(TheoreticalPeakArr* peaks_charge_1,
		TheoreticalPeakArr* negs_charge_1,
		TheoreticalPeakArr* peaks_charge_2,
		TheoreticalPeakArr* negs_charge_2,
		const pb::Peptide* peptide = NULL) {
    assert(peptide == NULL);
    BY_sparse_.GetPeaks(peaks_charge_1, NULL, peaks_charge_2, NULL);
    diff_.GetPeaks(peaks_charge_1, negs_charge_1,
		   peaks_charge_2, negs_charge_2);
  }

 private:
  TheoreticalPeakSetBYSparse BY_sparse_;
  TheoreticalPeakSetDiff diff_;
};

<<<<<<< HEAD
// This class is used to store theoretical b ions only, with true monoisotopic mass,
//		for use in exact p-value calculations.
class TheoreticalPeakSetBIons {
 public:
  TheoreticalPeakSetBIons() {}
  TheoreticalPeakSetBIons( int capacity ) {
    unordered_peak_list_.reserve( capacity );
  }
  virtual ~TheoreticalPeakSetBIons() {}

  void Clear() { unordered_peak_list_.clear(); }
  void AddBIon( double mass ) {
    unsigned int index = ( unsigned int )floor( mass / binWidth + 1.0 - binOffset );
    unordered_peak_list_.push_back( index );
  }
  vector< unsigned int > unordered_peak_list_;
  double binWidth;
  double binOffset;
};
=======
*/
>>>>>>> ea3801d8
#endif // THEORETICAL_PEAK_SET_H<|MERGE_RESOLUTION|>--- conflicted
+++ resolved
@@ -764,7 +764,8 @@
   TheoreticalPeakSetDiff diff_;
 };
 
-<<<<<<< HEAD
+*/
+
 // This class is used to store theoretical b ions only, with true monoisotopic mass,
 //		for use in exact p-value calculations.
 class TheoreticalPeakSetBIons {
@@ -784,7 +785,4 @@
   double binWidth;
   double binOffset;
 };
-=======
-*/
->>>>>>> ea3801d8
 #endif // THEORETICAL_PEAK_SET_H