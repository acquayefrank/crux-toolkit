// Benjamin Diament
#include <deque>
#include <gflags/gflags.h>
#include "records.h"
#include "peptides.pb.h"
#include "peptide.h"
#include "active_peptide_queue.h"
#include "records_to_vector-inl.h"
#include "theoretical_peak_set.h"
#include "compiler.h"

#define CHECK(x) GOOGLE_CHECK((x))

DEFINE_int32(fifo_page_size, 1, "Page size for FIFO allocator, in megs");

ActivePeptideQueue::ActivePeptideQueue(RecordReader* reader,
                                       const vector<const pb::Protein*>&
                                       proteins)
  : reader_(reader),
    proteins_(proteins),
<<<<<<< HEAD
    theoretical_peak_set_( 2000 ),   // probably overkill, but no harm
    theoretical_b_peak_set_( 200 ),  // probably overkill, but no harm
=======
    theoretical_peak_set_(2000), // probably overkill, but no harm
    active_targets_(0), active_decoys_(0),
>>>>>>> ec3c954a
    fifo_alloc_peptides_(FLAGS_fifo_page_size << 20),
    fifo_alloc_prog1_(FLAGS_fifo_page_size << 20),
    fifo_alloc_prog2_(FLAGS_fifo_page_size << 20) {
  CHECK(reader_->OK());
  compiler_prog1_ = new TheoreticalPeakCompiler(&fifo_alloc_prog1_);
  compiler_prog2_ = new TheoreticalPeakCompiler(&fifo_alloc_prog2_);
}

ActivePeptideQueue::~ActivePeptideQueue() {
  deque<Peptide*>::iterator i = queue_.begin();
  // for (; i != queue_.end(); ++i)
  //   delete (*i)->PB();
  fifo_alloc_peptides_.ReleaseAll();
  fifo_alloc_prog1_.ReleaseAll();
  fifo_alloc_prog2_.ReleaseAll();

  delete compiler_prog1_;
  delete compiler_prog2_;
}

// Compute the theoretical peaks of the peptide in the "back" of the queue
// (i.e. the one most recently read from disk -- the heaviest).
void ActivePeptideQueue::ComputeTheoreticalPeaksBack() {
  theoretical_peak_set_.Clear();
  Peptide* peptide = queue_.back();
  peptide->ComputeTheoreticalPeaks(&theoretical_peak_set_, current_pb_peptide_,
                                   compiler_prog1_, compiler_prog2_);
}

int ActivePeptideQueue::SetActiveRange(double min_mass, double max_mass) {
  // queue front() is lightest; back() is heaviest
  
  // delete anything already loaded that falls below min_mass
  while (!queue_.empty() && queue_.front()->Mass() < min_mass) {
    Peptide* peptide = queue_.front();
    // would delete peptide's underlying pb::Peptide;
    queue_.pop_front();
  }
  if (queue_.empty()) {
    //cerr << "Releasing All\n";
    fifo_alloc_peptides_.ReleaseAll();
    fifo_alloc_prog1_.ReleaseAll();
    fifo_alloc_prog2_.ReleaseAll();
    //cerr << "Prog1: ";
    //fifo_alloc_prog1_.Show();
    //cerr << "Prog2: ";
    //fifo_alloc_prog2_.Show();
  } else {
    Peptide* peptide = queue_.front();
    // Free all peptides up to, but not including peptide.
    fifo_alloc_peptides_.Release(peptide); 
    peptide->ReleaseFifo(&fifo_alloc_prog1_, &fifo_alloc_prog2_);
  }
  
  // Enqueue all peptides that are not yet queued but are lighter than
  // max_mass. For each new enqueued peptide compute the corresponding
  // theoretical peaks. Data associated with each peptide is allocated by
  // fifo_alloc_peptides_.
  bool done = false;
  if (queue_.empty() || queue_.back()->Mass() <= max_mass) {
    if (!queue_.empty())
      ComputeTheoreticalPeaksBack();
    while (!(done = reader_->Done())) {
      // read all peptides lighter than max_mass
      reader_->Read(&current_pb_peptide_);
      if (current_pb_peptide_.mass() < min_mass) {
        // we would delete current_pb_peptide_;
        continue; // skip peptides that fall below min_mass
      }
      Peptide* peptide = new(&fifo_alloc_peptides_)
        Peptide(current_pb_peptide_, proteins_, &fifo_alloc_peptides_);
      queue_.push_back(peptide);
      if (peptide->Mass() > max_mass)
        break;
      ComputeTheoreticalPeaksBack();
    }
  }
  // by now, if not EOF, then the last (and only the last) enqueued
  // peptide is too heavy
  assert(!queue_.empty() || done);
  
  // Set up iterator for use with HasNext(),
  // GetPeptide(), and NextPeptide(). Return the number of enqueued peptides.
  iter_ = queue_.begin();
  end_ = queue_.end();
  if (queue_.empty())
    return 0;

  int active = queue_.size();
  if (!done) {
    --end_;
    --active;
  }
  // Count active targets and decoys
  active_targets_ = active_decoys_ = 0;
  for (deque<Peptide*>::const_iterator i = iter_; i != end_; ++i) {
    if (!(*i)->IsDecoy()) {
      ++active_targets_;
    } else {
      ++active_decoys_;
    }
  }
  return active;

  /*
  cerr << (end_ - iter_) << " candidates.";
  if (end_ != iter_)
    cerr << " Range: (" << (*iter_)->PB()->id() << ", " << (*end_)->PB()->id() << ")";
  cerr << endl;
  */
}

// Compute the b ion only theoretical peaks of the peptide in the "back" of the queue
// (i.e. the one most recently read from disk -- the heaviest).
void ActivePeptideQueue::ComputeBTheoreticalPeaksBack() {
  theoretical_b_peak_set_.Clear();
  Peptide* peptide = queue_.back();
  peptide->ComputeBTheoreticalPeaks( &theoretical_b_peak_set_ );
  b_ion_queue_.push_back( theoretical_b_peak_set_ );
}

int ActivePeptideQueue::SetActiveRangeBIons(double min_mass, double max_mass) {
  // queue front() is lightest; back() is heaviest
  
  // delete anything already loaded that falls below min_mass
  while (!queue_.empty() && queue_.front()->Mass() < min_mass) {
    Peptide* peptide = queue_.front();
    // would delete peptide's underlying pb::Peptide;
    queue_.pop_front();
    b_ion_queue_.pop_front();
  }
  if (queue_.empty()) {
    //cerr << "Releasing All\n";
    fifo_alloc_peptides_.ReleaseAll();
//    fifo_alloc_prog1_.ReleaseAll();
//    fifo_alloc_prog2_.ReleaseAll();
    //cerr << "Prog1: ";
    //fifo_alloc_prog1_.Show();
    //cerr << "Prog2: ";
    //fifo_alloc_prog2_.Show();
  } else {
    Peptide* peptide = queue_.front();
    // Free all peptides up to, but not including peptide.
    fifo_alloc_peptides_.Release(peptide); 
//    peptide->ReleaseFifo(&fifo_alloc_prog1_, &fifo_alloc_prog2_);
  }
  
  // Enqueue all peptides that are not yet queued but are lighter than
  // max_mass. For each new enqueued peptide compute the corresponding
  // theoretical peaks. Data associated with each peptide is allocated by
  // fifo_alloc_peptides_.
  bool done;
  if (queue_.empty() || queue_.back()->Mass() <= max_mass) {
    if (!queue_.empty()){
//      ComputeBTheoreticalPeaksBack();
    }
      
    while (!(done = reader_->Done())) {
      // read all peptides lighter than max_mass
      reader_->Read(&current_pb_peptide_);
      if (current_pb_peptide_.mass() < min_mass) {
        // we would delete current_pb_peptide_;
        continue; // skip peptides that fall below min_mass
      }
      Peptide* peptide = new(&fifo_alloc_peptides_)
        Peptide(current_pb_peptide_, proteins_, &fifo_alloc_peptides_);
      queue_.push_back(peptide);
      ComputeBTheoreticalPeaksBack();
      if (peptide->Mass() > max_mass)
        break;
    }
  }
  // by now, if not EOF, then the last (and only the last) enqueued
  // peptide is too heavy
  assert(!queue_.empty() || done);
  
  // Set up iterators for use with b_ion_queue_
  iter1_ = b_ion_queue_.begin();
  end1_ = b_ion_queue_.end();
  --end1_;

  // Set up iterator for use with HasNext(),
  // GetPeptide(), and NextPeptide(). Return the number of enqueued peptides.
  iter_ = queue_.begin();
  end_ = queue_.end();
  if (queue_.empty())
    return 0;

  --end_;
  return queue_.size() - 1;

  /*
  cerr << (end_ - iter_) << " candidates.";
  if (end_ != iter_)
    cerr << " Range: (" << (*iter_)->PB()->id() << ", " << (*end_)->PB()->id() << ")";
  cerr << endl;
  */
}<|MERGE_RESOLUTION|>--- conflicted
+++ resolved
@@ -18,13 +18,9 @@
                                        proteins)
   : reader_(reader),
     proteins_(proteins),
-<<<<<<< HEAD
     theoretical_peak_set_( 2000 ),   // probably overkill, but no harm
     theoretical_b_peak_set_( 200 ),  // probably overkill, but no harm
-=======
-    theoretical_peak_set_(2000), // probably overkill, but no harm
     active_targets_(0), active_decoys_(0),
->>>>>>> ec3c954a
     fifo_alloc_peptides_(FLAGS_fifo_page_size << 20),
     fifo_alloc_prog1_(FLAGS_fifo_page_size << 20),
     fifo_alloc_prog2_(FLAGS_fifo_page_size << 20) {
@@ -179,9 +175,8 @@
   bool done;
   if (queue_.empty() || queue_.back()->Mass() <= max_mass) {
     if (!queue_.empty()){
-//      ComputeBTheoreticalPeaksBack();
-    }
-      
+      // ComputeBTheoreticalPeaksBack();
+    }
     while (!(done = reader_->Done())) {
       // read all peptides lighter than max_mass
       reader_->Read(&current_pb_peptide_);
@@ -212,9 +207,21 @@
   end_ = queue_.end();
   if (queue_.empty())
     return 0;
-
   --end_;
-  return queue_.size() - 1;
+
+  // Count active targets and decoys
+  active_targets_ = active_decoys_ = 0;
+  for (deque<Peptide*>::const_iterator i = iter_; i != end_; ++i) {
+    if (!(*i)->IsDecoy()) {
+      ++active_targets_;
+    } else {
+      ++active_decoys_;
+    }
+  }
+
+  int active = queue_.size();
+  --active;
+  return active;
 
   /*
   cerr << (end_ - iter_) << " candidates.";
