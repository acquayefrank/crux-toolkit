#include "xhhc_ion_series.h"
#include "xhhc_scorer.h"

#include "objects.h"
#include "IonConstraint.h"
#include "SpectrumCollectionFactory.h"

#include <fstream>
#include <math.h>
#include <iostream>

//#define PARAM_ESTIMATION_SAMPLE_COUNT 500
#define MIN_WEIBULL_MATCHES 40
#define MIN_XCORR_SHIFT -5.0
#define MAX_XCORR_SHIFT  5.0
#define XCORR_SHIFT 0.05
using namespace std;

//typedef map<char, set<char> > BondMap;

void plot_weibull(vector<pair<FLOAT_T, LinkedPeptide> >& scores, 
                  Spectrum* spectrum, 
                  int charge); 

int main(int argc, char** argv) {
  const char* missed_link_cleavage = "K";
  //int num_missed_cleavages = 0;
  char* ms2_file = NULL;
  char* min_mass_string = NULL;
  char* max_mass_string = NULL;
  char* database = NULL;
  char* links = NULL;
  char* linker_mass_string = NULL;
  int decoy_iterations = 5;
  int charge = 1;
  int scan_num = 0;
  bool open_modification = false;
  int open_modification_int = 0;
  parse_arguments_set_req(
    "protein database", 
    "database containing all proteins", 
    (void *) &database, 
    STRING_ARG);

  parse_arguments_set_req(
    "links", 
    "comma delimited pair of amino acid link sites, ex. A:K,A:D", 
    (void *) &links, 
    STRING_ARG);
/*
  parse_arguments_set_req(
    "max charge", 
    "maximum charge for ions", 
    (void *) &charge, 
    INT_ARG);
*/
  parse_arguments_set_req(
    "linker mass", 
    "combined mass of linker and linker modifications", 
    (void *) &linker_mass_string, 
    STRING_ARG);

  parse_arguments_set_req(
    "scan-number", 
    "The scan number for the MS-MS spectrum to extract from the ms2 file. This is an integer in the range [1, 100000], and uniquely identifies a particular MS-MS spectrum within an .ms2 file.",
    (void *) &scan_num, INT_ARG);

  parse_arguments_set_req(
    "ms2-filename", 
    "A file containing multiple MS-MS spectra in .ms2 format.",
    (void *) &ms2_file,
    STRING_ARG);
 
  parse_arguments_set_opt(
    "open-modification",
    "",
    (void *) &open_modification_int, 
    INT_ARG);

  parse_arguments_set_opt(
    "decoy-iterations",
    "",
    (void *) &decoy_iterations,
    INT_ARG);

  // not implemented yet
  /*TODO  
  parse_arguments_set_opt(
    "missed-link-cleavage",
    "",
    (void *) &missed_link_cleavage, 
    STRING_ARG);
  */

  // not implemented yet
  /*
  parse_arguments_set_opt(
    "num-missed-cleavages", 
    "maximum number of missed cleavages (not including one at link site)", 
    (void *) &num_missed_cleavages, 
    INT_ARG);
  */
  parse_arguments_set_opt(
    "charge",
    "peptide charge", 
    (void *) &charge,
    INT_ARG); 

  parse_arguments_set_opt(
    "min-mass", 
    "", 
    (void *) &min_mass_string, 
    STRING_ARG);

  parse_arguments_set_opt(
    "max-mass", 
    "", 
    (void *) &max_mass_string, 
    STRING_ARG);

  initialize_parameters();
  if (!parse_arguments(argc, argv, 0)) {
   char* error_message;
   char* usage = parse_arguments_get_usage("xhhc-make-histogram");
   int result = parse_arguments_get_error(&error_message);
   fprintf(stderr, "Error in command line. Error # %d\n", result);
   fprintf(stderr, "%s\n", error_message);
   fprintf(stderr, "%s", usage);
   free(usage);
   exit(1);
 }
  // something wrong with DOUBLE_ARG
  FLOAT_T linker_mass = atof(linker_mass_string);
  // and boolean arg
  if (open_modification_int == 1)
    open_modification = true;
  cout << "ms2 " << ms2_file << " charge " << charge << " scan num " << scan_num << endl;

  vector<LinkedPeptide> all_ions;
  
  //find_all_precursor_ions(all_ions, links, linker_mass, charge, missed_link_cleavage, database);
  find_all_precursor_ions(all_ions, (char*)links, (char*)missed_link_cleavage, database, charge);

  FLOAT_T max_mass = all_ions.back().mass(AVERAGE);
  FLOAT_T min_mass = 0.0;
  if (min_mass_string != NULL) min_mass = atof(min_mass_string);
  if (max_mass_string != NULL) max_mass = atof(max_mass_string);
  if (max_mass < min_mass) {
    carp(CARP_FATAL, "max mass must be larger than min mass");
  }

  cout << "min " << min_mass << " max " << max_mass << endl;

  int num_ions = 0;
  vector<LinkedPeptide> filtered_ions;
  for (vector<LinkedPeptide>::iterator ion = all_ions.begin(); ion != all_ions.end(); ++ion) {

      ion->calculate_mass(AVERAGE);
    // if the mass is in the range
    if (min_mass <= ion->mass(AVERAGE) && ion->mass(AVERAGE) <= max_mass) {
      //ion->set_charge(charge);
      ++num_ions;
      filtered_ions.push_back(*ion);
      // print out the ion
      //cout << ion->mass() << "\t" << *ion << endl;
      // iterate to add shuffled decoys
      //int i = 5;
      //if (charge == 4) i = 7;
      for (int i = decoy_iterations; i > 0; --i) {
        add_decoys(filtered_ions, *ion);
        //add_decoys(filtered_ions, *ion, links, charge, linker_mass);
      }
    } 
 }     
  
  // sort filtered ions and decoy ions by mass
  cout << "sorting ...";
  sort(filtered_ions.begin(), filtered_ions.end());
  cout << "done" << endl;
  cout << "scan " << scan_num << " +" << charge << "<br>" << endl;
  cout << "precursors  " << num_ions << "<br>" << endl;
  cout << "decoys      " << filtered_ions.size() - num_ions << "<br>" << endl;
  cout << "total       " << filtered_ions.size() << "<br>" << endl;

  Spectrum* spectrum = new Spectrum();
  SpectrumCollection* collection = SpectrumCollectionFactory::create(ms2_file);

  XHHC_Scorer xhhc_scorer;
  if(!collection->getSpectrum(scan_num, spectrum)){
    carp(CARP_ERROR, "failed to find spectrum with  scan_num: %d", scan_num);
    delete collection;
    delete spectrum;
    exit(1);
  }
  
  FLOAT_T score = 0;
  // Pragya's open modification method
  if (open_modification) {
  FLOAT_T mod_mass;
    Scorer* scorer = new Scorer(XCORR);
    IonSeries* ion_series = NULL; 
    IonConstraint* ion_constraint = 
	IonConstraint::newIonConstraintSequestXcorr(charge);
    set<pair<FLOAT_T, string> > scores;
    stringstream ss;
    // for every precursor in the mass window
    for (vector<LinkedPeptide>::iterator ion = filtered_ions.begin(); ion != filtered_ions.end(); ++ion) {
      if (ion->size() == 2) {
	vector<XHHC_Peptide> peptides = ion->peptides();
	// score the first peptide with modification of second peptide	
        mod_mass = linker_mass + peptides[1].mass(MONO);	
	ion_series = new IonSeries((char*)peptides[0].sequence().c_str(), ion->charge(), ion_constraint);
	hhc_predict_ions(ion_series, mod_mass, peptides[0].link_site());
	score = scorer->scoreSpectrumVIonSeries(spectrum, ion_series);
	//score = xhhc_scorer.score_spectrum_vs_series(spectrum, ion_series);
        ss.str("");
	ss << peptides[0].sequence() << " mod " << peptides[1].sequence() << ", " << peptides[0].link_site();
        scores.insert(make_pair(score, ss.str()));	
	// score second peptide with modification of first peptide
        mod_mass = linker_mass + peptides[0].mass(MONO);	
	ion_series = new IonSeries((char*)peptides[1].sequence().c_str(), ion->charge(), ion_constraint);
	hhc_predict_ions(ion_series, mod_mass, peptides[1].link_site());
        //score = xhhc_scorer.score_spectrum_vs_series(spectrum, ion_series);
	score = scorer->scoreSpectrumVIonSeries(spectrum, ion_series);
	ss.str("");
	ss << peptides[1].sequence() << " mod " << peptides[0].sequence() << ", " << peptides[1].link_site();
        scores.insert(make_pair(score, ss.str()));
      }
    }
    //sort(scores.begin(), scores.end());
    int i = 1;
    for (set<pair<FLOAT_T, string> >::reverse_iterator score_pair = scores.rbegin();
		score_pair != scores.rend();
		++score_pair) {

	cout << i << "\t" << score_pair->first << "\t" << score_pair->second << endl;
	++i;
    }

  } else { // linked peptide method
    vector<pair<FLOAT_T, LinkedPeptide> > scores;
    //LinkedIonSeries ion_series;
  // for every ion in the mass window
    LinkedIonSeries ion_series = LinkedIonSeries(charge);
    for (vector<LinkedPeptide>::iterator ion = filtered_ions.begin(); ion != filtered_ions.end(); ++ion) {
      ion_series.clear();
      ion_series.add_linked_ions(*ion);
      score = xhhc_scorer.scoreSpectrumVsSeries(spectrum, ion_series);
     //score = hhc_score_spectrum_v_ion_series(scorer, spectrum, ion_series);
      scores.push_back(make_pair(score, *ion));
    }
    sort(scores.begin(), scores.end());
    FLOAT_T range = scores.back().first - scores.front().first;
    cout << "xcorr range " << range << "<br>" << endl;
    plot_weibull(scores, spectrum, charge);
    reverse(scores.begin(), scores.end());
    for (int i = 0; i < 20; ++i) {
	cout << i+1 << "\t" << scores[i].first << "\t" << scores[i].second << endl;
    }
  }
  //free_scorer(scorer);
  delete collection;
  delete spectrum;
  return 0;
}

// for running experiments. plots fit and pvalues
void plot_weibull(vector<pair<FLOAT_T, LinkedPeptide> >& scores, 
                  Spectrum* spectrum, int charge) {
  
  ofstream target_fit_file ("fit.target");
  ofstream decoy_fit_file ("fit.decoy");
  ofstream target_score_file ("scores.target");
  ofstream decoy_score_file ("scores.decoy");
  ofstream target_pvalue_file ("pvalues.target");
  ofstream decoy_pvalue_file ("pvalues.decoy");

  int num_scores = scores.size();
  int num_targets = 0;
  int num_decoys = 0;

<<<<<<< HEAD

  // Replaces previous use of dynamic array which was a GNU extension
  std::vector<FLOAT_T> decoy_scores_vector(num_scores);
  std::vector<FLOAT_T> target_scores_vector(num_scores);

  // Get array from vector
  FLOAT_T *decoy_scores_array = &(decoy_scores_vector[0]);
  FLOAT_T *target_scores_array = &(target_scores_vector[0]);
=======
  FLOAT_T* decoy_scores_array = new FLOAT_T[num_scores];
  FLOAT_T* target_scores_array = new FLOAT_T[num_scores];
>>>>>>> 31e17597

  for (vector<pair<FLOAT_T, LinkedPeptide> >::iterator score_pair = scores.begin();
	score_pair != scores.end(); ++score_pair) {
    if (score_pair->second.is_decoy()) {
      decoy_score_file << score_pair->first << endl;
      decoy_scores_array[num_decoys++] = score_pair->first;
    } else {
      target_score_file << score_pair->first << endl;
      target_scores_array[num_targets++] = score_pair->first;
    }
  }
  FLOAT_T eta_target = 0.0;
  FLOAT_T beta_target = 0.0;
  FLOAT_T shift_target = 0.0;
  FLOAT_T correlation_target = 0.0;

  FLOAT_T eta_decoy = 0.0;
  FLOAT_T beta_decoy = 0.0;
  FLOAT_T shift_decoy = 0.0;
  FLOAT_T correlation_decoy = 0.0;

  FLOAT_T y;

  // plot fit for targets
  hhc_estimate_weibull_parameters_from_xcorrs(target_scores_array, 
                                              num_targets, &eta_target, 
	&beta_target, &shift_target, &correlation_target, spectrum, charge);
  for (FLOAT_T x = scores.front().first; x <= scores.back().first; x = x + 0.01) {
      y = (beta_target / eta_target) * pow(((x+shift_target)/eta_target), beta_target - 1) * exp(- pow((x+shift_target)/eta_target, beta_target));
      target_fit_file << x << "\t" << y << endl;
  }

  // plot fit for decoys 
  hhc_estimate_weibull_parameters_from_xcorrs(decoy_scores_array, num_decoys, &eta_decoy, 
	&beta_decoy, &shift_decoy, &correlation_decoy, spectrum, charge);
  for (FLOAT_T x = scores.front().first; x <= scores.back().first; x = x + 0.01) {
      y = (beta_decoy / eta_decoy) * pow(((x+shift_decoy)/eta_decoy), beta_decoy - 1) 
	* exp(- pow((x+shift_decoy)/eta_decoy, beta_decoy));
      decoy_fit_file << x << "\t" << y << endl;
  }

  delete target_scores_array;
  delete decoy_scores_array;

  cout << "target correlation " << correlation_target << " <br>" << endl;
  cout << "decoy correlation " << correlation_decoy << " <br>" << endl;

  FLOAT_T pvalue_target;
  FLOAT_T pvalue_decoy;

  for (vector<pair<FLOAT_T, LinkedPeptide> >::reverse_iterator score_pair = scores.rbegin();
       score_pair != scores.rend(); ++score_pair) {
    pvalue_target = compute_weibull_pvalue(score_pair->first, eta_target, beta_target, shift_target);
    pvalue_decoy = compute_weibull_pvalue(score_pair->first, eta_decoy, beta_decoy, shift_decoy);

    if (score_pair->second.is_decoy()) {
      target_pvalue_file << pvalue_target << endl;
      decoy_pvalue_file << pvalue_decoy << endl;
    }
  }
} <|MERGE_RESOLUTION|>--- conflicted
+++ resolved
@@ -193,7 +193,7 @@
     exit(1);
   }
   
-  FLOAT_T score = 0;
+  float score = 0;
   // Pragya's open modification method
   if (open_modification) {
   FLOAT_T mod_mass;
@@ -279,19 +279,8 @@
   int num_targets = 0;
   int num_decoys = 0;
 
-<<<<<<< HEAD
-
-  // Replaces previous use of dynamic array which was a GNU extension
-  std::vector<FLOAT_T> decoy_scores_vector(num_scores);
-  std::vector<FLOAT_T> target_scores_vector(num_scores);
-
-  // Get array from vector
-  FLOAT_T *decoy_scores_array = &(decoy_scores_vector[0]);
-  FLOAT_T *target_scores_array = &(target_scores_vector[0]);
-=======
   FLOAT_T* decoy_scores_array = new FLOAT_T[num_scores];
   FLOAT_T* target_scores_array = new FLOAT_T[num_scores];
->>>>>>> 31e17597
 
   for (vector<pair<FLOAT_T, LinkedPeptide> >::iterator score_pair = scores.begin();
 	score_pair != scores.end(); ++score_pair) {
