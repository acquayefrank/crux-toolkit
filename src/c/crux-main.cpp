--- conflicted
+++ resolved
@@ -34,14 +34,10 @@
 #include "CruxBullseyeApplication.h"
 #include "PercolatorApplication.h"
 #include "MakePinApplication.h"
-<<<<<<< HEAD
-#include "CometApplication.h"
-=======
 #include "TideIndexApplication.h"
 #include "ReadSpectrumRecordsApplication.h"
 #include "TideSearchApplication.h"
-
->>>>>>> 961af171
+#include "CometApplication.h"
 /**
  * The starting point for crux.  Prints a general usage statement when
  * given no arguments.  Runs one of the crux commands, including
