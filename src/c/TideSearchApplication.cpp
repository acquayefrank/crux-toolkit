--- conflicted
+++ resolved
@@ -60,16 +60,11 @@
     "output-dir",
     "overwrite",
     "parameter-file",
-<<<<<<< HEAD
     "exact-p-value",
-    "mz-bin-width",
-    "mz-bin-offset",
-=======
     "use-neutral-loss-peaks",
     "use-flanking-peaks",
     "mz-bin-width",
     "mz-bin-offset",	
->>>>>>> ea3801d8
     "verbosity"
   };
   int num_options = sizeof(option_list) / sizeof(char*);
@@ -140,8 +135,12 @@
   }
   //check to compute exact p-value 
   exact_pval_search = get_boolean_parameter("exact-p-value");
-  double binWidth   = get_double_parameter("mz-bin-width");
-  double binOffset  = get_double_parameter("mz-bin-offset");
+  bin_width_  = get_double_parameter("mz-bin-width");
+  bin_offset_ = get_double_parameter("mz-bin-offset");
+  // for now don't allow XCorr p-value searches with variable bin width
+  if ( exact_pval_search == true && abs( bin_width_ - BIN_WIDTH_MONO ) > 0.000001 ) {
+    carp( CARP_FATAL, "tide-search with XCorr p-values and variable bin width is not allowed in this version of Crux. Exiting ..." );
+  }
 
   // Check concat parameter
   bool concat = get_boolean_parameter("concat");
@@ -185,9 +184,9 @@
     if (!aaf_peptides_header.file_type() == pb::Header::PEPTIDES || !aaf_peptides_header.has_peptides_header()) {
       carp(CARP_FATAL, "Error reading index (%s)", peptides_file.c_str());
     }
-    MassConstants::Init(&aaf_peptides_header.peptides_header().mods());
+    MassConstants::Init( &aaf_peptides_header.peptides_header().mods(), bin_width_, bin_offset_ );
     active_peptide_queue = new ActivePeptideQueue(aaf_peptide_reader.Reader(), proteins);
-    nAA = active_peptide_queue->CountAAFrequency(binWidth, binOffset, &AAFreqN, &AAFreqI, &AAFreqC, &AAMass);
+    nAA = active_peptide_queue->CountAAFrequency(bin_width_, bin_offset_, &AAFreqN, &AAFreqI, &AAFreqC, &AAMass);
     delete active_peptide_queue;
   } // End calculation AA frequencies
 
@@ -214,19 +213,14 @@
       OutputFiles::setProteinLevelDecoys();
     }
   }
-  bin_width_  = get_double_parameter("mz-bin-width");
-  bin_offset_ = get_double_parameter("mz-bin-offset");
 
   MassConstants::Init(&pepHeader.mods(), bin_width_, bin_offset_);
   TideMatchSet::initModMap(pepHeader.mods());
 
   active_peptide_queue = new ActivePeptideQueue(peptide_reader.Reader(), proteins);
 
-  active_peptide_queue->SetBinSize(binWidth, binOffset);
-
-  // printf( "active_peptide_queue binWidth  = %10.8f\n", binWidth );    //&& for test only
-  // printf( "active_peptide_queue binOffset = %4.2f\n", binOffset );   //&& for test only
-  
+  active_peptide_queue->SetBinSize(bin_width_, bin_offset_);
+
   carp(CARP_INFO, "Reading spectra file %s", spectra_file.c_str());
   // Try to read file as spectrumrecords file
   SpectrumCollection spectra;
@@ -406,15 +400,10 @@
   }
 
   // This is the main search loop.
-<<<<<<< HEAD
-  ObservedPeakSet observed;
-
-=======
-  //NOTE to JEFF: bin_width and bin_offset are local members of this class
   ObservedPeakSet observed(bin_width_, bin_offset_,
 	  get_boolean_parameter("use-neutral-loss-peaks"), 
 	  get_boolean_parameter("use-flanking-peaks"));
->>>>>>> ea3801d8
+
   // cycle through spectrum-charge pairs, sorted by neutral mass
   unsigned sc_index = 0;
   FLOAT_T sc_total = (FLOAT_T)spec_charges->size();
@@ -486,18 +475,13 @@
 
     } else {  // execute exact-pval-search
 	  //&& for test only
-	  printf( "scan %d   m/z %f   charge %d   neutral mass %f\n", spectrum->SpectrumNumber(), spectrum->PrecursorMZ(), charge, pre_mass );
+	  // printf( "scan %d   m/z %f   charge %d   neutral mass %f\n", spectrum->SpectrumNumber(), spectrum->PrecursorMZ(), charge, pre_mass );
 	  //%% end for test only
 	
       const int minDeltaMass = AAMass[ 0 ];
       const int maxDeltaMass = AAMass[ nAA - 1 ];
-      double binWidth   = get_double_parameter( "mz-bin-width" );
-      double binOffset  = get_double_parameter( "mz-bin-offset" );
-
-      // printf( "exact-pval-search binWidth = %10.8f\n", binWidth );    //&& for test only
-      // printf( "exact-pval-search binOffset = %4.2f\n", binOffset );   //&& for test only
-
-      int maxPrecurMass = floor( MaxMZ::BinInvert( MaxMZ::Global().CacheBinEnd() ) + 50.0 );	//&& works, but is this the best way to get?
+
+      int maxPrecurMass = floor( MaxBin::Global().CacheBinEnd() + 50.0 );	//&& works, but is this the best way to get?
       int nCandPeptide = active_peptide_queue -> SetActiveRangeBIons( min_mass, max_mass );
       TideMatchSet::Arr match_arr( nCandPeptide ); 	// scored peptides will go here.
 	  
@@ -525,7 +509,7 @@
 	  pe = 0;
       for ( iter_ = active_peptide_queue -> iter_; iter_ != active_peptide_queue -> end_; ++iter_ ) {
         double pepMass = ( *iter_ ) -> Mass();
-        pepMaInt = ( int )floor( pepMass / binWidth + 1.0 - binOffset );
+        pepMaInt = ( int )floor( pepMass / bin_width_ + 1.0 - bin_offset_ );
         pepMassInt[ pe ] = pepMaInt;
         pepMassIntUnique.push_back( pepMaInt );
 		pe++;
@@ -554,8 +538,8 @@
         scoreOffsetObs[ pe ] = 0;
         pepMaInt = pepMassIntUnique[ pe ];		        //&& should be accessed with an iterator
         // preprocess to create one integerized evidence vector for each cluster of masses among selected peptides
-        double pepMassMonoMean = ( pepMaInt - 1.0 + binOffset ) * binWidth + 0.5;
-		observed.CreateEvidenceVector( *spectrum, binWidth, binOffset, charge, pepMassMonoMean, maxPrecurMass, evidenceObs[ pe ] );
+        double pepMassMonoMean = ( pepMaInt - 1.0 + bin_offset_ ) * bin_width_ + 0.5;
+		observed.CreateEvidenceVector( *spectrum, bin_width_, bin_offset_, charge, pepMassMonoMean, maxPrecurMass, evidenceObs[ pe ] );
         // NOTE: will have to go back to separate dynamic programming for target and decoy if they have different probNI and probC
         int maxEvidence = *std::max_element( evidenceObs[ pe ], evidenceObs[ pe ] + maxPrecurMass );
         int minEvidence = *std::min_element( evidenceObs[ pe ], evidenceObs[ pe ] + maxPrecurMass );
@@ -575,7 +559,7 @@
         int topRowBuffer = -minEvidence;
         int nRowDynProg = bottomRowBuffer - minScore + 1 + maxScore + topRowBuffer;
         pValueScoreObs[ pe ] = new double[ nRowDynProg ];
-        scoreOffsetObs[ pe ] = calcScoreCount( maxPrecurMass, evidenceObs[ pe ], binWidth, binOffset, pepMaInt, maxEvidence, minEvidence, maxScore, minScore, 
+        scoreOffsetObs[ pe ] = calcScoreCount( maxPrecurMass, evidenceObs[ pe ], pepMaInt, maxEvidence, minEvidence, maxScore, minScore, 
 								nAA, AAFreqN, AAFreqI, AAFreqC, AAMass, pValueScoreObs[ pe ] );
       }
  
@@ -802,7 +786,7 @@
   return TIDE_SEARCH_COMMAND;
 }
 
-int TideSearchApplication::calcScoreCount( int numelEvidenceObs, int* evidenceObs, double binWidth, double binOffset, int pepMassInt, int maxEvidence, int minEvidence, int maxScore, int minScore,
+int TideSearchApplication::calcScoreCount( int numelEvidenceObs, int* evidenceObs, int pepMassInt, int maxEvidence, int minEvidence, int maxScore, int minScore,
                                             int nAA, double* AAFreqN, double* AAFreqI, double* AAFreqC, int* AAMass, double* pValueScoreObs ) {
 /* Calculates counts of peptides with various XCorr scores, given a preprocessed MS2 spectrum, using dynamic programming.
  * Written by Jeff Howbert, October, 2012 (as function calcScoreCount).
@@ -824,7 +808,7 @@
     int bottomRowBuffer = maxEvidence + 1;
     int topRowBuffer = -minEvidence;
     int colBuffer = maxDeltaMass;
-    int colStart = ( int )floor( 1.0 / binWidth + 1.0 - binOffset );
+    int colStart = ( int )floor( 1.0 / bin_width_ + 1.0 - bin_offset_ );
     int scoreOffsetObs = bottomRowBuffer - minScore;
 
     int nRow = bottomRowBuffer - minScore + 1 + maxScore + topRowBuffer;
