/**
 * \file crux-main.cpp
 * AUTHOR: Barbara Frewen
 * CREATE DATE: November 24, 2008
 * \brief The starting point for the main crux program.
 *
 * Usage is "crux [command] [options] [arguments]" where command
 * is one of the primary crux commands.
 **/

#include "crux-main.h"
#include "util/crux-utils.h" // Need to get definition of NUM_FEATURES.

#include "app/xlink/xlink_assign_ions.h"
#include "app/xlink/xhhc_score_peptide_spectrum.h"
#include "app/xlink/xlink_search.h"
#include "app/CruxApplicationList.h"
#include "app/ComputeQValues.h"
#include "app/ComputeQValuesLegacy.h"
#include "app/CreateDocs.h"
#include "app/qranker-barista/QRanker.h"
#include "app/qranker-barista/Barista.h"
#include "app/PrintProcessedSpectra.h"
#include "app/GeneratePeptides.h"
#include "app/GetMs2Spectrum.h"
#include "app/Pipeline.h"
#include "app/PredictPeptideIons.h"
#include "app/xlink/SearchForXLinks.h"
#include "app/ExtractColumns.h"
#include "app/SpectralCounts.h"
#include "app/ExtractRows.h"
#include "app/PrintVersion.h"
#include "app/StatColumn.h"
#include "app/SortColumn.h"
#include "app/hardklor/CruxHardklorApplication.h"
#include "app/bullseye/CruxBullseyeApplication.h"
#include "app/PercolatorApplication.h"
#include "app/MakePinApplication.h"
#include "app/TideIndexApplication.h"
#include "app/ReadSpectrumRecordsApplication.h"
#include "app/ReadTideIndex.h"
#include "app/TideSearchApplication.h"
#include "app/CometApplication.h"
#include "app/PSMConvertApplication.h"
#include "app/CascadeSearchApplication.h"
#include "app/AssignConfidenceApplication.h"
#include "app/SubtractIndexApplication.h"
/**
 * The starting point for crux.  Prints a general usage statement when
 * given no arguments.  Runs one of the crux commands, including
 * printing the current version number.
 */
<<<<<<< HEAD
int main(int argc, char** argv){
  carp_initialize();
=======
int main(int argc, char** argv) {
>>>>>>> b5602895
  try {
#ifdef _MSC_VER
    // Turn off auto-tranlation of line-feed to 
    // carriage-return/line-feed
    _set_fmode(_O_BINARY);
#endif 
    CruxApplicationList applications("crux");

    // Primary commands
    applications.addMessage(applications.getListName() +
      " supports the following primary commands:");
    applications.add(new CruxBullseyeApplication());
    applications.add(new TideIndexApplication());
    applications.add(new TideSearchApplication());
    applications.add(new ReadSpectrumRecordsApplication());
    applications.add(new ReadTideIndex());
    applications.add(new CometApplication());
    applications.add(new PercolatorApplication());
    applications.add(new QRanker());
    applications.add(new Barista());
    applications.add(new SearchForXLinks());
    applications.add(new SpectralCounts());
    applications.add(new PipelineApplication());
    applications.add(new CascadeSearchApplication());
    applications.add(new AssignConfidenceApplication());

    // Utilities
    applications.addMessage(applications.getListName() +
      " supports the following utility commands:");
    applications.add(new MakePinApplication());
    applications.add(new PredictPeptideIons());
    applications.add(new CruxHardklorApplication());
    applications.add(new PrintProcessedSpectra());
    applications.add(new GeneratePeptides());
    applications.add(new GetMs2Spectrum());
    applications.add(new CreateDocs());
    applications.add(new PrintVersion());
    applications.add(new PSMConvertApplication());
    applications.add(new SubtractIndexApplication());
    applications.add(new XLinkAssignIons());
    applications.add(new XLinkScoreSpectrum());

    // Utilities for processing tab-delimited text files
    applications.add(new ExtractColumns());
    applications.add(new ExtractRows());
    applications.add(new StatColumn());
    applications.add(new SortColumn());

    int ret = applications.main(argc, argv);
    google::protobuf::ShutdownProtobufLibrary();
    return ret;
  } catch (const std::exception& e) {
    carp(CARP_FATAL, "An exception occurred: %s", e.what());
  } catch (...) {
    carp(CARP_FATAL, "An unknown exception occurred.");
  }
  carp_finalize();
}// end main
<|MERGE_RESOLUTION|>--- conflicted
+++ resolved
@@ -50,18 +50,14 @@
  * given no arguments.  Runs one of the crux commands, including
  * printing the current version number.
  */
-<<<<<<< HEAD
-int main(int argc, char** argv){
-  carp_initialize();
-=======
 int main(int argc, char** argv) {
->>>>>>> b5602895
   try {
 #ifdef _MSC_VER
     // Turn off auto-tranlation of line-feed to 
     // carriage-return/line-feed
     _set_fmode(_O_BINARY);
 #endif 
+
     CruxApplicationList applications("crux");
 
     // Primary commands
@@ -112,5 +108,4 @@
   } catch (...) {
     carp(CARP_FATAL, "An unknown exception occurred.");
   }
-  carp_finalize();
 }// end main
