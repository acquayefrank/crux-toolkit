--- conflicted
+++ resolved
@@ -41,12 +41,9 @@
 #include "app/DIAmeterApplication.h"
 #include "app/KojakApplication.h"
 
-<<<<<<< HEAD
 #include "app/CruxLFQApplication.h"
-=======
 /* Code addded by Rufino*/
 #include "app/CruxApplication.h"
->>>>>>> 4df25351
 
 /**
  * The starting point for crux.  Prints a general usage statement when
