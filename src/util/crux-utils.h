/**
 * \file crux-utils.h
 * $Revision: 1.41 $
 * $Author: cegrant $
 * \brief Utilities for the crux project
 */
#ifndef CRUX_UTILS_H
#define CRUX_UTILS_H

#include <math.h>
#include <stdio.h>
#include <stdlib.h>
#include <string.h>
#include <assert.h>
#include <ctype.h>
#include <sys/types.h>
#include <sys/stat.h>
#ifndef _MSC_VER
#include <dirent.h>
#include <unistd.h>
#endif
#include <time.h>
#include <algorithm>
#include <limits>
#include "io/carp.h"
#include "utils.h"
#include "model/objects.h"
#include "parameter.h"
#include "StringUtils.h"
#include "model/Peak.h"
#include "app/CruxApplication.h"

#include <set>
#include <sstream>
#include <string>
#include <vector>

/**
 * The number of features used to represent a PSM for Percolator or q-ranker.
 */
const unsigned int NUM_FEATURES = 16;

/**
 *\returns a heap copy of the given string
 */
char* my_copy_string(const char* src);

/**
 * returns copy of the src string upto the specified length
 * includes a null terminating `\0' character
 * the string is heap allocated thus, user must free
 */
char* copy_string_part(const char* src, int length);

/**
 * \returns the 0 if equal, 1 if float_a is larger, -1 if float_b is larger
 * compare the absolute value of the difference of two numbers with an 
 * appropriate epsilon to get relations.
 * Multiplying the epsilon by sum of the comparands adjusts the comparison 
 * to the range of the numbers, allowing a single epsilon to be used for many, 
 * or perhaps all compares.
 */
int compare_float(FLOAT_T float_a, FLOAT_T float_b);

/**
 * Compares two numbers and returns TRUE if they are within the given
 * precision of each other, otherwise returns FALSE.  E.g. if
 * precision is 2, a and b must be equal when rounded to two decimal
 * places.
 */
bool is_equal(FLOAT_T a, FLOAT_T b, int precision);

/**
 * \brief Parses the filename and path of given string.
 *  
 * The array returned, A, contains the filename (A[0]) and the path
 * (A[1]).  Path is NULL if no / in given name.  e.g. Given
 * "../../filname" returns A[0]="filename" and A[1]="../../".  Given
 * "filename" returns A[0] = "filename" and A[1] = NULL.
 *
 *\returns A heap allocated array of both filename and path
 */
char** parse_filename_path(const std::string& file);

/**
 * \brief Parses the filename, path, and file extension of given string.
 *  
 * The array returned, A, contains the filename (A[0]) striped of the
 * given file extension and the path (A[1]).  If extension is NULL,
 * strips all characters after the last "." from the filename.  Use
 * parse_filename_path() to return filename with extension.  
 * Returned path is NULL if no "/" in given name.
 * extension. e.g. Given "../../filname.ext" and ".ext" returns
 * A[0]="filename" A[1]="../../".  Given "filename" returns A[0] =
 * NULL and A[1] = "filename". 
 *
 * \returns A heap allocated array of filename striped of extension and
 * path.
 */
char** parse_filename_path_extension(const char* file, const char* extension);

/**
 * parses the filename
 * ex) ../../file_name => returns filename
 *\returns A heap allocated array of filename
 */
char* parse_filename(const char* file);

/**
 * Examines filename to see if it ends in the given extension
 * \returns True if filename ends in the extension, else false.
 */
bool has_extension(std::string filename, std::string extension);

/**
 * convert the integer into a string
 * \returns a heap allocated string
 */
char* int_to_char(unsigned int i);

/**
 * convert the integer into a string
 * \returns a heap allocated string
 */
char* signed_int_to_char(int i);

/**
 *prints the peptide type given it's enum value
 */
//void print_peptide_type(PEPTIDE_TYPE_T peptide_type, FILE* file);

/**
 * given two strings return a concatenated third string
 * \returns a heap allocated string that concatenates the two inputs
 */
char* cat_string(const char* string_one, const char* string_two);

/**
 * Adds the fileroot parameter to a string as a prefix.
 */
std::string prefix_fileroot_to_name(const std::string& name);

/**
 * \returns the filepath 'output_dir'/'fileroot'.'filename' 
 */
std::string make_file_path(
  const std::string& filename, ///< the name of the file
  const std::string& output_dir_to_overwrite = "" //added by Yang
  );


/**
 * given the path and the filename return a file with path
 * "path/filename"
 * \returns a heap allocated string, "path/filename"
 */
char* get_full_filename(const char* path, const char* filename);

/**
 * returns the file size of the given filename
 */
long get_filesize(char *FileName);

/**
 * \brief A function for creating a directory to hold output files from crux.
 * 
 * Tries to create a the named directory for use as the output directory for crux.
 * If the overwrite option is true, an existing directory wtih that
 * name will not cause an error. 
 * 
 * \returns 0 if successful, -1 if an error occured.
*/
int create_output_directory(
  const std::string& output_folder, // Name of output folder.
  bool overwrite  // Whether or not to overwrite an existing dir 
); 

/**
 * given a fasta_file name it returns a name with the name_tag add to the end
 * format: myfasta_nameTag
 * \returns A heap allocated file name of the given fasta file
 */
char* generate_name(
  const char* fasta_filename,
  const char* name_tag,
  const char* file_extension,
  const char* suffix
  );
/**
 * \brief Take a filename, strip its leading path information (if
 * any) and file extension (if any).  Tries all file extensions until
 * one is found.  Add a new path (if given) and a new suffix (exension).
 *
 * If given ../dir/filename.ext, [.txt, .ext, t], .new-ext, otherdir
 * would return  otherdir/filename.new-ext 
 * \returns A heap allocated filename
 */
char* generate_name_path(
  const char* filename,
  std::vector<const char*> old_suffixes,
  const char* new_suffix,
  const char* new_path
  );

/**
 * \brief Take a filename, strip its leading path information (if
 * any) and file extension (if any).  Add a new path (if given) and a
 * new suffix (exension).
 *
 * If given ../dir/filename.ext, .new-ext, .ext, otherdir would return
 * otherdir/filename.new-ext 
 * \returns A heap allocated filename
 */
char* generate_name_path(
  const char* filename,
  const char* old_suffix,
  const char* new_suffix,
  const char* new_path
  );

/**
 * \brief Open and create a file of the given name in the given
 * directory.
 *
 * Assumes the directory exists.  Fails if file can't be opened or if
 * file exists and overwrite is false.
 *\returns A file handle to the newly created file.
 */
FILE* create_file_in_path(
  const std::string& filename,  ///< the filename to create & open -in
  const std::string& directory,  ///< the directory to open the file in -in
  bool overwrite  ///< replace the file (T) or die if exists (F)
  );

/**
 * \brief c++ version of create_file_in_path
 */
std::ofstream* create_stream_in_path(
  const char* filename,  ///< the filename to create & open -in
  const char* directory,  ///< the directory to open the file in -in
  bool overwrite  ///< replace file (T) or die if exists (F)
  );

/**
 * checks if each AA is an AA
 *\returns TRUE if sequence is valid else, FALSE
 */
bool valid_peptide_sequence(const std::string& sequence);

/**
 * User define our upper and our lower bounds.
 * The random number will always be 
 * between low and high, inclusive.
 * There is no seeding in this function, user must do it for themselves
 *\returns a random number between the interval user provides
 */
int get_random_number_interval(
  int low, ///< the number for lower bound -in
  int high ///< the number for higher bound -in
  );

/**
 * \brief Shuffle an array of FLOAT_Ts.  Uses the Knuth algorithm.  Uses
 * get_random_number_interval() to generate random numbers. 
 */
void shuffle_floats(FLOAT_T* array, int size);

/**
 * \brief Shuffles an array of elements.  Uses the Knuth algorithm.  Uses
 * get_random_number_interval() to generate random numbers. 
 */
template<typename T>
void shuffle_array(T* array, int size) {
  if (array == NULL) {
    carp(CARP_ERROR, "Cannot shuffle NULL array.");
    return;
  }

  int idx, switch_idx;
  int last_element_idx = size - 1;
  T temp_value;
  for (idx = 0; idx < size; idx++) {
    switch_idx = get_random_number_interval(idx, last_element_idx);
    temp_value = array[idx];
    array[idx] = array[switch_idx];
    array[switch_idx] = temp_value;
  }
}

/**
 *\returns the number of digits in the number
 */
int get_number_digits(
  int number ///< the number to count digits
  );

bool string_to_mass_type(const std::string& name, MASS_TYPE_T*);
bool mass_type_to_string(MASS_TYPE_T, char*);
bool string_to_algorithm_type(char*, ALGORITHM_TYPE_T*);
bool algorithm_type_to_string(ALGORITHM_TYPE_T, char*);
bool string_to_scorer_type(const std::string& name, SCORER_TYPE_T*);
const char* scorer_type_to_string(SCORER_TYPE_T);
bool string_to_ion_type(const std::string& name, ION_TYPE_T*);
bool ion_type_to_string(ION_TYPE_T, char*);
char* ion_type_to_string(ION_TYPE_T type);

// new style of type_to_string and string_to_type functions
// requires an invalid value for each enum
DIGEST_T string_to_digest_type(const std::string& name);
const char* digest_type_to_string(DIGEST_T);
ENZYME_T string_to_enzyme_type(const std::string& name);
const char* enzyme_type_to_string(ENZYME_T);
OBSERVED_PREPROCESS_STEP_T string_to_observed_preprocess_step(const std::string& name);
char* observed_preprocess_step_to_string(OBSERVED_PREPROCESS_STEP_T type);
WINDOW_TYPE_T string_to_window_type(const std::string& name);
PARSIMONY_TYPE_T string_to_parsimony_type(const std::string& name);
MEASURE_TYPE_T string_to_measure_type(const std::string& name);
char * measure_type_to_string(MEASURE_TYPE_T type);
THRESHOLD_T string_to_threshold_type(const std::string& name);
char * threshold_type_to_string(THRESHOLD_T type);
QUANT_LEVEL_TYPE_T string_to_quant_level_type(const std::string& name);
COLTYPE_T string_to_column_type(const std::string& name);
COMPARISON_T string_to_comparison(const std::string& name);
DECOY_TYPE_T string_to_decoy_type(const std::string& name);
DECOY_TYPE_T string_to_tide_decoy_type(const std::string& name);
char* decoy_type_to_string(DECOY_TYPE_T type);
MASS_FORMAT_T string_to_mass_format(const std::string& name);
char* mass_format_type_to_string(MASS_FORMAT_T type);
SCORE_FUNCTION_T string_to_score_function_type(const std::string& name);
char* score_function_type_to_string(SCORE_FUNCTION_T type);

HARDKLOR_ALGORITHM_T string_to_hardklor_algorithm_type(const std::string& name);
std::string hardklor_hardklor_algorithm_type_to_string(HARDKLOR_ALGORITHM_T type);

/**
 * \brief Open the fasta file and prepare it for
 * searching.  Die if the input file cannot be found or read.
 * \returns The number of proteins in the file
 */
int prepare_protein_input(
  const std::string& input_file,      ///< name of the fasta file
  Database** database);///< return new fasta database here

/**
 * converts a string in #-# format to
 * a first and last variable
 * \returns whether the extraction was successful or not
 */

bool get_first_last_scan_from_string(
  const std::string& const_scans_string,
  int& first_scan,
  int& last_scan
  );

bool get_scans_from_string(
  const std::string& const_scans_string,
  std::set<int>& scans
);


template<typename TValue>
static bool get_range_from_string(
  const std::string& const_range_string, ///< the string to extract 
  TValue& first,  ///< the first value
  TValue& last ///< the last value
  ) {

  if (const_range_string.empty()) {
    first = (TValue)0;
    last = std::numeric_limits<TValue>::max();
    return true;
  }
  char* range_string = my_copy_string(const_range_string.c_str());

  bool ret;

  char* dash = strchr(range_string, '-');
  if (dash == NULL) { // a single number
    ret = StringUtils::TryFromString(range_string, &first);
    last = first;
  } else {
    //invalid if more than one dash
    const char* dash_check = strchr(dash + 1, '-');
    if (dash_check) {
      ret = false;
    } else {
      *dash = '\0';
      ret = StringUtils::TryFromString(range_string, &first);
      *dash = '-';
      dash++;
      ret &= StringUtils::TryFromString(dash, &last);
    }
  }

  free(range_string);
  return ret;    
}

/**
 *\brief Extend a given string with lines not exceeding a specified width, 
 * breaking on spaces.
 */
void strcat_formatted(
  char*       string_to_extend,
  const char* lead_string,        // Appears at the start of each line.
  const char* extension           // Text to add.
);

/**
 * \brief Checks if the given input file contains target, decoy PSMs or 
 * concatenated search results.
 *
 *\returns corrected file names. It does not check if files are exist.
 */
void check_target_decoy_files(
  std::string &target,   //filename of the target PSMs
  std::string &decoy     //filename of the decoy PSMs
);

void get_search_result_paths(
  const std::vector<std::string>& infiles,
  std::vector<std::string>& outpaths ///< paths of all search results -out
);


/**
 * \brief Checks if the given input file contains target, decoy PSMs or 
 * concatenated search results.
 *
 *\returns corrercted file names. It does not check if files are exist.
 */
void check_target_decoy_files(
  std::string &target,   //filename of the target PSMs
  std::string &decoy     //filename of the decoy PSMs
);

void get_files_from_list(
  const std::string &infile, ///< path of the first file.
  std::vector<std::string> &outpaths ///< paths of all search results -out
);

<<<<<<< HEAD
bool parseUrl(std::string url, std::string* host, std::string* path);
std::string httpRequest(const std::string& url, const std::string& data = "", bool waitForResponse = true);
void postToAnalytics(const std::string& appName);
std::string getDateFromCurxVersion();
=======
void postToGA4(const std::string& appName);
>>>>>>> a532feec

#endif<|MERGE_RESOLUTION|>--- conflicted
+++ resolved
@@ -440,13 +440,10 @@
   std::vector<std::string> &outpaths ///< paths of all search results -out
 );
 
-<<<<<<< HEAD
 bool parseUrl(std::string url, std::string* host, std::string* path);
 std::string httpRequest(const std::string& url, const std::string& data = "", bool waitForResponse = true);
 void postToAnalytics(const std::string& appName);
 std::string getDateFromCurxVersion();
-=======
 void postToGA4(const std::string& appName);
->>>>>>> a532feec
 
 #endif