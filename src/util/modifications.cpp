--- conflicted
+++ resolved
@@ -21,8 +21,8 @@
 
 #include "modifications.h"
 #include "mass.h"
-<<<<<<< HEAD
 #include "GlobalParams.h"
+#include "Params.h"
 #include <stack>
 
 using namespace std;
@@ -78,12 +78,6 @@
 }
 
 
-=======
-#include "Params.h"
-
-using namespace std;
-
->>>>>>> b5602895
 /* Private constants */
 //enum { MAX_PROTEIN_SEQ_LENGTH = 40000 };
 
@@ -343,11 +337,7 @@
     }
   }
 
-<<<<<<< HEAD
   int precision = GlobalParams::getModPrecision();//get_int_parameter("mod-precision");
-=======
-  int precision = Params::GetInt("mod-precision");
->>>>>>> b5602895
   // max total length = #aas + ( #mods * (strlen("[000.,]")+precision) ) + '/0'
   int buffer_size = length + (count * (9 + precision)) + 1;
   char* return_string = (char*)mymalloc(buffer_size * sizeof(char));
@@ -571,6 +561,28 @@
   }
   new_seq[length] = MOD_SEQ_NULL;
   return(new_seq);
+
+}
+
+
+/**
+ * \returns whether the two modified sequences are equal or not
+ */
+bool equal_seq(
+  const MODIFIED_AA_T* seq1, ///< Sequence 1
+  const MODIFIED_AA_T* seq2  ///< Sequence 2
+  ) {
+
+  size_t idx = 0;
+
+  while (seq1[idx] != MOD_SEQ_NULL && seq2[idx] != MOD_SEQ_NULL) {
+    if (seq1[idx] != seq2[idx]) {
+      return false;
+    }
+    idx++;
+  }
+
+  return (seq1[idx] == MOD_SEQ_NULL && seq2[idx] == MOD_SEQ_NULL);
 
 }
 
