--- conflicted
+++ resolved
@@ -1608,14 +1608,8 @@
 
 void get_search_result_paths(
   const string &infile, ///< path of the first file.
-<<<<<<< HEAD
-  std::vector<std::string> &outpaths ///< paths of all search results -out
-  ) {
-  
-=======
   std::vector<std::string> &outpaths ///< paths of all search results -out 
 ) {
->>>>>>> e02f3ac9
   outpaths.clear();
   if (Params::GetBool("list-of-files")) {
     LineFileReader reader(infile);
