/**
 * \file crux-utils.cpp
 * \brief General-use functions for crux
 */

#include <sys/types.h>
#include <fstream>
#include <cstdlib>
#include <random>
#include <chrono>
#include <string>
#include <errno.h>
#include <sys/stat.h>
#ifndef _MSC_VER
#include <unistd.h>
#include <sys/dir.h>
#include <dirent.h>
#else
#include <stdint.h>
#endif
#include <iostream>
#include "crux-utils.h"
#include "model/Database.h"
#include "Params.h"
#include "parameter.h"
#include "Params.h"
#include "StringUtils.h"
#include "WinCrux.h"
#include "io/LineFileReader.h"
#define  NO_BOOST_DATE_TIME_INLINE
#include <boost/filesystem.hpp>
#include <boost/asio.hpp>
#include <regex>
<<<<<<< HEAD
#include <pwiz/utility/misc/SHA1.h>
=======
>>>>>>> c8ed85dc
#include "FileUtils.h"
#include "crux_version.h"

#define ULONG_MAX 0xFFFFFFFE
#include <pwiz/utility/misc/SHA1.h>

using namespace std;

/**
 * PRECISION, determines the precision of the compare float, users
 * should lower the number if need more precision
 */
static const FLOAT_T PRECISION = 0.000000005; 

/**
 * the maximum error in terms of Units in the Last Place. 
 * This specifies how big an error we are willing to accept in terms of the value of the least significant 
 * digit of the floating point numbers representation. 
 * MAX_ULPS can also be interpreted in terms of how many representable floats 
 * we are willing to accept between A and B. This function will allow MAX_ULPS-1 floats between A and B.
 */
static const int MAX_ULPS = 2;

static const unsigned int TARGET_STRING_LENGTH = 6; //The length of string "target"
static const unsigned int DECOY_STRING_LENGTH = 5; // The length of string "decoy"                                                                                                                                                                                             


/* Functions for converting custom types to and from strings */

static const int INVALID_ENUM_STRING = -10;
/**
 * The string version of the score functions
 * Added by Andy Lin
 */

static const char* score_function_strings[NUMBER_SCORE_FUNCTIONS] = {
  "invalid", "xcorr", "residue-evidence", "both"
};

SCORE_FUNCTION_T string_to_score_function_type(const string& name) {
  int score_function_int = convert_enum_type_str(name.c_str(), INVALID_ENUM_STRING,
                                                 score_function_strings,
                                                 NUMBER_SCORE_FUNCTIONS);
  if (score_function_int < 0) {
    score_function_int = 0;
  }
  return (SCORE_FUNCTION_T)score_function_int;
}

char* score_function_type_to_string(SCORE_FUNCTION_T type) {
  return my_copy_string(score_function_strings[type]);
}

/**
 * The string version of the decoy types
 */
static const char* decoy_type_strings[NUMBER_DECOY_TYPES] = {
  "invalid", "none", "reverse", "protein-shuffle",
  "peptide-shuffle", "peptide-reverse"
};

DECOY_TYPE_T string_to_decoy_type(const string& name) {
  int decoy_int = convert_enum_type_str(name.c_str(), INVALID_ENUM_STRING,
                                        decoy_type_strings,
                                        NUMBER_DECOY_TYPES);
  if (decoy_int < 0) {
    decoy_int = 0;
  }

  return (DECOY_TYPE_T)decoy_int;
}

DECOY_TYPE_T string_to_tide_decoy_type(const string& name) {
  if (name == "none") {
    return NO_DECOYS;
  } else if (name == "shuffle") {
    return PEPTIDE_SHUFFLE_DECOYS;
  } else if (name == "peptide-reverse") {
    return PEPTIDE_REVERSE_DECOYS;
  } else if (name == "protein-reverse") {
    return PROTEIN_REVERSE_DECOYS;
  }
  carp(CARP_FATAL, "Invalid decoy type %s", name.c_str());
  return(INVALID_DECOY_TYPE); // Avoid compiler warning.
}

char* decoy_type_to_string(DECOY_TYPE_T type) {
  return my_copy_string(decoy_type_strings[type]);
}

/**
 * The string version of the mass format types
 */
static const char* mass_format_type_strings[NUMBER_MASS_FORMATS] = 
  { "invalid", "mod-only", "total", "separate" };

MASS_FORMAT_T string_to_mass_format(const string& name) {
  int mass_format_int = convert_enum_type_str(name.c_str(), INVALID_ENUM_STRING, 
                                              mass_format_type_strings, 
                                              NUMBER_MASS_FORMATS);
  if (mass_format_int < 0) {
    mass_format_int = 0;
  }

  return (MASS_FORMAT_T)mass_format_int;
}

char* mass_format_type_to_string(MASS_FORMAT_T type) {
  return my_copy_string(mass_format_type_strings[type]);
}

/**
 * The string version of isotopic mass type (average, mono)
 */
static const char* mass_type_strings[NUMBER_MASS_TYPES] = {"average", "mono"};

bool string_to_mass_type(const string& name, MASS_TYPE_T* result) {
  bool success = true;
  //this is copied from parameter.c::get_peptide_mass_type
  int mass_type = convert_enum_type_str(name.c_str(), INVALID_ENUM_STRING, 
                                        mass_type_strings, NUMBER_MASS_TYPES);

  (*result) = (MASS_TYPE_T)mass_type;

  if (mass_type < 0) {
    success = false;
  }
  return success;
}

bool mass_type_to_string(MASS_TYPE_T type, char* type_str) {
  bool success = true;
  if ((int)type > NUMBER_MASS_TYPES) {
    success = false;
    type_str = NULL;
  }

  //  type_str = mass_type_strings[type];
  strcpy(type_str, mass_type_strings[type]);

  return success;
}

// replace peptide type
/**
 * The string versions of digest types
 */
static const char* digest_type_strings[NUMBER_DIGEST_TYPES] =
  {"invalid", "full-digest", "partial-digest", "non-specific-digest"};

DIGEST_T string_to_digest_type(const string& name) {
  int clev_int = convert_enum_type_str(name.c_str(), INVALID_ENUM_STRING, 
                                       digest_type_strings, 
                                       NUMBER_DIGEST_TYPES);
  if (clev_int < 0) {
    clev_int = 0;
  }

  return (DIGEST_T)clev_int;
}

const char* digest_type_to_string(DIGEST_T type){
  if( (int)type > NUMBER_DIGEST_TYPES){
    return NULL;
  }

  const  char* type_str = digest_type_strings[type];
  return type_str;
}

/**
 * The string version of observed preprocessing types
 */
static const char* observed_preprocess_step_strings[NUMBER_PREPROCESS_STEPS] =
  {"invalid", "discretize", "remove-precursor", "square-root", "remove-grass",
   "ten-bin", "xcorr"};

OBSERVED_PREPROCESS_STEP_T string_to_observed_preprocess_step(const string& name) {

  int obs_int = convert_enum_type_str(name.c_str(), INVALID_ENUM_STRING,
				      observed_preprocess_step_strings,
				      NUMBER_PREPROCESS_STEPS);
  if ( obs_int < 0 ){
    obs_int = 0;
  }
  return (OBSERVED_PREPROCESS_STEP_T)obs_int;
}

char* observed_preproces_step_to_string(OBSERVED_PREPROCESS_STEP_T type) {
  if ( (int)type > NUMBER_PREPROCESS_STEPS) {
    return NULL;
  }
  char* obs_str = my_copy_string(observed_preprocess_step_strings[type]);
  return(obs_str);
}

/**
 * The string version of enzyme types
 */
static const char* enzyme_type_strings[NUMBER_ENZYME_TYPES] = {
  "invalid", "no-enzyme", "trypsin", "trypsin/p", "chymotrypsin",
  "elastase", "clostripain", "cyanogen-bromide", "iodosobenzoate",
  "proline-endopeptidase", "staph-protease", "asp-n", "lys-c",
  "lys-n" , "arg-c" , "glu-c" , "pepsin-a", "elastase-trypsin-chymotrypsin",
  "lysarginase", "custom-enzyme"
};

ENZYME_T string_to_enzyme_type(const string& name) {
  int enz_int = convert_enum_type_str(name.c_str(), INVALID_ENUM_STRING, 
                                      enzyme_type_strings, 
                                      NUMBER_ENZYME_TYPES);
  if (enz_int < 0) {
    enz_int = 0;
  }

  return (ENZYME_T)enz_int;
}

const char* enzyme_type_to_string(ENZYME_T type){
  if ((int)type > NUMBER_ENZYME_TYPES) {
    return NULL;
  }
  const char* type_str = enzyme_type_strings[type];
  return type_str;
}

/**
 * The string version of mass types
 */
static const char* window_type_strings[NUMBER_WINDOW_TYPES] = 
  {"invalid", "mass", "mz", "ppm"};

WINDOW_TYPE_T string_to_window_type(const string& name) {
  int window_int = convert_enum_type_str(name.c_str(), INVALID_ENUM_STRING, 
                                         window_type_strings, 
                                         NUMBER_WINDOW_TYPES);
  if (window_int < 0) {
    window_int = 0;
  }

  return (WINDOW_TYPE_T)window_int;
}

/**
 * The string version of parsimony types
 */
static const char* parsimony_type_strings[NUMBER_PARSIMONY_TYPES] =
  {"invalid", "simple", "greedy", "none"};

PARSIMONY_TYPE_T string_to_parsimony_type(const string& name) {
  int parsimony_int = convert_enum_type_str(name.c_str(), INVALID_ENUM_STRING,
                                            parsimony_type_strings,
                                            NUMBER_PARSIMONY_TYPES);
  if (parsimony_int < 0) {
    parsimony_int = 0;
  }

  return (PARSIMONY_TYPE_T)parsimony_int;
}

/**
 * The string version of measure types
 */
static const char* measure_type_strings[NUMBER_MEASURE_TYPES] =
  {"invalid", "RAW", "SIN", "NSAF", "dNSAF", "EMPAI"};

MEASURE_TYPE_T string_to_measure_type(const string& name) {
  int measure_int = convert_enum_type_str(name.c_str(), INVALID_ENUM_STRING,
                                          measure_type_strings,
                                          NUMBER_MEASURE_TYPES);
  if (measure_int < 0) {
    measure_int = 0;
  }
  
  return (MEASURE_TYPE_T)measure_int;
}


char * measure_type_to_string(MEASURE_TYPE_T type) {
  if ((int)type > NUMBER_MEASURE_TYPES) {
    return NULL;
  }

  char * type_str = my_copy_string(measure_type_strings[type]);
  
  return type_str;
}

/**
 * the string version of threshold type
 */
static const char* threshold_type_strings[NUMBER_THRESHOLD_TYPES] = {
  "invalid", "none", "qvalue", "custom"
};

THRESHOLD_T string_to_threshold_type(const string& name) {

  int threshold_int = convert_enum_type_str(name.c_str(), INVALID_ENUM_STRING,
    threshold_type_strings,
    NUMBER_THRESHOLD_TYPES);

  if ( threshold_int < 0) {
    threshold_int = 0;
  }
  return (THRESHOLD_T)threshold_int;

}

char* threshold_type_to_string(THRESHOLD_T type) {
  if ( (int)type > NUMBER_THRESHOLD_TYPES) {
    return NULL;
  }

  char* type_str = my_copy_string(threshold_type_strings[type]);

  return type_str;
}

/**
 * The string version of quantification level  types
 */
static const char* quant_level_type_strings[NUMBER_QUANT_LEVEL_TYPES] =
  {"invalid", "peptide", "protein"};

QUANT_LEVEL_TYPE_T string_to_quant_level_type(const string& name) {
  int quant_int = convert_enum_type_str(name.c_str(), INVALID_ENUM_STRING,
                                        quant_level_type_strings,
                                        NUMBER_QUANT_LEVEL_TYPES);
  if (quant_int < 0) {
    quant_int = 0;
  }
  return (QUANT_LEVEL_TYPE_T)quant_int;
}

/**
 * The string version of column types
 */ 
static const char* column_type_strings[NUMBER_COLTYPES] =
  {"invalid", "int", "real", "string"};

COLTYPE_T string_to_column_type(const string& name) {
  int coltype_int = convert_enum_type_str(
    name.c_str(),
    INVALID_ENUM_STRING,
    column_type_strings,
    NUMBER_COLTYPES);

  if (coltype_int < 0) {
    coltype_int = 0;
  }

  return (COLTYPE_T)coltype_int;

}

/**
 * The string version of comparison types
 */
static const char* comparison_type_strings[NUMBER_COMPARISONS] =
  {"invalid", "lt", "lte", "eq", "gte", "gt", "neq"};

COMPARISON_T string_to_comparison(const string& name) {
  int comparison_int = convert_enum_type_str(
    name.c_str(),
    INVALID_ENUM_STRING,
    comparison_type_strings,
    NUMBER_COMPARISONS);

  if (comparison_int < 0) {
    comparison_int = 0;
  }

  return (COMPARISON_T)comparison_int;
  
}

/*
 * The string version of ion types
 */
static const char* ion_type_strings[NUMBER_ION_TYPES] = {
  "a", "b", "c", "x", "y", "z", "p", "by", "bya", "all" };

bool string_to_ion_type(const string& name, ION_TYPE_T* result) {
  bool success = true;
  int ion_type = convert_enum_type_str(name.c_str(), INVALID_ENUM_STRING, 
                                       ion_type_strings, NUMBER_ION_TYPES);
  (*result) = (ION_TYPE_T)ion_type;
  if (ion_type < 0) {
    success = false;
  }
  return success;
}

bool ion_type_to_string(ION_TYPE_T type,
                        char* type_str) {
  bool success = true;
  if ((int)type > NUMBER_ION_TYPES) {
    success = false;
    type_str = NULL;
  }
  strcpy(type_str, ion_type_strings[type]);
  return success;
}

/*
 * The string version of ALGORITHM_TYPE_T
 */
static const char* algorithm_type_strings[NUMBER_ALGORITHM_TYPES] = {
  "percolator", "rczar", "curve-fit",
  "none", "all"
};

bool string_to_algorithm_type(char* name, ALGORITHM_TYPE_T* result) {
  bool success = true;

  int algorithm_type = convert_enum_type_str(name, INVALID_ENUM_STRING,
                                             algorithm_type_strings,
                                             NUMBER_ALGORITHM_TYPES);
  *result = (ALGORITHM_TYPE_T)algorithm_type;
  if (algorithm_type < 0) {
    success = false;
  }
  return success;
}

bool algorithm_type_to_string(ALGORITHM_TYPE_T type, char* type_str) {
  bool success = true;
  if ((int)type > NUMBER_ALGORITHM_TYPES) {
    success = false;
    type_str = NULL;
  }
  strcpy(type_str, algorithm_type_strings[type]);
  return success;
}

/* 
 * The string version of HARDKLOR_ALGORITHM_T
 */
static const char* hardklor_algorithm_type_strings[NUMBER_HK_ALGORITHM_TYPES] = {
  "invalid", "basic", "fewest-peptides", "fast-fewest-peptides", 
  "fewest-peptides-choice", "fast-fewest-peptides-choice"
};

static const char* hardklor_hardklor_algorithm_type_strings[NUMBER_HK_ALGORITHM_TYPES] = {
  "invalid", "Basic", "FewestPeptides", "FastFewestPeptides",
  "FewestPeptidesChoice", "FastFewestPeptidesChoice"
};

HARDKLOR_ALGORITHM_T string_to_hardklor_algorithm_type(const string& name) {
  int hk_algorithm = convert_enum_type_str(name.c_str(), INVALID_ENUM_STRING,
    hardklor_algorithm_type_strings, NUMBER_HK_ALGORITHM_TYPES);

  if (hk_algorithm < 0) {
    hk_algorithm = 0;
  }

  return (HARDKLOR_ALGORITHM_T)hk_algorithm;
}

string hardklor_hardklor_algorithm_type_to_string(
  HARDKLOR_ALGORITHM_T type
) {
  return string(hardklor_hardklor_algorithm_type_strings[type]);
}

char* ion_type_to_string(ION_TYPE_T type) {

  char* type_str = my_copy_string(ion_type_strings[type]);
  return type_str;

}


/*
 * The string version of SCORER_TYPE_T
 */
static const char* scorer_type_strings[NUMBER_SCORER_TYPES] = {
  "spscore",
  "xcorr_score",
  "evalue_score",

  "xcorr first",
  "xcorr second",

  "decoy_xcorr_qvalue",
  "decoy_xcorr_peptide_qvalue",
  "decoy_xcorr_PEP",

  "decoy_evalue_qvalue",
  "decoy_evalue_peptide_qvalue",
  "decoy_evalue_pep",
   
  "percolator_score", 
  "percolator_qvalue",
  "percolator_peptide_qvalue",
  "percolator_PEP",

  "deltacn",
  "deltalcn",
  "by_ions_matched",
  "by_ions_total",
  "exact_pvalue",
  "refactored_xcorr",
  "res-ev score",
  "res-ev p-value",
  "combined p-value",
  "tailor score" //Added for tailor score calibration method by AKF  
};

bool string_to_scorer_type(const string& name, SCORER_TYPE_T* result) {
  bool success = true;
  int scorer_type = convert_enum_type_str(name.c_str(), INVALID_ENUM_STRING, 
                                          scorer_type_strings,
                                          NUMBER_SCORER_TYPES);
  *result = (SCORER_TYPE_T)scorer_type;
  if (scorer_type < 0) {
    success = false;
  }
  return success;
}

const char* scorer_type_to_string(SCORER_TYPE_T type) {
  if ((int)type > NUMBER_SCORER_TYPES) {
    return NULL;
  }
  return scorer_type_strings[type];
}


/**
 * returns a heap allocated copy of the src string
 */
char* my_copy_string(const char* src) {
  if (src == NULL) {
    return NULL;
  }
  int length = strlen(src) +1; // +\0
  char* copy = 
    (char *)mymalloc(sizeof(char)*length);
  return strncpy(copy, src, length);  
}

/**
 * Returns copy of the src string upto the specified length.
 * Includes a null terminating character.
 * The string is heap allocated; thus, user must free.
 */
char* copy_string_part(const char* src, int length) {
  char* copy = (char*)mycalloc(length+1, sizeof(char));
  strncpy(copy, src, length);
  copy[length] = '\0';
  return copy;
}

/**
 * \returns the 0 if equal, 1 if float_a is larger, -1 if float_b is larger
 * compare the absolute value of the difference of two numbers with an 
 * appropriate epsilon to get relations.
 * Multiplying the epsilon by sum of the comparands adjusts the comparison 
 * to the range of the numbers, allowing a single epsilon to be used for many, 
 * or perhaps all compares.
 */
/*inline*/ int compare_float(FLOAT_T float_a, FLOAT_T float_b) {
  FLOAT_T EPSILON = PRECISION;
  FLOAT_T sum = float_a + float_b;
  if (fabsf(float_a - float_b) <= fabsf(sum)* EPSILON) { // a == b
    return 0;
  } else if ((float_a - float_b) > fabsf(sum)* EPSILON) { // a > b
    return 1;
  } else { // a < b
    return -1;
  }
}

/**
 * Compares two numbers and returns true if when rounded to the given
 * precision they are equal.  Otherwise, returns false.  
 * E.g. is_equal(0.10, 0.14, 1) -> true. is_equal(0.10, 0.15, 1) -> false
 */
bool is_equal(FLOAT_T a, FLOAT_T b, int precision) {
  a = (a * pow((FLOAT_T) 10.0, (FLOAT_T) precision)) + 0.5;
  b = (b * pow((FLOAT_T) 10.0, (FLOAT_T) precision)) + 0.5;
  return (int)a == (int)b;
}

/**
 * parses the filename and path  
 * returns an array A, with A[0] the filename and A[1] the path to the filename
 * returns A[1] NULL if only a filename was passed in
 * ex) ../../file_name => returns filename , ../../
 *     file_name => returns filename, NULL
 * 
 *\returns A heap allocated array of both filename and path
 */
char** parse_filename_path(const string& file) {
  int len = file.length();
  int end_idx = len;
  int end_path = -1;  // index of where the last "/" is located
  char* path = NULL;
  char* filename = NULL;
  char** result = (char**)mycalloc(2, sizeof(char*));

  for (; end_idx > 0; --end_idx) {
    if (file[end_idx - 1] == '/' || file[end_idx -1] == '\\') { 
	  //"\\" is for windows machines.
      end_path = end_idx;
      break;
    }
  }
  // copy path, if there is a "/" in the file
  if (end_path != -1) {
    path = copy_string_part(file.c_str(), end_path);
  }
  // copy filename
  filename = copy_string_part(&(file.c_str()[end_idx]), len); 
  
  // set result with filename and path
  result[0] = filename;
  result[1] = path;
  
  return result;
}

/**
 * \brief Parses the filename, path, and file extension of given string.
 *  
 * The array returned, A, contains the filename (A[0]) striped of the
 * given file extension and the path (A[1]).  If extension is NULL,
 * strips all characters after the last "." from the filename.  Use
 * parse_filename_path() to return filename with extension.  
 * Returned path is NULL if no "/" in given name.
 * extension. e.g. Given "../../filname.ext" and ".ext" returns
 * A[0]="filename" A[1]="../../".  Given "filename" returns A[0] =
 * NULL and A[1] = "filename". 
 *
 * \returns A heap allocated array of filename striped of extension and
 * path.
 */
char** parse_filename_path_extension(
  const char* file, ///< filename and path to parse -in
  const char* extension ///< extension to look for (includes leading .) --in
) {

  carp(CARP_DETAILED_DEBUG, "Given path/file %s and ext %s", file, extension);
  char** file_path_array = parse_filename_path(file);
  char* trimmed_filename = file_path_array[0];

  // look for extension
  if (extension != NULL) {
    carp(CARP_DETAILED_DEBUG, "File trimmed of path is %s", trimmed_filename);
    if (!StringUtils::EndsWith(trimmed_filename, extension)) {
      return file_path_array;  // extension not found, don't change filename
    }

    int file_len = strlen(trimmed_filename);
    int ext_len = strlen(extension);
    // after comparing the whole extension, it matched
    trimmed_filename[file_len - ext_len] = '\0';

  } else { // find the last "."
    char* dot = strrchr(trimmed_filename, '.');
    if (dot != NULL) {
      *dot = '\0';
    }
  }

  carp(CARP_DETAILED_DEBUG, "Final trimmed filename %s", trimmed_filename);


  return file_path_array;
}

/**
 * parses the filename
 * ex) ../../file_name => returns filename
 *\returns A heap allocated array of filename
 */
char* parse_filename(const char* file) {
  int len = strlen(file);
  int end_idx = len;
  int end_path = -1;  // index of where the last "/" is located
  char* filename = NULL;
  
  for (; end_idx > 0; --end_idx) {
    if (strncmp(&file[end_idx - 1], "/", 1) == 0) {
      end_path = end_idx;
      break;
    }
  }
  
  // copy filename
  filename = copy_string_part(&file[end_path], len); 
  
  return filename;
}

/**
 * convert the integer into a string
 * \returns a heap allocated string
 */
char* int_to_char(unsigned int i) {
  unsigned int digit = i / 10;
  char* int_string = (char*)mycalloc(digit+2, sizeof(char));
  sprintf(int_string, "%d", i);
  return int_string;
}
 
/**
 * convert the integer into a string
 * \returns a heap allocated string
 */
char* signed_int_to_char(int i) {
  int digit = abs(i)/ 10;
  char* int_string = (char*)mycalloc(digit+2, sizeof(char));
  sprintf(int_string, "%d", i);
  return int_string;
}

/**
 * given two strings return a concatenated third string
 * \returns a heap allocated string that concatenates the two inputs
 */
char* cat_string(const char* string_one, const char* string_two) {
  int len_one = strlen(string_one);
  int len_two = strlen(string_two);
  
  char* result = (char*)mycalloc(len_one + len_two + 1, sizeof(char));
  strncpy(result, string_one, len_one);
  strncpy(&result[len_one], string_two, len_two);
  return result;
}

/**
 * Adds the fileroot parameter to a string as a prefix.
 */
string prefix_fileroot_to_name(const string& name) {
  string fileroot = Params::GetString("fileroot");
  return (fileroot.empty()) ? name : fileroot + '.' + name;
}

/**
 * \returns the filepath 'output_dir'/'fileroot'.'filename' 
 */
string make_file_path(
  const string& filename ///< the name of the file
  ) {
  string output_directory = Params::GetString("output-dir");
  string fileroot = Params::GetString("fileroot");

  ostringstream name_builder;
  name_builder << output_directory;

  if (output_directory[output_directory.length() - 1] != '/' ) {
    name_builder << "/";
  }

  if (!fileroot.empty()) {
    name_builder << fileroot << ".";
  }

  name_builder << filename;

  return name_builder.str();
}

/**
 * Given the path and the filename return a file with path
 * "path/filename".  Returns filename unchanged if path = NULL.
 * \returns a heap allocated string, "path/filename"
 */
char* get_full_filename(const char* path, const char* filename) {
  char* result = NULL;
  if (path == NULL || strlen(path) == 0) {
    result = my_copy_string(filename);
  } else {
    // TODO (BF 26-Feb-08) don't add second / if path already ends in /
    char* ready_path = cat_string(path, "/");
    result = cat_string(ready_path, filename);
    free(ready_path);
  }
  return result;
}

/**
 * returns the file size of the given filename
 */
long get_filesize(char *FileName) {
    struct stat file;
    // return file size
    if (!stat(FileName, &file)) {
      return file.st_size;
    }
    return 0;
}

/**
 * \brief A function for creating a directory to hold output files from crux.
 * 
 * Tries to create a the named directory for use as the output directory for crux.
 * If the overwrite option is true, an existing directory wtih that
 * name will not cause an error. 
 * 
 * \returns 0 if successful, -1 if an error occured.
*/
int create_output_directory(
  const string& output_folder, // Name of output folder.
  bool overwrite  // Whether or not to overwrite an existing dir 
) {
  int result = -1;
  bool path_is_directory = false;
  bool path_exists = false;
  struct stat stat_buffer;

  // Does the output directory alredy exist?
  if (stat(output_folder.c_str(), &stat_buffer)) {
    if (errno == ENOENT) {
      // stat failed because the path doesn't exist.
      path_exists = false;
      path_is_directory = false;
    } else {
      // stat failed for some other reason
      carp(
        CARP_ERROR,
        "Unable to check for status of output directory '%s': %s.\n",
        output_folder.c_str(),
        strerror(errno)
      );
      result = -1;
    }
  } else {
    path_exists = true;
    path_is_directory = S_ISDIR(stat_buffer.st_mode);
  }

  if (path_exists) {
    if (!path_is_directory) {
      carp(CARP_ERROR,
        "A non-directory file named '%s' already exists,\n"
        "so that name can't be used for an output directory.\n",
        output_folder.c_str());
      result = -1;
    } else {
      if (!overwrite) {
        carp(CARP_WARNING,
          "The output directory '%s' already exists.\nExisting files will not"
          " be overwritten.", output_folder.c_str());
        result = 0;
      } else {
        carp(CARP_WARNING,
          "The output directory '%s' already exists.\nExisting files will be overwritten.",
          output_folder.c_str());
        result = 0;
      }
    }
  } else {
    // The directory doesn't exist, so we can create it.
    // Does this accomodate the case where one or more of the
    // parent directories doesn't exit?
    int dir_access = S_IRWXU + S_IRWXG + S_IRWXO;
    if (!boost::filesystem::create_directories(output_folder)) {
      // mkdir failed
      carp(CARP_ERROR, "Unable to create output directory '%s': %s.\n",
        output_folder.c_str(), strerror(errno));
      result = -1;
    } else {
      result = 0;
      carp(CARP_INFO, "Writing results to output directory '%s'.", output_folder.c_str());
    }
  }
  return result;
}

/**
 * \brief Take a filename, strip its leading path information (if
 * any) and file extension (if any).  Tries all file extensions until
 * one is found.  Add a new path (if given) and a new suffix (exension).
 *
 * If given ../dir/filename.ext, [.txt, .ext, t], .new-ext, otherdir
 * would return  otherdir/filename.new-ext 
 * \returns A heap allocated filename
 */
char* generate_name_path(
  const char* filename,
  vector<const char*> old_suffixes,
  const char* new_suffix,
  const char* new_path
) {
  // check the filename for the extension.  Use the first that matches
  for (size_t suffix_idx = 0; suffix_idx < old_suffixes.size(); suffix_idx++) {
    if (StringUtils::IEndsWith(filename, old_suffixes[suffix_idx])) {
      return generate_name_path(filename, old_suffixes[suffix_idx],
                                new_suffix, new_path);
    }
  }
  // if we got to here, none of the suffixes were found, so it
  // doesn't matter which we use
  return generate_name_path(filename, "", new_suffix, new_path);

}

/**
 * \brief Take a filename, strip its leading path information (if
 * any) and file extension (if any).  Add a new path (if given) and a
 * new suffix (exension).
 *
 * If given ../dir/filename.ext, .new-ext, .ext, otherdir would return
 * otherdir/filename.new-ext 
 * \returns A heap allocated filename
 */
char* generate_name_path(
  const char* filename,
  const char* old_suffix,
  const char* new_suffix,
  const char* new_path
) {
  carp(CARP_DEBUG, "Generate name given filename '%s', old suffix '%s', " \
       "new suffix '%s', new path '%s'", 
       filename, old_suffix, new_suffix, new_path);

  // parse path, filename, extension
  char** name_path = parse_filename_path_extension(filename, old_suffix);
  // add the extension
  char* new_name = cat_string(name_path[0], new_suffix);
  // add path to new filename
  char* full_new_name = get_full_filename(new_path, new_name);

  // cleanup
  free(name_path[0]);
  free(name_path[1]);
  free(name_path);
  free(new_name);

  carp(CARP_DEBUG, "Final name is '%s'", full_new_name);
  return full_new_name;
}
/**
 * given a fasta_file name it returns a name with the name_tag add to the end
 * Suffix may be NULL
 * format: suffix_myfasta_nameTag
 * \returns A heap allocated file name of the given fasta file
 */
char* generate_name(
  const char* fasta_filename,
  const char* name_tag,
  const char* file_extension,
  const char* suffix
) {
  int len = strlen(fasta_filename);
  int end_path = len;  // index of where the "." is located in the file
  char* name = NULL;
  char* after_suffix = NULL;
  int suffix_length = 0;
  char** file_n_path = NULL;
  int length = 0;

  // cut off the file extension if needed
  int end_idx;
  for (end_idx = len; end_idx > 0; --end_idx) {
    if (strcmp(&fasta_filename[end_idx - 1], file_extension) == 0) {
      end_path = end_idx - 1;
      break;
    }
  }
  
  // check suffix
  if (suffix != NULL) {
    suffix_length = strlen(suffix);
    file_n_path = parse_filename_path(fasta_filename);
  }

  name = (char*)mycalloc(
      suffix_length + end_path + strlen(name_tag) + 1, sizeof(char));
  after_suffix = name;
  
  // if suffix exit add to top
  if (suffix_length != 0) {
    length = strlen(file_n_path[1]);
    if (file_n_path[1] != NULL) {
      strncpy(name, file_n_path[1], length);
      after_suffix = &name[length];
    }    
    strncpy(after_suffix, suffix, suffix_length);
    after_suffix = &after_suffix[suffix_length];
    
    length = strlen(file_n_path[0]);
    
    strncpy(after_suffix, file_n_path[0], (length - (len-end_path)));
    after_suffix = &after_suffix[(length - (len-end_path))];
    
    free(file_n_path[0]);
    free(file_n_path[1]);
    free(file_n_path);
  } else {
    strncpy(after_suffix, fasta_filename, end_path);
  }
  
  strcat(after_suffix, name_tag);
  return name;
}

/**
 * checks if each AA is an AA
 *\returns true if sequence is valid else, false
 */
bool valid_peptide_sequence(const string& sequence) {
  for (string::const_iterator i = sequence.begin(); i != sequence.end(); i++) {
    if (!isupper(*i)) {
      return false;
    }
  }
  return true;
}

/**
 * \brief Open and create a file of the given name in the given
 * directory.
 *
 * Assumes the directory exists.  Fails if file can't be opened or if
 * file exists and overwrite is false.
 *\returns A file handle to the newly created file.
 */
FILE* create_file_in_path(
  const string& filename,  ///< the filename to create & open -in
  const string& directory,  ///< the directory to open the file in -in
  bool overwrite  ///< replace file (T) or die if exists (F)
) {
  char* file_full_path = get_full_filename(directory.c_str(), filename.c_str());
  // FIXME CEG consider using stat instead
  FILE* file = fopen(file_full_path, "rb"); //to test if file exists
  if (file != NULL) {
    //The file exists, are we allowed to overwrite it?
    fclose(file);
    file = NULL;
    if (!overwrite) {
        // Not allowed to overwrite, we must die.
        carp(CARP_FATAL, 
          "The file '%s' already exists and cannot be overwritten. "
          "Use --overwrite T to replace or choose a different output file name",
          file_full_path);
    } else {
      // Allowed to overwrite, send warning message.
      carp(CARP_WARNING, 
        "The file '%s' already exists and will be overwritten.", file_full_path);
    }
  }
  
  file = fopen(file_full_path, "wb+"); //read and write, replace existing

  if (file == NULL) {
    carp(CARP_FATAL, "Failed to create and open file: %s", file_full_path);
  }
  
  free(file_full_path);

  return file;
}

ofstream* create_stream_in_path(
  const char* filename,  ///< the filename to create & open -in
  const char* directory,  ///< the directory to open the file in -in
  bool overwrite  ///< replace file (T) or die if exists (F)
) {
  char* file_full_path = get_full_filename(directory, filename);
  // FIXME CEG consider using stat instead
  FILE* file = fopen(file_full_path, "rb"); //to test if file exists
  if (file != NULL) {  
    //The file exists, are we allowed to overwrite it?
    fclose(file);
    file = NULL;
    if (!overwrite) {
        // Not allowed to overwrite, we must die.
        carp(CARP_FATAL, 
          "The file '%s' already exists and cannot be overwritten. "
          "Use --overwrite T to replace or choose a different output file name",
          file_full_path);
    } else {
      // Allowed to overwrite, send warning message.
      carp(CARP_WARNING, 
        "The file '%s' already exists and will be overwritten.", file_full_path);
    }
  }
  
  ofstream* fout = new ofstream(file_full_path);

  if (fout == NULL) {
    carp(CARP_FATAL, "Failed to create and open file: %s", file_full_path);
  }
  free(file_full_path);
  return fout;
}

bool get_first_last_scan_from_string(
  const std::string& const_scans_string,
  int& first_scan,
  int& last_scan
  ) {

  set<int> scans;

  if (get_scans_from_string(const_scans_string, scans)) {
    first_scan = *(scans.begin()++);
    last_scan = *(scans.rbegin()++);
    carp(CARP_DEBUG, "scan string:%s %i %i", const_scans_string.c_str(), first_scan, last_scan);
    return true;
  } else {
    return false;
  }
}

bool get_scans_from_string(
  const string& const_scans_string,
  set<int>& scans) {
  scans.clear();

  //first tokenize by comma.
  vector<string> tokens_comma = StringUtils::Split(const_scans_string, ',');
  if (tokens_comma.size() > 1) {
    carp_once(CARP_WARNING, "Multiple scans detected in line %s. "
      "Crux currently only handles "
      "first_scan - last_scan properly", const_scans_string.c_str());
  }
  int temp_scan;

  for (size_t idx1 = 0; idx1 < tokens_comma.size(); idx1++) {
    string current = tokens_comma[idx1];
    if (current.find("-") == string::npos) {
      if (StringUtils::TryFromString(current, &temp_scan)) {
        scans.insert(temp_scan);
      } else {
        carp(CARP_ERROR, "Error parsing scans line:%s", const_scans_string.c_str());
        return false;
      }
    } else {
      vector<string> tokens_dash = StringUtils::Split(tokens_comma[idx1], '-');
      if (tokens_dash.size() != 2) {
        carp(CARP_ERROR, "Error parsing scans line:%s here:%s",
          const_scans_string.c_str(), tokens_comma[idx1].c_str());
        return false;
      }
      int temp_scan2;
      bool success = StringUtils::TryFromString(tokens_dash[0], &temp_scan);
      success &= StringUtils::TryFromString(tokens_dash[1], &temp_scan2);
      if (!success || temp_scan > temp_scan2) {
        carp(CARP_ERROR, "Error parsing scans line:%s here: %s", 
          const_scans_string.c_str(), tokens_comma[idx1].c_str());
      }
      for (int idx3 = temp_scan;idx3 <= temp_scan2 ; idx3++) {
        scans.insert(idx3);
      }
    }
  }
  return true;
}

/**
 * User define our upper and our lower bounds.
 * The random number will always be 
 * between low and high, inclusive.
 * There is no seeding in this function, user must do it for themselves
 *\returns a random number between the interval user provides
 */
int get_random_number_interval(
  int low, ///< the number for lower bound -in
  int high ///< the number for higher bound -in
) {  
  return (myrandom_limit(high - low + 1) + low);
}

/**
 *\returns the number of digits in the number
 */
int get_number_digits(
  int number ///< the number to count digits
) {
  int idx = 0;
  for (; number >= 10; ++idx) {
    number = number/10;    
  }
  return ++idx;
}

void swap_quick(
  FLOAT_T* a,
  int idx,
  int jdx
) {
  FLOAT_T temp = 0;
  temp = a[idx];
  a[idx] = a[jdx];
  a[jdx] = temp;
}
 
long Random(int i, int j) {
  return i + myrandom_limit(j-i+1);
}

void quick_sort(FLOAT_T a[], int left, int right) {
  int last = left, i;

  if (left >= right) return;
  
  swap_quick(a, left, Random(left, right));
  for (i = left + 1; i <= right; i++) {
    if (a[i] > a[left]) { /// CHECK THIS!!
      swap_quick(a, ++last, i);
    }
  }
  swap_quick(a, left, last);
  quick_sort(a, left, last-1);
  quick_sort(a, last+1, right);
}

void quicksort(FLOAT_T a[], int array_size) {
  quick_sort(a, 0, array_size - 1);
}

/**
 * \brief Shuffle an array of floats.  Uses the Knuth algorithm.  Uses
 * get_random_number_interval() to generate random numbers. 
 */
void shuffle_floats(FLOAT_T* array, int size) {
  if (array == NULL) {
    carp(CARP_ERROR, "Cannot shuffle NULL array.");
    return;
  }
  int idx, switch_idx;
  int last_element_idx = size - 1;
  FLOAT_T temp_value;
  for (idx = 0; idx < size; idx++) {
    switch_idx = get_random_number_interval(idx, last_element_idx);
    temp_value = array[idx];
    array[idx] = array[switch_idx];
    array[switch_idx] = temp_value;
  }
}

/**
 * \brief Open the fasta file and prepare it for
 * searching.  Die if the input file cannot be found or read.
 * \returns The number of proteins in the file
 */
int prepare_protein_input(
  const string& input_file,     ///< name of the fasta file
  Database** database ///< return new fasta database here
) {
  int num_proteins = 0;

  carp(CARP_INFO, "Preparing protein fasta file %s", input_file.c_str());
  *database = new Database(input_file, false);         
  if (database == NULL) {
    carp(CARP_FATAL, "Could not create protein database");
  } 

  if (!(*database)->parse()) {
    carp(CARP_FATAL, "Error with protein database.");
  } 
  return (*database)->getNumProteins();
}

/**
 * Maximum characters per line when printing formatted text.
 */
static const int MAX_CHARS_PER_LINE = 70;

/**
 *\brief Extend a given string with lines not exceeding a specified width, 
 * breaking on spaces.
 */
void strcat_formatted(
  char*       string_to_extend,
  const char* lead_string,        // Appears at the start of each line.
  const char* extension           // Text to add.
) {
  int i_string = 0;
  int string_length = strlen(extension);
  char buffer[MAX_CHARS_PER_LINE + 1];

  while (string_length - i_string > MAX_CHARS_PER_LINE) {

    // Be sure to break on a space.
    int index_of_last_space = MAX_CHARS_PER_LINE;
    while (extension[i_string + index_of_last_space] != ' ') {
      index_of_last_space--;
    }

    sprintf(buffer, "%.*s", index_of_last_space, &(extension[i_string]));

    strcat(string_to_extend, lead_string);
    strcat(string_to_extend, buffer);
    strcat(string_to_extend, "\n");

    i_string += index_of_last_space + 1;
  }
  strcat(string_to_extend, lead_string);
  strcat(string_to_extend, &(extension[i_string]));
  strcat(string_to_extend, "\n");
}

/**
 * \brief Checks if the given input file contains target, decoy PSMs or 
 * concatenated search results.
 *
 *\returns corrected file names. It does not check if files are exist.
 */
void check_target_decoy_files(
  string &target,   //filename of the target PSMs
  string &decoy     //filename of the decoy PSMs
) {
  int target_pos = target.find("target");
  if (target_pos < 0) {
    int decoy_pos = decoy.find("decoy");
    if (decoy_pos < 0) {
      // user gave concatenated result file
      decoy = "";
    } else {
      // user gave decoy results file
      target.replace(decoy_pos, DECOY_STRING_LENGTH, "target");
    }
  } else {
    // user gave target results file
    decoy.replace(target_pos, TARGET_STRING_LENGTH, "decoy"); 
  }
}

void get_search_result_paths(
  const vector<string>& infiles,
  vector<string>& outpaths ///< paths of all search results -out 
) {
  outpaths.clear();
  for (vector<string>::const_iterator i = infiles.begin(); i != infiles.end(); i++) {
    if (!FileUtils::Exists(*i)) {
      carp(CARP_ERROR, "Search file '%s' doesn't exist", i->c_str());
      continue;
    }
    outpaths.push_back(*i);
  }
  for (vector<string>::iterator i = outpaths.begin(); i != outpaths.end(); i++) {
    string path = *i;
    string target = path;
    string decoy = path;
    check_target_decoy_files(target, decoy);
    if (!target.empty() && target != path && FileUtils::Exists(target) &&
        find(outpaths.begin(), outpaths.end(), target) == outpaths.end()) {
      i = outpaths.insert(i + 1, target);
    }
    if (!decoy.empty() && decoy != path && FileUtils::Exists(decoy) &&
        find(outpaths.begin(), outpaths.end(), decoy) == outpaths.end()) {
      i = outpaths.insert(i + 1, decoy);
    }
  }
}

void get_files_from_list(
  const string &infile, ///< path of the first file.
  std::vector<std::string> &outpaths ///< paths of all search results -out
  ) {
  outpaths.clear();
  if (Params::GetBool("list-of-files")) {
    LineFileReader reader(infile);
    while (reader.hasNext()) {
      string current = reader.next();
      carp(CARP_INFO, "current is:%s", current.c_str());
      if (FileUtils::Exists(current)) {
        outpaths.push_back(current);
      } else {
        carp(CARP_ERROR, "Search file '%s' doesn't exist", current.c_str());
      }
    }
  } else if (FileUtils::Exists(infile)) {
    outpaths.push_back(infile);
  }
}

bool parseUrl(string url, string* host, string* path) {
  if (!host || !path) {
    return false;
  }
  // find protocol
  size_t protocolSuffix = url.find("://");
  if (protocolSuffix != string::npos) {
    url = url.substr(protocolSuffix + 3);
  }
  size_t pathBegin = url.find('/');
  if (pathBegin == string::npos) {
    *host = url;
    *path = "/";
  } else {
    *host = url.substr(0, pathBegin);
    *path = url.substr(pathBegin);
  }
  if (host->empty()) {
    *host = *path = "";
    return false;
  }
  return true;
}

string httpRequest(const string& url, const std::string& data, bool waitForResponse) {
  // Parse URL into host and path components
  string host, path;
  if (!parseUrl(url, &host, &path)) {
    carp(CARP_ERROR, "Failed parsing URL %s", url.c_str());
    return "";
  }

  using namespace boost::asio;

  // Establish TCP connection to host on port 80
  io_service service;
  ip::tcp::resolver resolver(service);
  ip::tcp::resolver::iterator endpoint = resolver.resolve(ip::tcp::resolver::query(host, "80"));
  ip::tcp::socket sock(service);
  connect(sock, endpoint);

  // Determine method (GET if no data; otherwise POST)
  string method = data.empty() ? "GET" : "POST";
  string contentLengthHeader = data.empty()
    ? ""
    : "Content-Length: " + StringUtils::ToString(data.length()) + "\r\n";
  // Send the HTTP request
  string request =
    method + " " + path + " HTTP/1.1\r\n"
    "Host: " + host + "\r\n" +
    contentLengthHeader +
    "Connection: close\r\n"
    "\r\n" + data;
  sock.send(buffer(request));

  if (!waitForResponse) {
    return "";
  }

  // Read the response into stringstream
  stringstream response;
  boost::system::error_code ec;
  do {
    char buf[1024];
    size_t n = sock.receive(buffer(buf), 0, ec);
    if (!ec) {
      response.write(buf, n);
    }
  } while (!ec);
  return response.str();
}

std::string generate_uuid_v4() {

    //accumulate some random data in the stream
    // and hash it to obtain a seed for the random sequence
    wall_clock();
    std::stringstream randomPool;

    auto tNow = std::chrono::system_clock::now();
    auto ticks = tNow.time_since_epoch().count();
    randomPool << ticks;

    extern char **environ;
    const char* var = *environ;
    for(int i = 0; var; i++){
      randomPool << var;
      var = environ[i];
    }

    static std::random_device              rd;
    randomPool << rd()  << wall_clock();
    auto seedString = randomPool.str();

    CSHA1 enviroHash;
<<<<<<< HEAD
    enviroHash.Update((const uint8_t *) seedString.c_str(), seedString.size());
=======
    enviroHash.Update((const uint8_t *) seedString.c_str(), (unsigned int)seedString.size());
>>>>>>> c8ed85dc
    enviroHash.Final();

    unsigned char hashBytes[30];
    enviroHash.GetHash(hashBytes);
#ifndef _MSC_VER
    u_int64_t seed = 0; //take the first 8 bytes for the seed
#else
    uint64_t seed = 0; //take the first 8 bytes for the seed
#endif
    for(int i = 0; i < 8; i++)
      seed = (seed << 8) + hashBytes[i];

    //now we need to compact the hash into 64 bits using XOR to feed it into
    // the pseudo-random generator
    static std::mt19937_64                    gen(seed);
    static std::uniform_int_distribution<> dis(0, 15);
    static std::uniform_int_distribution<> dis2(8, 11);

    std::stringstream ss;
    int i;
    ss << std::hex;
    for (i = 0; i < 8; i++) {
        ss << dis(gen);
    }
    ss << "-";
    for (i = 0; i < 4; i++) {
        ss << dis(gen);
    }
    ss << "-4";
    for (i = 0; i < 3; i++) {
        ss << dis(gen);
    }
    ss << "-";
    ss << dis2(gen);
    for (i = 0; i < 3; i++) {
        ss << dis(gen);
    }
    ss << "-";
    for (i = 0; i < 12; i++) {
        ss << dis(gen);
    };
    return ss.str();
}

#ifdef _MSC_VER
  #define PATH_SEPARATOR "\\"
#else
  #define PATH_SEPARATOR "/"
#endif


string ensureClientId(){
  const string cruxHomeDir{".crux"};
  const string cruxClientIdFileName{"client_id"};
  stringstream filePath;

#ifdef _MSC_VER
  filePath << std::getenv("HOMEDRIVE") << std::getenv("HOMEPATH");
#else
  filePath << std::getenv("HOME");
#endif

  filePath << PATH_SEPARATOR << cruxHomeDir;
  if(FileUtils::Exists(filePath.str())){
    if(!FileUtils::IsDir(filePath.str())){
      FileUtils::Remove(filePath.str());
      FileUtils::Mkdir(filePath.str());
    }
  }
  else
    FileUtils::Mkdir(filePath.str());
  
  filePath << PATH_SEPARATOR << cruxClientIdFileName;


  // If the ID file exists and it contents looks like an UUID then return the contents
  string clientId{""};
  if(FileUtils::Exists(filePath.str()) && FileUtils::IsRegularFile(filePath.str())){
    clientId = FileUtils::Read(filePath.str());
    static const std::regex e("[0-9a-f]{8}-[0-9a-f]{4}-[0-9a-f]{4}-[0-9a-f]{4}-[0-9a-f]{12}");
    if(std::regex_match(clientId, e))
      return clientId;
  }
  auto uuid = generate_uuid_v4();
  auto idFileStream = FileUtils::GetWriteStream(filePath.str(), true);
  *idFileStream << uuid.c_str();
  idFileStream->close();
  return uuid;
}

void postToAnalytics(const string& appName) {
  // Post data to Google Analytics
  // For more information, see: https://developers.google.com/analytics/devguides/collection/protocol/v1/devguide
  try {
    auto clientId = ensureClientId();

    stringstream paramBuilder;
    paramBuilder << "v=1"                // Protocol verison
                 << "&tid=UA-26136956-1" // Tracking ID
                 // TODO Generate UUID for cid
                 // The Client ID (cid) anonymously identifies a particular user
                 // or device and should be a random UUID
                 << "&cid=" << clientId
                 << "&t=event"           // Hit type
                 << "&ec=crux"           // Event category
                 << "&ea=" << appName    // Event action
                 << "&el="               // Event label
#ifdef _MSC_VER
                      "win"
#elif __APPLE__
                      "mac"
#else
                      "linux"
#endif
                   << '-' << CRUX_VERSION;
      httpRequest(
        "http://www.google-analytics.com/collect",
        paramBuilder.str(),
        false);
  } catch (...) {
  }
}

/*
 * Local Variables:
 * mode: c
 * c-basic-offset: 2
 * End:
 */
<|MERGE_RESOLUTION|>--- conflicted
+++ resolved
@@ -31,10 +31,6 @@
 #include <boost/filesystem.hpp>
 #include <boost/asio.hpp>
 #include <regex>
-<<<<<<< HEAD
-#include <pwiz/utility/misc/SHA1.h>
-=======
->>>>>>> c8ed85dc
 #include "FileUtils.h"
 #include "crux_version.h"
 
@@ -1503,11 +1499,7 @@
     auto seedString = randomPool.str();
 
     CSHA1 enviroHash;
-<<<<<<< HEAD
-    enviroHash.Update((const uint8_t *) seedString.c_str(), seedString.size());
-=======
     enviroHash.Update((const uint8_t *) seedString.c_str(), (unsigned int)seedString.size());
->>>>>>> c8ed85dc
     enviroHash.Final();
 
     unsigned char hashBytes[30];
