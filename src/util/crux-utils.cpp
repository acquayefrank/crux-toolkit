/**
 * \file crux-utils.cpp
 * \brief General-use functions for crux
 */

#define BOOST_BIND_GLOBAL_PLACEHOLDERS

#include <sys/types.h>
#include <fstream>
#include <cstdlib>
#include <iostream>
#include <iomanip>
#include <random>
#include <chrono>
#include <string>
#include <errno.h>
#include <sys/stat.h>
#ifndef _MSC_VER
#include <unistd.h>
#include <sys/dir.h>
#include <dirent.h>
#else
#include <stdint.h>
#endif
#include "crux-utils.h"
#include "model/Database.h"
#include "Params.h"
#include "parameter.h"
#include "Params.h"
#include "StringUtils.h"
#include "WinCrux.h"
#include "io/LineFileReader.h"
#include <boost/filesystem.hpp>
#include <boost/bind.hpp>
#ifdef _MSC_VER
#include <boost/wintls.hpp>
#else
#ifndef __APPLE__
#include <boost/asio.hpp>
#include <boost/asio/ssl.hpp>
#endif
#endif
#include <regex>
#include "FileUtils.h"
#include "crux_version.h"

#define ULONG_MAX 0xFFFFFFFE
#include <pwiz/utility/misc/SHA1.h>

#ifdef __APPLE__
extern "C" void performAsyncPOSTRequest(const char *urlString, const char *jsonString);
#endif

using namespace std;

/**
 * PRECISION, determines the precision of the compare float, users
 * should lower the number if need more precision
 */
static const FLOAT_T PRECISION = 0.000000005; 

/**
 * the maximum error in terms of Units in the Last Place. 
 * This specifies how big an error we are willing to accept in terms of the value of the least significant 
 * digit of the floating point numbers representation. 
 * MAX_ULPS can also be interpreted in terms of how many representable floats 
 * we are willing to accept between A and B. This function will allow MAX_ULPS-1 floats between A and B.
 */
static const int MAX_ULPS = 2;

static const unsigned int TARGET_STRING_LENGTH = 6; //The length of string "target"
static const unsigned int DECOY_STRING_LENGTH = 5; // The length of string "decoy"                                                                                                                                                                                             


/* Functions for converting custom types to and from strings */

static const int INVALID_ENUM_STRING = -10;
/**
 * The string version of the score functions
 * Added by Andy Lin
 */

static const char* score_function_strings[NUMBER_SCORE_FUNCTIONS] = {
  "invalid", "xcorr", "combined-p-values", "hyperscore", "hyperscore-la"
};

SCORE_FUNCTION_T string_to_score_function_type(const string& name) {
  int score_function_int = convert_enum_type_str(name.c_str(), INVALID_ENUM_STRING,
                                                 score_function_strings,
                                                 NUMBER_SCORE_FUNCTIONS);
  if (score_function_int < 0) {
    score_function_int = 0;
  }
  return (SCORE_FUNCTION_T)score_function_int;
}

char* score_function_type_to_string(SCORE_FUNCTION_T type) {
  return my_copy_string(score_function_strings[type]);
}

/**
 * The string version of the decoy types
 */
static const char* decoy_type_strings[NUMBER_DECOY_TYPES] = {
  "invalid", "none", "reverse", "protein-shuffle",
  "peptide-shuffle", "peptide-reverse"
};

DECOY_TYPE_T string_to_decoy_type(const string& name) {
  int decoy_int = convert_enum_type_str(name.c_str(), INVALID_ENUM_STRING,
                                        decoy_type_strings,
                                        NUMBER_DECOY_TYPES);
  if (decoy_int < 0) {
    decoy_int = 0;
  }

  return (DECOY_TYPE_T)decoy_int;
}

DECOY_TYPE_T string_to_tide_decoy_type(const string& name) {
  if (name == "none") {
    return NO_DECOYS;
  } else if (name == "shuffle") {
    return PEPTIDE_SHUFFLE_DECOYS;
  } else if (name == "peptide-reverse") {
    return PEPTIDE_REVERSE_DECOYS;
  }
  carp(CARP_FATAL, "Invalid decoy type %s", name.c_str());
  return(INVALID_DECOY_TYPE); // Avoid compiler warning.
}

char* decoy_type_to_string(DECOY_TYPE_T type) {
  return my_copy_string(decoy_type_strings[type]);
}

/**
 * The string version of the mass format types
 */
static const char* mass_format_type_strings[NUMBER_MASS_FORMATS] = 
  { "invalid", "mod-only", "total", "separate" };

MASS_FORMAT_T string_to_mass_format(const string& name) {
  int mass_format_int = convert_enum_type_str(name.c_str(), INVALID_ENUM_STRING, 
                                              mass_format_type_strings, 
                                              NUMBER_MASS_FORMATS);
  if (mass_format_int < 0) {
    mass_format_int = 0;
  }

  return (MASS_FORMAT_T)mass_format_int;
}

char* mass_format_type_to_string(MASS_FORMAT_T type) {
  return my_copy_string(mass_format_type_strings[type]);
}

/**
 * The string version of isotopic mass type (average, mono)
 */
static const char* mass_type_strings[NUMBER_MASS_TYPES] = {"average", "mono"};

bool string_to_mass_type(const string& name, MASS_TYPE_T* result) {
  bool success = true;
  //this is copied from parameter.c::get_peptide_mass_type
  int mass_type = convert_enum_type_str(name.c_str(), INVALID_ENUM_STRING, 
                                        mass_type_strings, NUMBER_MASS_TYPES);

  (*result) = (MASS_TYPE_T)mass_type;

  if (mass_type < 0) {
    success = false;
  }
  return success;
}

bool mass_type_to_string(MASS_TYPE_T type, char* type_str) {
  bool success = true;
  if ((int)type > NUMBER_MASS_TYPES) {
    success = false;
    type_str = NULL;
  }

  //  type_str = mass_type_strings[type];
  strcpy(type_str, mass_type_strings[type]);

  return success;
}

// replace peptide type
/**
 * The string versions of digest types
 */
static const char* digest_type_strings[NUMBER_DIGEST_TYPES] =
  {"invalid", "full-digest", "partial-digest", "non-specific-digest"};

DIGEST_T string_to_digest_type(const string& name) {
  int clev_int = convert_enum_type_str(name.c_str(), INVALID_ENUM_STRING, 
                                       digest_type_strings, 
                                       NUMBER_DIGEST_TYPES);
  if (clev_int < 0) {
    clev_int = 0;
  }

  return (DIGEST_T)clev_int;
}

const char* digest_type_to_string(DIGEST_T type){
  if( (int)type > NUMBER_DIGEST_TYPES){
    return NULL;
  }

  const  char* type_str = digest_type_strings[type];
  return type_str;
}

/**
 * The string version of observed preprocessing types
 */
static const char* observed_preprocess_step_strings[NUMBER_PREPROCESS_STEPS] =
  {"invalid", "discretize", "remove-precursor", "square-root", "remove-grass",
   "ten-bin", "xcorr"};

OBSERVED_PREPROCESS_STEP_T string_to_observed_preprocess_step(const string& name) {

  int obs_int = convert_enum_type_str(name.c_str(), INVALID_ENUM_STRING,
				      observed_preprocess_step_strings,
				      NUMBER_PREPROCESS_STEPS);
  if ( obs_int < 0 ){
    obs_int = 0;
  }
  return (OBSERVED_PREPROCESS_STEP_T)obs_int;
}

char* observed_preproces_step_to_string(OBSERVED_PREPROCESS_STEP_T type) {
  if ( (int)type > NUMBER_PREPROCESS_STEPS) {
    return NULL;
  }
  char* obs_str = my_copy_string(observed_preprocess_step_strings[type]);
  return(obs_str);
}

/**
 * The string version of enzyme types
 */
static const char* enzyme_type_strings[NUMBER_ENZYME_TYPES] = {
  "invalid", "no-enzyme", "trypsin", "trypsin/p", "chymotrypsin",
  "elastase", "clostripain", "cyanogen-bromide", "iodosobenzoate",
  "proline-endopeptidase", "staph-protease", "asp-n", "lys-c",
  "lys-n" , "arg-c" , "glu-c" , "pepsin-a", "elastase-trypsin-chymotrypsin",
  "lysarginase", "custom-enzyme"
};

ENZYME_T string_to_enzyme_type(const string& name) {
  int enz_int = convert_enum_type_str(name.c_str(), INVALID_ENUM_STRING, 
                                      enzyme_type_strings, 
                                      NUMBER_ENZYME_TYPES);
  if (enz_int < 0) {
    enz_int = 0;
  }

  return (ENZYME_T)enz_int;
}

const char* enzyme_type_to_string(ENZYME_T type){
  if ((int)type > NUMBER_ENZYME_TYPES) {
    return NULL;
  }
  const char* type_str = enzyme_type_strings[type];
  return type_str;
}

/**
 * The string version of mass types
 */
static const char* window_type_strings[NUMBER_WINDOW_TYPES] = 
  {"invalid", "mass", "mz", "ppm"};

WINDOW_TYPE_T string_to_window_type(const string& name) {
  int window_int = convert_enum_type_str(name.c_str(), INVALID_ENUM_STRING, 
                                         window_type_strings, 
                                         NUMBER_WINDOW_TYPES);
  if (window_int < 0) {
    window_int = 0;
  }

  return (WINDOW_TYPE_T)window_int;
}

/**
 * The string version of parsimony types
 */
static const char* parsimony_type_strings[NUMBER_PARSIMONY_TYPES] =
  {"invalid", "simple", "greedy", "none"};

PARSIMONY_TYPE_T string_to_parsimony_type(const string& name) {
  int parsimony_int = convert_enum_type_str(name.c_str(), INVALID_ENUM_STRING,
                                            parsimony_type_strings,
                                            NUMBER_PARSIMONY_TYPES);
  if (parsimony_int < 0) {
    parsimony_int = 0;
  }

  return (PARSIMONY_TYPE_T)parsimony_int;
}

/**
 * The string version of measure types
 */
static const char* measure_type_strings[NUMBER_MEASURE_TYPES] =
  {"invalid", "RAW", "SIN", "NSAF", "dNSAF", "EMPAI"};

MEASURE_TYPE_T string_to_measure_type(const string& name) {
  int measure_int = convert_enum_type_str(name.c_str(), INVALID_ENUM_STRING,
                                          measure_type_strings,
                                          NUMBER_MEASURE_TYPES);
  if (measure_int < 0) {
    measure_int = 0;
  }
  
  return (MEASURE_TYPE_T)measure_int;
}


char * measure_type_to_string(MEASURE_TYPE_T type) {
  if ((int)type > NUMBER_MEASURE_TYPES) {
    return NULL;
  }

  char * type_str = my_copy_string(measure_type_strings[type]);
  
  return type_str;
}

/**
 * the string version of threshold type
 */
static const char* threshold_type_strings[NUMBER_THRESHOLD_TYPES] = {
  "invalid", "none", "qvalue", "custom"
};

THRESHOLD_T string_to_threshold_type(const string& name) {

  int threshold_int = convert_enum_type_str(name.c_str(), INVALID_ENUM_STRING,
    threshold_type_strings,
    NUMBER_THRESHOLD_TYPES);

  if ( threshold_int < 0) {
    threshold_int = 0;
  }
  return (THRESHOLD_T)threshold_int;

}

char* threshold_type_to_string(THRESHOLD_T type) {
  if ( (int)type > NUMBER_THRESHOLD_TYPES) {
    return NULL;
  }

  char* type_str = my_copy_string(threshold_type_strings[type]);

  return type_str;
}

/**
 * The string version of quantification level  types
 */
static const char* quant_level_type_strings[NUMBER_QUANT_LEVEL_TYPES] =
  {"invalid", "peptide", "protein"};

QUANT_LEVEL_TYPE_T string_to_quant_level_type(const string& name) {
  int quant_int = convert_enum_type_str(name.c_str(), INVALID_ENUM_STRING,
                                        quant_level_type_strings,
                                        NUMBER_QUANT_LEVEL_TYPES);
  if (quant_int < 0) {
    quant_int = 0;
  }
  return (QUANT_LEVEL_TYPE_T)quant_int;
}

/**
 * The string version of column types
 */ 
static const char* column_type_strings[NUMBER_COLTYPES] =
  {"invalid", "int", "real", "string"};

COLTYPE_T string_to_column_type(const string& name) {
  int coltype_int = convert_enum_type_str(
    name.c_str(),
    INVALID_ENUM_STRING,
    column_type_strings,
    NUMBER_COLTYPES);

  if (coltype_int < 0) {
    coltype_int = 0;
  }

  return (COLTYPE_T)coltype_int;

}

/**
 * The string version of comparison types
 */
static const char* comparison_type_strings[NUMBER_COMPARISONS] =
  {"invalid", "lt", "lte", "eq", "gte", "gt", "neq"};

COMPARISON_T string_to_comparison(const string& name) {
  int comparison_int = convert_enum_type_str(
    name.c_str(),
    INVALID_ENUM_STRING,
    comparison_type_strings,
    NUMBER_COMPARISONS);

  if (comparison_int < 0) {
    comparison_int = 0;
  }

  return (COMPARISON_T)comparison_int;
  
}

/*
 * The string version of ion types
 */
static const char* ion_type_strings[NUMBER_ION_TYPES] = {
  "a", "b", "c", "x", "y", "z", "p", "by", "bya", "all" };

bool string_to_ion_type(const string& name, ION_TYPE_T* result) {
  bool success = true;
  int ion_type = convert_enum_type_str(name.c_str(), INVALID_ENUM_STRING, 
                                       ion_type_strings, NUMBER_ION_TYPES);
  (*result) = (ION_TYPE_T)ion_type;
  if (ion_type < 0) {
    success = false;
  }
  return success;
}

bool ion_type_to_string(ION_TYPE_T type,
                        char* type_str) {
  bool success = true;
  if ((int)type > NUMBER_ION_TYPES) {
    success = false;
    type_str = NULL;
  }
  strcpy(type_str, ion_type_strings[type]);
  return success;
}

/*
 * The string version of ALGORITHM_TYPE_T
 */
static const char* algorithm_type_strings[NUMBER_ALGORITHM_TYPES] = {
  "percolator", "rczar", "curve-fit",
  "none", "all"
};

bool string_to_algorithm_type(char* name, ALGORITHM_TYPE_T* result) {
  bool success = true;

  int algorithm_type = convert_enum_type_str(name, INVALID_ENUM_STRING,
                                             algorithm_type_strings,
                                             NUMBER_ALGORITHM_TYPES);
  *result = (ALGORITHM_TYPE_T)algorithm_type;
  if (algorithm_type < 0) {
    success = false;
  }
  return success;
}

bool algorithm_type_to_string(ALGORITHM_TYPE_T type, char* type_str) {
  bool success = true;
  if ((int)type > NUMBER_ALGORITHM_TYPES) {
    success = false;
    type_str = NULL;
  }
  strcpy(type_str, algorithm_type_strings[type]);
  return success;
}

/* 
 * The string version of HARDKLOR_ALGORITHM_T
 */
static const char* hardklor_algorithm_type_strings[NUMBER_HK_ALGORITHM_TYPES] = {
  "invalid", "basic", "fewest-peptides", "fast-fewest-peptides", 
  "fewest-peptides-choice", "fast-fewest-peptides-choice"
};

static const char* hardklor_hardklor_algorithm_type_strings[NUMBER_HK_ALGORITHM_TYPES] = {
  "invalid", "Basic", "FewestPeptides", "FastFewestPeptides",
  "FewestPeptidesChoice", "FastFewestPeptidesChoice"
};

HARDKLOR_ALGORITHM_T string_to_hardklor_algorithm_type(const string& name) {
  int hk_algorithm = convert_enum_type_str(name.c_str(), INVALID_ENUM_STRING,
    hardklor_algorithm_type_strings, NUMBER_HK_ALGORITHM_TYPES);

  if (hk_algorithm < 0) {
    hk_algorithm = 0;
  }

  return (HARDKLOR_ALGORITHM_T)hk_algorithm;
}

string hardklor_hardklor_algorithm_type_to_string(
  HARDKLOR_ALGORITHM_T type
) {
  return string(hardklor_hardklor_algorithm_type_strings[type]);
}

char* ion_type_to_string(ION_TYPE_T type) {

  char* type_str = my_copy_string(ion_type_strings[type]);
  return type_str;

}


/*
 * The string version of SCORER_TYPE_T
 */
static const char* scorer_type_strings[NUMBER_SCORER_TYPES] = {
  "spscore",
  "xcorr score",
  "evalue_score",

  "xcorr first",
  "xcorr second",

  "decoy_xcorr_qvalue",
  "decoy_xcorr_peptide_qvalue",
  "decoy_xcorr_PEP",

  "decoy_evalue_qvalue",
  "decoy_evalue_peptide_qvalue",
  "decoy_evalue_pep",
   
  "percolator_score", 
  "percolator_qvalue",
  "percolator_peptide_qvalue",
  "percolator_PEP",

  "delta_cn",
  "delta_lcn",
  "b/y ions matched",
  "b/y ions total",
  "b/y ions fraction",
  "b/y ion repeat match",
  "exact_pvalue",
  "refactored_xcorr",
  "res-ev score",
  "res-ev p-value",
  "combined p-value",
  "tailor score",
  "precursor intensity logrank M0",
  "precursor intensity logrank M1",
  "precursor intensity logrank M2",
  "rt-diff",
  "dynamic fragment p-value",
  "static fragment p-value",
  "precursor coelution",
  "fragment coelution",
  "precursor fragment coelution",
  "ensemble score",
  "Sidak adjusted p-value",
  "smoothed p-value",
  "tdc q-value",
  "mix-max q-value"
//  "invalid", // This needs to be removed if new score types are added.
};

bool string_to_scorer_type(const string& name, SCORER_TYPE_T* result) {
  bool success = true;
  int scorer_type = convert_enum_type_str(name.c_str(), INVALID_ENUM_STRING, 
                                          scorer_type_strings,
                                          NUMBER_SCORER_TYPES);
  *result = (SCORER_TYPE_T)scorer_type;
  if (scorer_type < 0) {
    success = false;
  }
  return success;
}

const char* scorer_type_to_string(SCORER_TYPE_T type) {
  if ((int)type > NUMBER_SCORER_TYPES) {
    return NULL;
  }
  return scorer_type_strings[type];
}


/**
 * returns a heap allocated copy of the src string
 */
char* my_copy_string(const char* src) {
  if (src == NULL) {
    return NULL;
  }
  int length = strlen(src) +1; // +\0
  char* copy = 
    (char *)mymalloc(sizeof(char)*length);
  return strncpy(copy, src, length);  
}

/**
 * Returns copy of the src string upto the specified length.
 * Includes a null terminating character.
 * The string is heap allocated; thus, user must free.
 */
char* copy_string_part(const char* src, int length) {
  char* copy = (char*)mycalloc(length+1, sizeof(char));
  strncpy(copy, src, length);
  copy[length] = '\0';
  return copy;
}

/**
 * \returns the 0 if equal, 1 if float_a is larger, -1 if float_b is larger
 * compare the absolute value of the difference of two numbers with an 
 * appropriate epsilon to get relations.
 * Multiplying the epsilon by sum of the comparands adjusts the comparison 
 * to the range of the numbers, allowing a single epsilon to be used for many, 
 * or perhaps all compares.
 */
/*inline*/ int compare_float(FLOAT_T float_a, FLOAT_T float_b) {
  FLOAT_T EPSILON = PRECISION;
  FLOAT_T sum = float_a + float_b;
  if (fabsf(float_a - float_b) <= fabsf(sum)* EPSILON) { // a == b
    return 0;
  } else if ((float_a - float_b) > fabsf(sum)* EPSILON) { // a > b
    return 1;
  } else { // a < b
    return -1;
  }
}

/**
 * Compares two numbers and returns true if when rounded to the given
 * precision they are equal.  Otherwise, returns false.  
 * E.g. is_equal(0.10, 0.14, 1) -> true. is_equal(0.10, 0.15, 1) -> false
 */
bool is_equal(FLOAT_T a, FLOAT_T b, int precision) {
  a = (a * pow((FLOAT_T) 10.0, (FLOAT_T) precision)) + 0.5;
  b = (b * pow((FLOAT_T) 10.0, (FLOAT_T) precision)) + 0.5;
  return (int)a == (int)b;
}

/**
 * parses the filename and path  
 * returns an array A, with A[0] the filename and A[1] the path to the filename
 * returns A[1] NULL if only a filename was passed in
 * ex) ../../file_name => returns filename , ../../
 *     file_name => returns filename, NULL
 * 
 *\returns A heap allocated array of both filename and path
 */
char** parse_filename_path(const string& file) {
  int len = file.length();
  int end_idx = len;
  int end_path = -1;  // index of where the last "/" is located
  char* path = NULL;
  char* filename = NULL;
  char** result = (char**)mycalloc(2, sizeof(char*));

  for (; end_idx > 0; --end_idx) {
    if (file[end_idx - 1] == '/' || file[end_idx -1] == '\\') { 
	  //"\\" is for windows machines.
      end_path = end_idx;
      break;
    }
  }
  // copy path, if there is a "/" in the file
  if (end_path != -1) {
    path = copy_string_part(file.c_str(), end_path);
  }
  // copy filename
  filename = copy_string_part(&(file.c_str()[end_idx]), len); 
  
  // set result with filename and path
  result[0] = filename;
  result[1] = path;
  
  return result;
}

/**
 * \brief Parses the filename, path, and file extension of given string.
 *  
 * The array returned, A, contains the filename (A[0]) striped of the
 * given file extension and the path (A[1]).  If extension is NULL,
 * strips all characters after the last "." from the filename.  Use
 * parse_filename_path() to return filename with extension.  
 * Returned path is NULL if no "/" in given name.
 * extension. e.g. Given "../../filname.ext" and ".ext" returns
 * A[0]="filename" A[1]="../../".  Given "filename" returns A[0] =
 * NULL and A[1] = "filename". 
 *
 * \returns A heap allocated array of filename striped of extension and
 * path.
 */
char** parse_filename_path_extension(
  const char* file, ///< filename and path to parse -in
  const char* extension ///< extension to look for (includes leading .) --in
) {

  carp(CARP_DETAILED_DEBUG, "Given path/file %s and ext %s", file, extension);
  char** file_path_array = parse_filename_path(file);
  char* trimmed_filename = file_path_array[0];

  // look for extension
  if (extension != NULL) {
    carp(CARP_DETAILED_DEBUG, "File trimmed of path is %s", trimmed_filename);
    if (!StringUtils::EndsWith(trimmed_filename, extension)) {
      return file_path_array;  // extension not found, don't change filename
    }

    int file_len = strlen(trimmed_filename);
    int ext_len = strlen(extension);
    // after comparing the whole extension, it matched
    trimmed_filename[file_len - ext_len] = '\0';

  } else { // find the last "."
    char* dot = strrchr(trimmed_filename, '.');
    if (dot != NULL) {
      *dot = '\0';
    }
  }

  carp(CARP_DETAILED_DEBUG, "Final trimmed filename %s", trimmed_filename);


  return file_path_array;
}

/**
 * parses the filename
 * ex) ../../file_name => returns filename
 *\returns A heap allocated array of filename
 */
char* parse_filename(const char* file) {
  int len = strlen(file);
  int end_idx = len;
  int end_path = -1;  // index of where the last "/" is located
  char* filename = NULL;
  
  for (; end_idx > 0; --end_idx) {
    if (strncmp(&file[end_idx - 1], "/", 1) == 0) {
      end_path = end_idx;
      break;
    }
  }
  
  // copy filename
  filename = copy_string_part(&file[end_path], len); 
  
  return filename;
}

/**
 * convert the integer into a string
 * \returns a heap allocated string
 */
char* int_to_char(unsigned int i) {
  unsigned int digit = i / 10;
  char* int_string = (char*)mycalloc(digit+2, sizeof(char));
  sprintf(int_string, "%d", i);
  return int_string;
}
 
/**
 * convert the integer into a string
 * \returns a heap allocated string
 */
char* signed_int_to_char(int i) {
  int digit = abs(i)/ 10;
  char* int_string = (char*)mycalloc(digit+2, sizeof(char));
  sprintf(int_string, "%d", i);
  return int_string;
}

/**
 * given two strings return a concatenated third string
 * \returns a heap allocated string that concatenates the two inputs
 */
char* cat_string(const char* string_one, const char* string_two) {
  int len_one = strlen(string_one);
  int len_two = strlen(string_two);
  
  char* result = (char*)mycalloc(len_one + len_two + 1, sizeof(char));
  strncpy(result, string_one, len_one);
  strncpy(&result[len_one], string_two, len_two);
  return result;
}

/**
 * Adds the fileroot parameter to a string as a prefix.
 */
string prefix_fileroot_to_name(const string& name) {
  string fileroot = Params::GetString("fileroot");
  return (fileroot.empty()) ? name : fileroot + '.' + name;
}

/**
 * \returns the filepath 'output_dir'/'fileroot'.'filename' 
 */
string make_file_path(
  const string& filename, ///< the name of the file
  const string& output_dir_to_overwrite //added by Yang
  ) {
  string output_directory = Params::GetString("output-dir");
  if (!output_dir_to_overwrite.empty()) { output_directory = output_dir_to_overwrite; }

  string fileroot = Params::GetString("fileroot");

  ostringstream name_builder;
  name_builder << output_directory;

  if (output_directory[output_directory.length() - 1] != '/' ) {
    name_builder << "/";
  }

  if (!fileroot.empty()) {
    name_builder << fileroot << ".";
  }

  name_builder << filename;

  return name_builder.str();
}

/**
 * Given the path and the filename return a file with path
 * "path/filename".  Returns filename unchanged if path = NULL.
 * \returns a heap allocated string, "path/filename"
 */
char* get_full_filename(const char* path, const char* filename) {
  char* result = NULL;
  if (path == NULL || strlen(path) == 0) {
    result = my_copy_string(filename);
  } else {
    // TODO (BF 26-Feb-08) don't add second / if path already ends in /
    char* ready_path = cat_string(path, "/");
    result = cat_string(ready_path, filename);
    free(ready_path);
  }
  return result;
}

/**
 * returns the file size of the given filename
 */
long get_filesize(char *FileName) {
    struct stat file;
    // return file size
    if (!stat(FileName, &file)) {
      return file.st_size;
    }
    return 0;
}

/**
 * \brief A function for creating a directory to hold output files from crux.
 * 
 * Tries to create a the named directory for use as the output directory for crux.
 * If the overwrite option is true, an existing directory wtih that
 * name will not cause an error. 
 * 
 * \returns 0 if successful, -1 if an error occured.
*/
int create_output_directory(
  const string& output_folder, // Name of output folder.
  bool overwrite  // Whether or not to overwrite an existing dir 
) {
  int result = -1;
  bool path_is_directory = false;
  bool path_exists = false;
  struct stat stat_buffer;

  // Does the output directory alredy exist?
  if (stat(output_folder.c_str(), &stat_buffer)) {
    if (errno == ENOENT) {
      // stat failed because the path doesn't exist.
      path_exists = false;
      path_is_directory = false;
    } else {
      // stat failed for some other reason
      carp(
        CARP_ERROR,
        "Unable to check for status of output directory '%s': %s.\n",
        output_folder.c_str(),
        strerror(errno)
      );
      result = -1;
    }
  } else {
    path_exists = true;
    path_is_directory = S_ISDIR(stat_buffer.st_mode);
  }

  if (path_exists) {
    if (!path_is_directory) {
      carp(CARP_ERROR,
        "A non-directory file named '%s' already exists,\n"
        "so that name can't be used for an output directory.\n",
        output_folder.c_str());
      result = -1;
    } else {
      if (!overwrite) {
        carp(CARP_WARNING,
          "The output directory '%s' already exists.\nExisting files will not"
          " be overwritten.", output_folder.c_str());
        result = 0;
      } else {
        carp(CARP_WARNING,
          "The output directory '%s' already exists.\nExisting files will be overwritten.",
          output_folder.c_str());
        result = 0;
      }
    }
  } else {
    // The directory doesn't exist, so we can create it.
    // Does this accomodate the case where one or more of the
    // parent directories doesn't exit?
    int dir_access = S_IRWXU + S_IRWXG + S_IRWXO;
    if (!boost::filesystem::create_directories(output_folder)) {
      // mkdir failed
      carp(CARP_ERROR, "Unable to create output directory '%s': %s.\n",
        output_folder.c_str(), strerror(errno));
      result = -1;
    } else {
      result = 0;
      carp(CARP_INFO, "Writing results to output directory '%s'.", output_folder.c_str());
    }
  }
  return result;
}

/**
 * \brief Take a filename, strip its leading path information (if
 * any) and file extension (if any).  Tries all file extensions until
 * one is found.  Add a new path (if given) and a new suffix (exension).
 *
 * If given ../dir/filename.ext, [.txt, .ext, t], .new-ext, otherdir
 * would return  otherdir/filename.new-ext 
 * \returns A heap allocated filename
 */
char* generate_name_path(
  const char* filename,
  vector<const char*> old_suffixes,
  const char* new_suffix,
  const char* new_path
) {
  // check the filename for the extension.  Use the first that matches
  for (size_t suffix_idx = 0; suffix_idx < old_suffixes.size(); suffix_idx++) {
    if (StringUtils::IEndsWith(filename, old_suffixes[suffix_idx])) {
      return generate_name_path(filename, old_suffixes[suffix_idx],
                                new_suffix, new_path);
    }
  }
  // if we got to here, none of the suffixes were found, so it
  // doesn't matter which we use
  return generate_name_path(filename, "", new_suffix, new_path);

}

/**
 * \brief Take a filename, strip its leading path information (if
 * any) and file extension (if any).  Add a new path (if given) and a
 * new suffix (exension).
 *
 * If given ../dir/filename.ext, .new-ext, .ext, otherdir would return
 * otherdir/filename.new-ext 
 * \returns A heap allocated filename
 */
char* generate_name_path(
  const char* filename,
  const char* old_suffix,
  const char* new_suffix,
  const char* new_path
) {
  carp(CARP_DEBUG, "Generate name given filename '%s', old suffix '%s', " \
       "new suffix '%s', new path '%s'", 
       filename, old_suffix, new_suffix, new_path);

  // parse path, filename, extension
  char** name_path = parse_filename_path_extension(filename, old_suffix);
  // add the extension
  char* new_name = cat_string(name_path[0], new_suffix);
  // add path to new filename
  char* full_new_name = get_full_filename(new_path, new_name);

  // cleanup
  free(name_path[0]);
  free(name_path[1]);
  free(name_path);
  free(new_name);

  carp(CARP_DEBUG, "Final name is '%s'", full_new_name);
  return full_new_name;
}
/**
 * given a fasta_file name it returns a name with the name_tag add to the end
 * Suffix may be NULL
 * format: suffix_myfasta_nameTag
 * \returns A heap allocated file name of the given fasta file
 */
char* generate_name(
  const char* fasta_filename,
  const char* name_tag,
  const char* file_extension,
  const char* suffix
) {
  int len = strlen(fasta_filename);
  int end_path = len;  // index of where the "." is located in the file
  char* name = NULL;
  char* after_suffix = NULL;
  int suffix_length = 0;
  char** file_n_path = NULL;
  int length = 0;

  // cut off the file extension if needed
  int end_idx;
  for (end_idx = len; end_idx > 0; --end_idx) {
    if (strcmp(&fasta_filename[end_idx - 1], file_extension) == 0) {
      end_path = end_idx - 1;
      break;
    }
  }
  
  // check suffix
  if (suffix != NULL) {
    suffix_length = strlen(suffix);
    file_n_path = parse_filename_path(fasta_filename);
  }

  name = (char*)mycalloc(
      suffix_length + end_path + strlen(name_tag) + 1, sizeof(char));
  after_suffix = name;
  
  // if suffix exit add to top
  if (suffix_length != 0) {
    length = strlen(file_n_path[1]);
    if (file_n_path[1] != NULL) {
      strncpy(name, file_n_path[1], length);
      after_suffix = &name[length];
    }    
    strncpy(after_suffix, suffix, suffix_length);
    after_suffix = &after_suffix[suffix_length];
    
    length = strlen(file_n_path[0]);
    
    strncpy(after_suffix, file_n_path[0], (length - (len-end_path)));
    after_suffix = &after_suffix[(length - (len-end_path))];
    
    free(file_n_path[0]);
    free(file_n_path[1]);
    free(file_n_path);
  } else {
    strncpy(after_suffix, fasta_filename, end_path);
  }
  
  strcat(after_suffix, name_tag);
  return name;
}

/**
 * checks if each AA is an AA
 *\returns true if sequence is valid else, false
 */
bool valid_peptide_sequence(const string& sequence) {
  for (string::const_iterator i = sequence.begin(); i != sequence.end(); i++) {
    if (!isupper(*i)) {
      return false;
    }
  }
  return true;
}

/**
 * \brief Open and create a file of the given name in the given
 * directory.
 *
 * Assumes the directory exists.  Fails if file can't be opened or if
 * file exists and overwrite is false.
 *\returns A file handle to the newly created file.
 */
FILE* create_file_in_path(
  const string& filename,  ///< the filename to create & open -in
  const string& directory,  ///< the directory to open the file in -in
  bool overwrite  ///< replace file (T) or die if exists (F)
) {
  char* file_full_path = get_full_filename(directory.c_str(), filename.c_str());
  // FIXME CEG consider using stat instead
  FILE* file = fopen(file_full_path, "rb"); //to test if file exists
  if (file != NULL) {
    //The file exists, are we allowed to overwrite it?
    fclose(file);
    file = NULL;
    if (!overwrite) {
        // Not allowed to overwrite, we must die.
        carp(CARP_FATAL, 
          "The file '%s' already exists and cannot be overwritten. "
          "Use --overwrite T to replace or choose a different output file name",
          file_full_path);
    } else {
      // Allowed to overwrite, send warning message.
      carp(CARP_WARNING, 
        "The file '%s' already exists and will be overwritten.", file_full_path);
    }
  }
  
  file = fopen(file_full_path, "wb+"); //read and write, replace existing

  if (file == NULL) {
    carp(CARP_FATAL, "Failed to create and open file: %s", file_full_path);
  }
  
  free(file_full_path);

  return file;
}

ofstream* create_stream_in_path(
  const char* filename,  ///< the filename to create & open -in
  const char* directory,  ///< the directory to open the file in -in
  bool overwrite  ///< replace file (T) or die if exists (F)
) {
  char* file_full_path = get_full_filename(directory, filename);
  // FIXME CEG consider using stat instead
  FILE* file = fopen(file_full_path, "rb"); //to test if file exists
  if (file != NULL) {  
    //The file exists, are we allowed to overwrite it?
    fclose(file);
    file = NULL;
    if (!overwrite) {
        // Not allowed to overwrite, we must die.
        carp(CARP_FATAL, 
          "The file '%s' already exists and cannot be overwritten. "
          "Use --overwrite T to replace or choose a different output file name",
          file_full_path);
    } else {
      // Allowed to overwrite, send warning message.
      carp(CARP_WARNING, 
        "The file '%s' already exists and will be overwritten.", file_full_path);
    }
  }
  
  ofstream* fout = new ofstream(file_full_path);

  if (fout == NULL) {
    carp(CARP_FATAL, "Failed to create and open file: %s", file_full_path);
  }
  free(file_full_path);
  return fout;
}

bool get_first_last_scan_from_string(
  const std::string& const_scans_string,
  int& first_scan,
  int& last_scan
  ) {

  set<int> scans;

  if (get_scans_from_string(const_scans_string, scans)) {
    first_scan = *(scans.begin()++);
    last_scan = *(scans.rbegin()++);
    carp(CARP_DEBUG, "scan string:%s %i %i", const_scans_string.c_str(), first_scan, last_scan);
    return true;
  } else {
    return false;
  }
}

bool get_scans_from_string(
  const string& const_scans_string,
  set<int>& scans) {
  scans.clear();

  //first tokenize by comma.
  vector<string> tokens_comma = StringUtils::Split(const_scans_string, ',');
  if (tokens_comma.size() > 1) {
    carp_once(CARP_WARNING, "Multiple scans detected in line %s. "
      "Crux currently only handles "
      "first_scan - last_scan properly", const_scans_string.c_str());
  }
  int temp_scan;

  for (size_t idx1 = 0; idx1 < tokens_comma.size(); idx1++) {
    string current = tokens_comma[idx1];
    if (current.find("-") == string::npos) {
      if (StringUtils::TryFromString(current, &temp_scan)) {
        scans.insert(temp_scan);
      } else {
        carp(CARP_ERROR, "Error parsing scans line:%s", const_scans_string.c_str());
        return false;
      }
    } else {
      vector<string> tokens_dash = StringUtils::Split(tokens_comma[idx1], '-');
      if (tokens_dash.size() != 2) {
        carp(CARP_ERROR, "Error parsing scans line:%s here:%s",
          const_scans_string.c_str(), tokens_comma[idx1].c_str());
        return false;
      }
      int temp_scan2;
      bool success = StringUtils::TryFromString(tokens_dash[0], &temp_scan);
      success &= StringUtils::TryFromString(tokens_dash[1], &temp_scan2);
      if (!success || temp_scan > temp_scan2) {
        carp(CARP_ERROR, "Error parsing scans line:%s here: %s", 
          const_scans_string.c_str(), tokens_comma[idx1].c_str());
      }
      for (int idx3 = temp_scan;idx3 <= temp_scan2 ; idx3++) {
        scans.insert(idx3);
      }
    }
  }
  return true;
}

/**
 * User define our upper and our lower bounds.
 * The random number will always be 
 * between low and high, inclusive.
 * There is no seeding in this function, user must do it for themselves
 *\returns a random number between the interval user provides
 */
int get_random_number_interval(
  int low, ///< the number for lower bound -in
  int high ///< the number for higher bound -in
) {  
  return (myrandom_limit(high - low + 1) + low);
}

/**
 *\returns the number of digits in the number
 */
int get_number_digits(
  int number ///< the number to count digits
) {
  int idx = 0;
  for (; number >= 10; ++idx) {
    number = number/10;    
  }
  return ++idx;
}

void swap_quick(
  FLOAT_T* a,
  int idx,
  int jdx
) {
  FLOAT_T temp = 0;
  temp = a[idx];
  a[idx] = a[jdx];
  a[jdx] = temp;
}
 
long Random(int i, int j) {
  return i + myrandom_limit(j-i+1);
}



/**
 * \brief Shuffle an array of floats.  Uses the Knuth algorithm.  Uses
 * get_random_number_interval() to generate random numbers. 
 */
void shuffle_floats(FLOAT_T* array, int size) {
  if (array == NULL) {
    carp(CARP_ERROR, "Cannot shuffle NULL array.");
    return;
  }
  int idx, switch_idx;
  int last_element_idx = size - 1;
  FLOAT_T temp_value;
  for (idx = 0; idx < size; idx++) {
    switch_idx = get_random_number_interval(idx, last_element_idx);
    temp_value = array[idx];
    array[idx] = array[switch_idx];
    array[switch_idx] = temp_value;
  }
}

/**
 * \brief Open the fasta file and prepare it for
 * searching.  Die if the input file cannot be found or read.
 * \returns The number of proteins in the file
 */
int prepare_protein_input(
  const string& input_file,     ///< name of the fasta file
  Database** database ///< return new fasta database here
) {
  int num_proteins = 0;

  carp(CARP_INFO, "Preparing protein fasta file %s", input_file.c_str());
  *database = new Database(input_file, false);         
  if (database == NULL) {
    carp(CARP_FATAL, "Could not create protein database");
  } 

  if (!(*database)->parse()) {
    carp(CARP_FATAL, "Error with protein database.");
  } 
  return (*database)->getNumProteins();
}

/**
 * Maximum characters per line when printing formatted text.
 */
static const int MAX_CHARS_PER_LINE = 70;

/**
 *\brief Extend a given string with lines not exceeding a specified width, 
 * breaking on spaces.
 */
void strcat_formatted(
  char*       string_to_extend,
  const char* lead_string,        // Appears at the start of each line.
  const char* extension           // Text to add.
) {
  int i_string = 0;
  int string_length = strlen(extension);
  char buffer[MAX_CHARS_PER_LINE + 1];

  while (string_length - i_string > MAX_CHARS_PER_LINE) {

    // Be sure to break on a space.
    int index_of_last_space = MAX_CHARS_PER_LINE;
    while (extension[i_string + index_of_last_space] != ' ') {
      index_of_last_space--;
    }

    sprintf(buffer, "%.*s", index_of_last_space, &(extension[i_string]));

    strcat(string_to_extend, lead_string);
    strcat(string_to_extend, buffer);
    strcat(string_to_extend, "\n");

    i_string += index_of_last_space + 1;
  }
  strcat(string_to_extend, lead_string);
  strcat(string_to_extend, &(extension[i_string]));
  strcat(string_to_extend, "\n");
}

/**
 * \brief Checks if the given input file contains target, decoy PSMs or 
 * concatenated search results.
 *
 *\returns corrected file names. It does not check if files are exist.
 */
void check_target_decoy_files(
  string &target,   //filename of the target PSMs
  string &decoy     //filename of the decoy PSMs
) {
  int target_pos = target.find("target");
  if (target_pos < 0) {
    int decoy_pos = decoy.find("decoy");
    if (decoy_pos < 0) {
      // user gave concatenated result file
      decoy = "";
    } else {
      // user gave decoy results file
      target.replace(decoy_pos, DECOY_STRING_LENGTH, "target");
    }
  } else {
    // user gave target results file
    decoy.replace(target_pos, TARGET_STRING_LENGTH, "decoy"); 
  }
}

void get_search_result_paths(
  const vector<string>& infiles,
  vector<string>& outpaths ///< paths of all search results -out 
) {
  outpaths.clear();
  for (vector<string>::const_iterator i = infiles.begin(); i != infiles.end(); i++) {
    if (!FileUtils::Exists(*i)) {
      carp(CARP_ERROR, "Search file '%s' doesn't exist", i->c_str());
      continue;
    }
    outpaths.push_back(*i);
  }
  for (vector<string>::iterator i = outpaths.begin(); i != outpaths.end(); i++) {
    string path = *i;
    string target = path;
    string decoy = path;
    check_target_decoy_files(target, decoy);
    if (!target.empty() && target != path && FileUtils::Exists(target) &&
        find(outpaths.begin(), outpaths.end(), target) == outpaths.end()) {
      i = outpaths.insert(i + 1, target);
    }
    if (!decoy.empty() && decoy != path && FileUtils::Exists(decoy) &&
        find(outpaths.begin(), outpaths.end(), decoy) == outpaths.end()) {
      i = outpaths.insert(i + 1, decoy);
    }
  }
}

void get_files_from_list(
  const string &infile, ///< path of the first file.
  std::vector<std::string> &outpaths ///< paths of all search results -out
  ) {
  outpaths.clear();
  if (Params::GetBool("list-of-files")) {
    LineFileReader reader(infile);
    while (reader.hasNext()) {
      string current = reader.next();
      carp(CARP_INFO, "current is:%s", current.c_str());
      if (FileUtils::Exists(current)) {
        outpaths.push_back(current);
      } else {
        carp(CARP_ERROR, "Search file '%s' doesn't exist", current.c_str());
      }
    }
  } else if (FileUtils::Exists(infile)) {
    outpaths.push_back(infile);
  }
}

#ifndef __APPLE__
class Client
{
public:
  Client(
      boost::asio::io_service& io_service,
#ifdef _MSC_VER
      boost::wintls::context& context,
#else
      boost::asio::ssl::context& context,
#endif
      boost::asio::ip::tcp::resolver::iterator endpoint_iterator,
      const std::string jsonGA4Data
  ) : socket_(io_service, context)
  {
    jsonGA4Data_ = jsonGA4Data;
#ifdef _MSC_VER
    boost::asio::async_connect(socket_.next_layer(), endpoint_iterator,
#else
    boost::asio::async_connect(socket_.lowest_layer(), endpoint_iterator,
#endif
        boost::bind(&Client::handle_connect, this,
          boost::asio::placeholders::error));
  }

  void handle_connect(const boost::system::error_code& error)
  {
      if (!error)
      {
#ifdef _MSC_VER
          socket_.async_handshake(boost::wintls::handshake_type::client,
#else
          socket_.async_handshake(boost::asio::ssl::stream_base::client,
#endif
                  boost::bind(&Client::handle_handshake, this,
                      boost::asio::placeholders::error));
      }
      else
      {
          // Fail sliently, contacting GA4 is optional
          // std::cout << "Connect failed: " << error.message() << "\n";
      }
  }

  void handle_handshake(const boost::system::error_code& error)
  {
      if (!error)
      {
          size_t json_length = jsonGA4Data_.size();

          // Contruct POST headers and append JSON as body
          std::stringstream post_content(""); 
          post_content
            << "POST /mp/collect?"
            << "measurement_id=G-V7XKGGFPYX"
            << "&api_secret=UIf4l54KSbK84hPRWng2Yg"
            << " HTTP/1.1\n"
            << "Host: www.google-analytics.com\n"
            << "accept: */*\n"
            << "Content-Type: application/json\n"
            << "Content-Length: " << json_length
            << "\n\n"
            << jsonGA4Data_;

          // Request the POST
          boost::asio::async_write(socket_,
                  boost::asio::buffer(post_content.str()),
                  boost::bind(&Client::handle_write, this,
                      boost::asio::placeholders::error,
                      boost::asio::placeholders::bytes_transferred));
      }
      else
      {
          // Fail sliently, contacting GA4 is optional
          // std::cout << "Handshake failed: " << error.message() << "\n";
      }
  }

  void handle_write(const boost::system::error_code& error,
      size_t /*bytes_transferred*/)
  {
      if (!error)
      {
          boost::asio::async_read_until(
            socket_,
            reply_, 
            '\n',
            boost::bind(
              &Client::handle_read, this,
              boost::asio::placeholders::error,
              boost::asio::placeholders::bytes_transferred
            )
          );
      }
      else
      {
          // Fail sliently, contacting GA4 is optional
          // std::cout << "Write failed: " << error.message() << "\n";
      }
  }

  void handle_read(const boost::system::error_code& error, size_t /*bytes_transferred*/)
  {
      if (!error)
      {
          std::istream is(&reply_);
          std::string line;
          std::getline(is, line);
      }
      else
      {
          // Fail sliently, contacting GA4 is optional
          // std::cout << "Read failed: " << error.message() << "\n";
      }
  }

private:
#ifdef _MSC_VER
  boost::wintls::stream<boost::asio::ip::tcp::socket> socket_;
#else
  boost::asio::ssl::stream<boost::asio::ip::tcp::socket> socket_;
#endif
  boost::asio::streambuf reply_;
  std::string appName_;
  std::string jsonGA4Data_;
};

#endif

// Build string containing JSON data for POST to GA4 updating Crux Usage

std::string generateJSONGA4Data(const std::string appName) {
    // Construct JSON for POST
    std::stringstream jsonGA4Data;
    jsonGA4Data 
      << "{"
      << "  \"client_id\" : \"332557735.1693348426\","
      << "  \"events\" : ["
      << "    {"
      << "      \"name\" : \"crux\","
      << "      \"params\" : {"
      << "        \"tool\" : \"" << appName << "\","
      << "        \"platform\" : \""
#ifdef _MSC_VER
      <<            "win"
#elif __APPLE__
      <<            "mac"
#else
      <<            "linux"
#endif
      <<            "\","
      << "        \"version\" : \""
      <<            CRUX_VERSION
      << "\""
      << "      }"
      << "    }"
      << "  ]"
      << "}";

    return jsonGA4Data.str();
}

// Post usage data to Google Analytics 4 using async i/o
// Information on the Google GA4 measurement protocol can be found here: 
// https://developers.google.com/analytics/devguides/collection/protocol/ga4/sending-events?client_type=gtag
// Note that we use different a different SSL support package (wintls) on Windows.
void postToGA4(const std::string& appName) {
    std::string jsonGA4Data = generateJSONGA4Data(appName);
#ifdef __APPLE__
  const char *url = 
      "https:www.google-analytics.com/mp/collect?"
      "measurement_id=G-V7XKGGFPYX&"
      "api_secret=UIf4l54KSbK84hPRWng2Yg";
  performAsyncPOSTRequest(url, jsonGA4Data.c_str());
#else
    try
    {

        const std::string host = "www.google-analytics.com";
        const std::string protocol = "https";
        boost::asio::io_service io_service;
        boost::asio::ip::tcp::resolver resolver(io_service);
        boost::asio::ip::tcp::resolver::query query(host.c_str(), protocol.c_str());
        boost::asio::ip::tcp::resolver::iterator iterator = resolver.resolve(query);
#ifdef _MSC_VER
        boost::wintls::context ctx(boost::wintls::method::system_default);
#else
        boost::asio::ssl::context ctx(boost::asio::ssl::context::sslv23);
        ctx.set_default_verify_paths();
#endif       

        Client c(io_service, ctx, iterator, jsonGA4Data);
        io_service.run();
    } 
    catch (system_error &e)
    {
      carp(CARP_DETAILED_DEBUG, "Unable to log use with GA.");
    }
    catch (...) {
    }
#endif
}

<<<<<<< HEAD
std::string getDateFromCurxVersion(){
  std::string version = std::string(CRUX_VERSION);
  int len = version.length();
  int date_len = 10;
  std::string date = version.substr(len-date_len, date_len);
  return date;
}
=======
>>>>>>> a532feec

/*
 * Local Variables:
 * mode: c
 * c-basic-offset: 2
 * End:
 */
<|MERGE_RESOLUTION|>--- conflicted
+++ resolved
@@ -1580,6 +1580,14 @@
     return jsonGA4Data.str();
 }
 
+std::string getDateFromCurxVersion(){
+  std::string version = std::string(CRUX_VERSION);
+  int len = version.length();
+  int date_len = 10;
+  std::string date = version.substr(len-date_len, date_len);
+  return date;
+}
+
 // Post usage data to Google Analytics 4 using async i/o
 // Information on the Google GA4 measurement protocol can be found here: 
 // https://developers.google.com/analytics/devguides/collection/protocol/ga4/sending-events?client_type=gtag
@@ -1621,16 +1629,6 @@
 #endif
 }
 
-<<<<<<< HEAD
-std::string getDateFromCurxVersion(){
-  std::string version = std::string(CRUX_VERSION);
-  int len = version.length();
-  int date_len = 10;
-  std::string date = version.substr(len-date_len, date_len);
-  return date;
-}
-=======
->>>>>>> a532feec
 
 /*
  * Local Variables:
