--- conflicted
+++ resolved
@@ -832,7 +832,6 @@
     "Available for read-tide-index", false);
   InitBoolParam("skip-preprocessing", false,
     "Skip preprocessing steps on spectra. Default = F.",
-<<<<<<< HEAD
     "Available for tide-search", false);
   InitStringParam("score-function", "xcorr","xcorr|residue-evidence|both",
     "Function used for scoring PSMs. 'xcorr' is the original scoring function used by SEQUEST; "
@@ -848,9 +847,7 @@
     "programming matrix.  Smaller values make the program run faster but give less exact p-values; "
     "larger values make the program run more slowly but give more exact p-values.",
     "Available for tide-search",true);
-=======
     "Available for tide-search", true);
->>>>>>> f0020905
   InitStringParam("isotope-error", "",
                   "List of positive, non-zero integers.",
                   "Isotope errors to include. "
