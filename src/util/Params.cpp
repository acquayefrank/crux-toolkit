--- conflicted
+++ resolved
@@ -2168,45 +2168,6 @@
                  "The name of one or more files from which to parse the MS1 spectra, in any of the file formats supported by ProteoWizard.");
     InitIntParam("num-isotopes-required", 2, 1, 100000000,
                  "The number of isotopic peaks required to be present in the spectrum for a peptide to be considered.  Default = 2.",
-<<<<<<< HEAD
-                 "", true);
-    InitDoubleParam("peak-finding-ppm-tolerance", 20.0, 1.0, 100000000,
-                    "The tolerance (in ppm) used to find isotopic peaks.  Default = 20.0.",
-                    "", true);
-    InitDoubleParam("ppm-tolerance", 10.0, 1.0, 100000000,
-                    "The tolerance (in ppm).  Default = 10.0.",
-                    "", true);
-    InitBoolParam("id-specific-charge-state", false,
-                  "Indicate whether to use the charge state of the peptide-spectrum match (T) or the charge state of the peptide (F) when computing the theoretical m/z values.  Default = F.",
-                  "", true);
-    InitIntParam("missed-scans-allowed", 1, 1, 100000000,
-                 "The number of scans allowed to be missing between the scans containing the isotopic peaks.  Default = 1.",
-                 "", true);
-    InitDoubleParam("isotope-tolerance-ppm", 5.0, 1.0, 100000000,
-                    "The tolerance (in ppm) used to determine whether two peaks are isotopic.  Default = 5.0.",
-                    "", true);
-    InitBoolParam("integrate", false,
-                  "Indicate whether to integrate the area under the curve (T) or use the maximum intensity (F) when computing the intensity of the isotopic peaks.  Default = F.",
-                  "", true);
-    InitDoubleParam("discrimination-factor-to-cut-peak", 0.6, 0.0, 100000000,
-                    "The factor by which the intensity of the isotopic peak must be greater than the intensity of the next highest peak in order to be considered a true peak.  Default = 6.0.",
-                    "", true);
-    InitBoolParam("quantify-ambiguous-peptides", false,
-                  "Indicate whether to quantify peptides that are not unique to a single protein (T) or not (F).  Default = F.",
-                  "", true);
-    InitBoolParam("use-shared-peptides-for-protein-quant", false,
-                  "Indicate whether to use peptides that are shared between proteins when quantifying proteins (T) or not (F).  Default = F.",
-                  "", true);
-    InitBoolParam("normalize", false,
-                  "Indicate whether to normalize the intensities of the peptides (T) or not (F).  Default = F.",
-                  "", true);
-    InitStringParam("psm-file-format", "assign-confidence",
-                    "The format of the PSM file. Possible options are; tide-search and assign-confidence Default = assign-confidence.",
-                    "", true);
-    InitBoolParam("is-rt-seconds", false,
-                  "Indicate whether retention time is in seconds or minutes (T) or not (F).  Default = F.",
-                  "", true);
-=======
                  "Used by LFQ.", true);
     InitDoubleParam("peak-finding-ppm-tolerance", 20.0, 1.0, 100000000,
                     "The tolerance (in ppm) used to find isotopic peaks.  Default = 20.0.",
@@ -2250,7 +2211,6 @@
     InitDoubleParam("lfq-q-value-threshold", 0.01, 0, 1.0,
     "The q-value threshold used by ",
     "Used by LFQ.", true);
->>>>>>> 8cf3c8e3
     Categorize();
 }
 
@@ -2626,12 +2586,9 @@
     items.insert("use-shared-peptides-for-protein-quant");
     items.insert("normalize");
     items.insert("psm-file-format");
-<<<<<<< HEAD
-=======
     items.insert("is-rt-seconds");
     items.insert("is-psm-filtered");
      items.insert("lfq-q-value-threshold");
->>>>>>> 8cf3c8e3
     AddCategory("crux-lfq", items);
 }
 
