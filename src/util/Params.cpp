#include "AminoAcidUtil.h"
#include "crux_version.h"
#include "mass.h"
#include "model/Peptide.h"
#include "model/objects.h"
#include "parameter.h"
#include "Params.h"
#include "StringUtils.h"

#include <algorithm>

using namespace std;
#include "app/CometApplication.h"

/**
 * \file Params.cpp
 *
 * This module handles user-level parameters in Crux.  Required
 * arguments are given on the command line; optional parameters can be
 * specified either on the command line or in a parameter file.
 * Textual descriptions of each parameter are stored in the source
 * code, and these are used to automatically generate usage
 * statements, comments in output parameter files, and HTML
 * documentation.
 *
 * Following are the steps required to add a new argument or parameter
 * to an existing command:
 *
 * - In Params.cpp, inside the constructor Params::Params(), add a
 *   call to Init{Bool,Int,String,Double,Arg}Param.  This will specify
 *   things like the parameter name, type, default value, what
 *   commands it works with, and whether it is visible to the end
 *   user.
 *
 * - If your parameter is optional, then in Params::Categorize(), add
 *   an "items.insert()" with the name of your new parameter. This
 *   controls what category the parameter gets printed in when the
 *   HTML documentation is created.  Note that if the parameter
 *   doesn't get added to a category in Params::Categorize(), it just
 *   appears under a generic category called "<command name> options"
 *
 * - In the .cpp file that contains the main() for the command that
 *   uses this parameter, find a call to either getArgs() (if your new
 *   parameter is required) or getOptions() (if it is optional), and
 *   add the name of your new parameter to the list of options there.

 * - In the same file, add a call to
 *   Params::Get{Bool,Int,String,Double}() to retrieve the value
 *   associated with the parameter.  In general, these methods can be
 *   used anywhere in the source code in order to retrieve parameters.
 *   However, it's good form, when feasible, to access parameters in
 *   the main() and then to pass them as arguments, rather than
 *   accessing them as globals within subroutines.
 *
 * - If you need to edit the textual description of the command
 *   itself, search in the same file for a call to getDescription().
 *   Portions of that description enclosed in "[[nohtml: XXX ]]" will
 *   be used for the usage statement, and portions in "[[html: XXX ]]"
 *   will be in the HTML docs.
 *
 */

static Params paramContainer_;

Params::Params() : finalized_(false) {
  /* generate_peptide arguments */
  InitArgParam("protein fasta file",
    "The name of the file in FASTA format from which to retrieve proteins.");
  InitArgParam("index name",
    "The desired name of the binary index.");
  InitArgParam("ms2 file",
    "The name of one or more files from which to parse the fragmentation "
    "spectra, in any of the file formats supported by ProteoWizard.");
  /* psm-convert arguments */
  InitArgParam("input PSM file",
    "The name of a PSM file in tab-delimited text, SQT, pepXML or mzIdentML format");
  InitArgParam("output format",
    "The desired format of the output file. Legal values are tsv, html, sqt, pin, "
    "pepxml, mzidentml.");
  /* get-ms2-spectrum */
  InitArgParam("scan number",
    "Scan number identifying the spectrum.");
  InitArgParam("output file",
    "File where spectrum will be written.");
  /* predict-peptide-ions */
  InitArgParam("peptide sequence",
    "The peptide sequence.");
  InitArgParam("charge state",
    "The charge state of the peptide.");
  /* hardklor arguments */
  InitArgParam("spectra",
    "The name of a file from which to parse high-resolution spectra. The file "
    "may be in MS1 (.ms1), binary MS1 (.bms1), compressed MS1 (.cms1), or mzXML "
    "(.mzXML) format.");
  /*Percolator arguments*/
  InitArgParam("peptide-spectrum matches",
    "One or more collections of target and decoy peptide-spectrum matches (PSMs). Input may "
    "be in one of four formats: PIN, SQT, pepXML, or [[html:<a href=\"../file-formats/txt-format.html\">]]"
    "Crux tab-delimited text[[html:</a>]]. "
    "Note that if the input is provided as SQT, pepXML, or Crux "
    "tab-delimited text, then a PIN file will be generated in the output directory "
    "prior to execution. "
    "Crux determines the format of the input file by examining its "
    "filename extension."
    "[[html:<br>For PIN files, target and decoy PSMs are assumed to appear in the "
    "same file.  For other file types, decoy PSMs can be provided to Percolator in two "
    "ways: either as a separate file or embedded within the same file as the target "
    "PSMs. Percolator will first search for target PSMs in a separate file. The "
    "decoy file name is constructed from the target name by replacing \"target\" with "
    "\"decoy\". For example, if search.target.txt is provided as input, then "
    "Percolator will search for a corresponding file named search.decoy.txt. If no "
    "decoy file is found, then Percolator will assume that the given input file "
    "contains a mix of target and decoy PSMs. Within this file, decoys are identified "
    "using a prefix (specified via --decoy-prefix) on the protein name.]]");
  /*make-pin arguments*/
  InitIntParam("max-charge-feature", 0, 0, BILLION,
    "Specifies the maximum charge state feature.  When set to zero, use the "
    "maximum observed charge state.",
    "Available for make-pin and percolator.", true);
  InitArgParam("psm results",
    "A collection of target and decoy peptide-spectrum matches (PSMs). Input may be in "
    "one of four formats: SQT, PepXML (obtained from SEQUEST), [[html:<a href=\""
    "../file-formats/txt-format.html\">]]Crux tab-delimited text[[html:</a>]], or list of files (when "
    "list-of-files=T)."
    "[[html:<br>Decoy PSMs can be provided to make-pin in two ways: either as a separate "
    "file or embedded within the same file as the target PSMs. make-pin will first search "
    "for the target PSMs in a separate file. The decoy file name is constructed from the "
    "target name by replacing \"target\" with \"decoy\". For example, if search.target.txt "
    "is provided as input, then make-pin will search for a corresponding file named "
    "search.decoy.txt. If no decoy file is found, then make-pin will assume that the "
    "given input file contains a mix of target and decoy PSMs. Within this file, decoys "
    "are identified using a prefix (specified via --decoy-prefix) on the protein name.]]");
  InitStringParam("decoy input", "",
    "make-pin can convert any file format in sqt, tab-delimited and pep.xml file "
    "to pin file ",
    "Argument, not option for make-pin", false);
  InitStringParam("output-file", "",
    "Path where pin file will be written instead of make-pin.pin.",
    "It is optional for make-pin", true);
  InitBoolParam("filestem-prefixes", false,
    "Prefix PSM IDs with filestems instead of target or decoy and file index.",
    "Available for make-pin", false);
  InitBoolParam("mod-symbols", false,
    "Print modification symbols instead of masses in peptide sequences.",
    "Available for make-pin", false);
  // pipeline arguments
  InitArgParam("mass spectra",
    "The name of the file(s) from which to parse the fragmentation spectra, in any of the "
    "[[html:<a href=\"http://proteowizard.sourceforge.net/tools.shtml\">]]file formats "
    "supported by ProteoWizard[[html:</a>]]. Alteratively, with Tide-search, these files "
    "may be binary spectrum files produced by a previous run of [[html:<code>]]crux "
    "tide-search[[html:</code>]] using the [[html:<code>]]store-spectra[[html:</code>]] "
    "parameter. Multiple files can be included on the command line (space delimited), "
    "prior to the name of the database.");
  InitArgParam("peptide source",
    "Either the name of a file in fasta format from which to retrieve proteins and "
    "peptides or an index created by a previous run of [[html:<code>]]crux tide-index"
    "[[html:</code>]] (for Tide searching).");
  /* *** Initialize Options (command line and param file) *** */

  /* options for all executables */
  InitIntParam("verbosity", 30, 0, 100,
    "Specify the verbosity of the current processes. Each level prints the following "
    "messages, including all those at lower verbosity levels: 0-fatal errors, 10-non-"
    "fatal errors, 20-warnings, 30-information on the progress of execution, 40-more "
    "progress information, 50-debug info, 60-detailed debug info.",
    "Available for all crux programs.", true);
  InitStringParam("parameter-file", "",
    "A file containing parameters. [[html: See the "
    "<a href=\"../file-formats/parameter-file.html\">parameter documentation</a> page for details.]]",
    "Available for all crux programs. Any options specified on the "
    "command line will override values in the parameter file.", true);
  InitBoolParam("overwrite", false,
    "Replace existing files if true or fail when trying to overwrite a file if false.",
    "Available for all crux programs.  Applies to parameter file "
    "as well as index, search, and analysis output files.", true);
  /* generate_peptide parameters  */
  InitIntParam("min-length", 6, 1, MAX_PEPTIDE_LENGTH,
    "The minimum length of peptides to consider.",
    "Used from the command line or parameter file by "
    "crux-generate-peptides, and crux tide-index.", true);
  InitIntParam("max-length", 50, 1, MAX_PEPTIDE_LENGTH,
    "The maximum length of peptides to consider.",
    "Available from command line or parameter file for "
    "crux-generate-peptides, crux tide-index. ", true);
  InitDoubleParam("min-mass", 200, 0, BILLION,
    "The minimum mass (in Da) of peptides to consider.",
    "Available from command line or parameter file for "
    "crux-generate-peptides and crux tide-index. ", true);
  InitDoubleParam("max-mass", 7200, 1, BILLION,
    "The maximum mass (in Da) of peptides to consider.",
    "Available from command line or parameter file for "
    "crux-generate-peptides and crux tide-index. ", true);
  InitIntParam("min-peaks", 20, 0, BILLION,
    "The minimum number of peaks a spectrum must have for it to be searched.",
    "Available for tide-search.", true);
  InitStringParam("enzyme", "trypsin", "no-enzyme|trypsin|trypsin/p|chymotrypsin|"
    "elastase|clostripain|cyanogen-bromide|iodosobenzoate|proline-endopeptidase|"
    "staph-protease|asp-n|lys-c|lys-n|arg-c|glu-c|pepsin-a|"
    "elastase-trypsin-chymotrypsin|lysarginase|custom-enzyme",
    "Specify the enzyme used to digest the proteins in silico. Available enzymes "
    "(with the corresponding digestion rules indicated in parentheses) include "
    "no-enzyme ([X]|[X]), trypsin ([RK]|{P}), trypsin/p ([RK]|[]), chymotrypsin "
    "([FWYL]|{P}), elastase ([ALIV]|{P}), clostripain ([R]|[]), cyanogen-bromide "
    "([M]|[]), iodosobenzoate ([W]|[]), proline-endopeptidase ([P]|[]), staph-protease "
    "([E]|[]), asp-n ([]|[D]), lys-c ([K]|{P}), lys-n ([]|[K]), arg-c ([R]|{P}), "
    "glu-c ([DE]|{P}), pepsin-a ([FL]|{P}), elastase-trypsin-chymotrypsin "
    "([ALIVKRWFY]|{P}), lysarginase ([]|[KR]). "
    "Specifying --enzyme no-enzyme yields a non-enzymatic digest. "
    "[[html:<strong>]]Warning:[[html:</strong>]] the resulting index may be quite large.",
    "Available for crux-generate-peptides and crux tide-index.", true);
  InitStringParam("custom-enzyme", "",
    "Specify rules for in silico digestion of protein sequences. Overrides the enzyme "
    "option. Two lists of residues are given enclosed in square brackets or curly "
    "braces and separated by a |. The first list contains residues required/prohibited "
    "before the cleavage site and the second list is residues after the cleavage site. "
    "If the residues are required for digestion, they are in square brackets, '[' and "
    "']'. If the residues prevent digestion, then they are enclosed in curly braces, "
    "'{' and '}'. Use X to indicate all residues. For example, trypsin cuts after R or "
    "K but not before P which is represented as [RK]|{P}. AspN cuts after any residue "
    "but only before D which is represented as [X]|[D]. "
    "To prevent the sequences from being digested at all, use {X}|{X}.",
    "", true);
  InitDoubleParam("deisotope", 0, 0, 1000,
    "Perform a simple deisotoping operation across each MS2 spectrum. For each peak in an MS2 spectrum, consider lower m/z peaks. "
    "If the current peak occurs where an expected peak would lie for any charge state "
    "less than the charge state of the precursor, within mass tolerance, and if the "
    "current peak is of lower abundance, then the peak is removed.  The value of this "
    "parameter is the mass tolerance, in units of parts-per-million.  If set to 0, no "
    "deisotoping is performed.",
    "Available for tide-search.", true);
  InitStringParam("digestion", "full-digest",
    "full-digest|partial-digest|non-specific-digest",
    "Specify whether every peptide in the database must have two enzymatic termini "
    "(full-digest) or if peptides with only one enzymatic terminus are also included "
    "(partial-digest).",
    "Available for crux-generate-peptides and crux tide-index.", true);
  InitIntParam("missed-cleavages", 0, 0, 500,
    "Maximum number of missed cleavages per peptide to allow in enzymatic digestion.",
    "Available from command line or parameter file for crux-generate-peptides. "
    "When used with enzyme=<trypsin|elastase|chymotrypsin> "
    "includes peptides containing one or more potential cleavage sites.", true);
  InitDoubleParam("precursor-window", 50.0, 0, BILLION,
    "Tolerance used for matching peptides to spectra. Peptides must be within +/- "
    "'precursor-window' of the spectrum value. The precursor window units depend upon "
    "precursor-window-type.",
    "Available for tide-search and crux-generate-peptides.", true);
  InitStringParam("precursor-window-type", "ppm", "mass|mz|ppm",
    "Specify the units for the window that is used to select peptides around the precursor "
    "mass location (mass, mz, ppm). The magnitude of the window is defined by the precursor-"
    "window option, and candidate peptides must fall within this window. For the mass window-"
    "type, the spectrum precursor m+h value is converted to mass, and the window is defined "
    "as that mass +/- precursor-window. If the m+h value is not available, then the mass is "
    "calculated from the precursor m/z and provided charge. The peptide mass is computed as "
    "the sum of the monoisotopic amino acid masses plus 18 Da for the terminal OH group. The mz "
    "window-type calculates the window as spectrum precursor m/z +/- precursor-window and "
    "then converts the resulting m/z range to the peptide mass range using the precursor "
    "charge. For the parts-per-million (ppm) window-type, the spectrum mass is calculated as "
    "in the mass type. The lower bound of the mass window is then defined as the spectrum "
    "mass / (1.0 + (precursor-window / 1000000)) and the upper bound is defined as spectrum "
    "mass / (1.0 - (precursor-window / 1000000)).",
    "Available for tide-search.", true);
  InitStringParam("auto-precursor-window", "false", "false|warn|fail",
    "Automatically estimate optimal value for the precursor-window parameter "
    "from the spectra themselves. false=no estimation, warn=try to estimate "
    "but use the default value in case of failure, fail=try to estimate and "
    "quit in case of failure.",
    "Available for tide-search.", true);
  InitStringParam("spectrum-parser", "pwiz", "pwiz|mstoolkit",
    "Specify the parser to use for reading in MS/MS spectra.[[html: The default, "
    "ProteoWizard parser can read the MS/MS file formats listed <a href=\""
    "http://proteowizard.sourceforge.net/formats.shtml\">here</a>. The alternative is "
    "<a href=\"../mstoolkit.html\">MSToolkit parser</a>. "
    "If the ProteoWizard parser fails to read your files properly, you may want to try the "
    "MSToolkit parser instead.]]",
    "Available for tide-search.", true);
  InitBoolParam("use-z-line", true,
    "Specify whether, when parsing an MS2 spectrum file, Crux obtains the "
    "precursor mass information from the \"S\" line or the \"Z\" line. ",
    "Available when spectrum-parser = pwiz.", true);
  InitStringParam("keep-terminal-aminos", "NC", "N|C|NC|none",
    "When creating decoy peptides using decoy-format=shuffle or decoy-format="
    "peptide-reverse, this option specifies whether the N-terminal and "
    "C-terminal amino acids are kept in place or allowed to be shuffled or "
    "reversed. For a target peptide \"EAMPK\" with decoy-format=peptide-reverse, setting "
    "keep-terminal-aminos to \"NC\" will yield \"EPMAK\"; setting it to \"C\" will yield "
    "\"PMAEK\"; setting it to \"N\" will yield \"EKPMA\"; and setting it to \"none\" will "
    "yield \"KPMAE\".",
    "Available for tide-index.", true);
  InitBoolParam("peptide-list", false,
    "Create in the output directory a text file listing of all the peptides in the "
    "database, along with their corresponding decoy peptides, neutral masses and proteins, one per line.",
    "Available for tide-index.", true);
  // print-processed-spectra option
  InitStringParam("stop-after", "xcorr", "remove-precursor|square-root|"
    "remove-grass|ten-bin|xcorr",
    "Stop after the specified pre-processing step.",
    "Available for print-processed-spectra.", true);
  InitStringParam("output-units", "bin", "mz|bin",
    "Specify the output units for processed spectra.",
    "Available for print-processed-spectra", true);
  /* more generate_peptide parameters */
  InitBoolParam("sqt-output", false,
    "Outputs an SQT results file to the output directory. Note that if sqt-output is "
    "enabled, then compute-sp is automatically enabled and cannot be overridden.",
    "Available for tide-search.", true);
  InitBoolParam("mzid-output", false,
    "Output an mzIdentML results file to the output directory.",
    "Available for tide-search, percolator.", true);
  InitBoolParam("pin-output", false,
    "Output a Percolator input (PIN) file to the output directory.",
    "Available for tide-search.", true);
  InitBoolParam("pout-output", false,
    "Output a Percolator [[html:<a href=\""
    "https://github.com/percolator/percolator/blob/master/src/xml/percolator_out.xsd\">]]"
    "pout.xml[[html:</a>]] format results file to the output directory.",
    "Available for percolator.", true);
  InitBoolParam("pepxml-output", false,
    "Output a pepXML results file to the output directory.",
    "Available for tide-search, percolator.", true);
  InitBoolParam("txt-output", true,
    "Output a tab-delimited results file to the output directory.",
    "Available for tide-search, percolator.", true);
  InitStringParam("prelim-score-type", "sp", "sp|xcorr",
    "Initial scoring (sp, xcorr).",
    "The score applied to all possible psms for a given spectrum. Typically "
    "used to filter out the most plausible for further scoring.", false);
  InitStringParam("score-type", "xcorr", "xcorr|sp|xcorr-pvalue|sp-pvalue",
    "The primary scoring method to use (xcorr, sp, xcorr-pvalue, sp-pvalue).",
    "Primary scoring is typically done on a subset (see max-rank-preliminary) of all "
    "possible psms for each spectrum. Default is the SEQUEST-style xcorr. "
    "Crux also offers a p-value calculation for each psm based on xcorr "
    "or sp (xcorr-pvalue, sp-pvalue).", false);
  InitBoolParam("compute-sp", false,
    "Compute the preliminary score Sp for all candidate peptides. Report this score in the "
    "output, along with the corresponding rank, the number of matched ions and the total "
    "number of ions. This option is recommended if results are to be analyzed by Percolator."
    "If sqt-output is enabled, then compute-sp is automatically enabled and "
    "cannot be overridden. Note that the Sp computation requires re-processing each "
    "observed spectrum, so turning on this switch involves significant computational overhead.",
    "Available for tide-search.", true);
  InitStringParam("scan-number", "",
    "A single scan number or a range of numbers to be searched. Range should be "
    "specified as 'first-last' which will include scans 'first' and 'last'.",
    "The search range x-y is inclusive of x and y.", true);
  /* N.B. Use NaN to indicate that no user preference was specified.
   * In this case, the default value depends on the mass type.
   * S.M. Also prevent a width of 0.                                */
  InitDoubleParam("mz-bin-width", 0.02, 1e-4, BILLION,
    "Before calculation of the XCorr score, the m/z axes of the observed and theoretical "
    "spectra are discretized. This parameter specifies the size of each bin. The exact "
    "formula for computing the discretized m/z value is floor((x/mz-bin-width) + 1.0 - mz-bin-offset), where x is the observed m/z "
    "value. For low resolution ion trap ms/ms data 1.0005079 and for high resolution ms/ms "
    "0.02 is recommended.",
    "Available for tide-search.", true);
  InitDoubleParam("mz-bin-offset", 0.40, 0.0, 1.0,
    "In the discretization of the m/z axes of the observed and theoretical spectra, this "
    "parameter specifies the location of the left edge of the first bin, relative to "
    "mass = 0 (i.e., mz-bin-offset = 0.xx means the left edge of the first bin will be "
    "located at +0.xx Da).",
    "Available for tide-search.", true);
  InitStringParam("auto-mz-bin-width", "false", "false|warn|fail",
    "Automatically estimate optimal value for the mz-bin-width parameter "
    "from the spectra themselves. false=no estimation, warn=try to estimate "
    "but use the default value in case of failure, fail=try to estimate and "
    "quit in case of failure.",
    "Available for tide-search.", true);
  InitBoolParam("auto-modifications", false,
    "Automatically infer modifications from the spectra themselves.",
    "Available for tide-index.", true);
  InitStringParam("auto-modifications-spectra", "",
    "Specify the spectra file to be used for modification inference when the "
    "auto-modifications option is enabled. Multiple files may be separated by commas.",
    "Available for tide-index.", true);
  InitBoolParam("use-flanking-peaks", false,
    "Include flanking peaks around singly charged b and y theoretical ions. Each flanking "
    "peak occurs in the adjacent m/z bin and has half the intensity of the primary peak.",
    "Available for the tide-search command.", true);
  InitDoubleParam("spectrum-min-mz", 0.0, 0, BILLION,
    "The lowest spectrum m/z to search in the ms2 file.",
    "Available for tide-search.", true);
  InitDoubleParam("spectrum-max-mz", BILLION, 1, BILLION,
    "The highest spectrum m/z to search in the ms2 file.",
    "Available for tide-search.", true);
  InitStringParam("spectrum-charge", "all", "1|2|3|all",
    "The spectrum charges to search. With 'all' every spectrum will be searched and "
    "spectra with multiple charge states will be searched once at each charge state. "
    "With 1, 2, or 3 only spectra with that charge state will be searched.",
    "Used by tide-search.", true);
  InitStringParam("fileroot", "",
    "The fileroot string will be added as a prefix to all output file names.",
    "Available for all commands that produce an output directory.", true);
  InitStringParam("output-dir", "crux-output",
    "The name of the directory where output files will be created.",
    "Available for most commands.", true);
  InitStringParam("temp-dir", "",
    "The name of the directory where temporary files will be created. If this "
    "parameter is blank, then the system temporary directory will be used",
    "Available for tide-index.", true);
<<<<<<< HEAD
  InitStringParam("sort", "memory",
    "The place where the peptide seuqneces are sorted and filtered. Available "
    "options: \"memory\", \"disk\", \"auto\', where \"auto\" means that tide-index "
    "tries to estimate whether the peptides would fit in the availalbe memory. ",
=======
  InitIntParam("memory-limit", 4, 1, BILLION, 
    "The maximum amount of memory (i.e., RAM), in GB, to be used by tide-index.",
>>>>>>> b97abe93
    "Available for tide-index.", true);
  // coder options regarding decoys
  InitIntParam("num-decoy-files", 1, 0, 10,
    "Replaces number-decoy-set.  Determined by decoy-location"
    " and num-decoys-per-target",
    "", false);
  InitIntParam("num-decoys-per-target", 1, 1, BILLION,
    "The number of decoys to generate per target. When set to a value n, then "
    "with concat=F tide-search will output one target and n decoys. The "
    "resulting files can be used to run the \"average target-decoy "
    "competition\" method in assign-confidence. This parameter only applies "
    "when decoy-format is shuffle.",
    "Available for tide-index.", true);
  InitBoolParam("decoy-p-values", false,
    "Store all decoy p-values in a file",
    "", false);
  InitIntParam("top-match", 5, 1, BILLION,
    "Specify the number of matches to report for each spectrum.",
    "Available for tide-search and percolator", true);
  InitIntParam("top-match-in", 0, 0, BILLION,
    "Specify the maximum rank to allow when parsing results files. Matches with "
    "ranks higher than this value will be ignored (a value of zero allows matches with any rank).",
    "", true);
  InitStringParam("seed", "1",
    "When given a unsigned integer value seeds the random number generator with that value. "
    "When given the string \"time\" seeds the random number generator with the system time.",
    "Available for all Crux commands.", true);
  InitStringParam("fragment-mass", "mono", "average|mono",
    "Specify which isotopes to use in calculating fragment ion mass.",
    "Used by crux-predict-peptide-ions.", true);
  InitStringParam("isotopic-mass", "mono", "average|mono",
    "Specify the type of isotopic masses to use when calculating the peptide mass.",
    "Used from command line or parameter file by crux-generate-peptides.", true);
  InitIntParam("min-mods", 0, 0, MAX_PEPTIDE_LENGTH,
    "The minimum number of modifications that can be applied to a single "
    "peptide.",
    "Available for tide-index.", true);
  InitIntParam("max-mods", MAX_PEPTIDE_LENGTH, 0, MAX_PEPTIDE_LENGTH,
    "The maximum number of modifications that can be applied to a single "
    "peptide.",
    "Available for tide-index.", true);
  InitIntParam("max-aas-modified", MAX_PEPTIDE_LENGTH, 0, MAX_PEPTIDE_LENGTH,
    "The maximum number of modified amino acids that can appear in one "
    "peptide.  Each aa can be modified multiple times.",
    "", true);
  InitStringParam("mod-mass-format", "mod-only", "mod-only|total|separate",
    "Specify how sequence modifications are reported in various output files. Each "
    "modification is reported as a number enclosed in square braces following the "
    "modified residue; however, the number may correspond to one of three different "
    "masses: (1) 'mod-only' reports the value of the mass shift induced by the "
    "modification; (2) 'total' reports the mass of the residue with the modification "
    "(residue mass plus modification mass); (3) 'separate' is the same as 'mod-only', "
    "but multiple modifications to a single amino acid are reported as a "
    "comma-separated list of values. For example, suppose amino acid D has an "
    "unmodified mass of 115 as well as two moifications of masses +14 and +2. In this "
    "case, the amino acid would be reported as D[16] with 'mod-only', D[131] with 'total', "
    "and D[14,2] with 'separate'.",
    "Available for generate-peptides.", true);
  InitIntParam("mod-precision", 2, 0, 20,//arbitrary
    "Set the precision for modifications as written to .txt files.",
    "Also changes mods written to parameter file. By default, this "
    "value is set equal to the maximum modification precision in the "
    "specification of modifications.  Available for "
    "tide-index, tide-search and generate-peptides.",
    true);

  InitIntParam("precision", 8, 1, 100, //max is arbitrary
    "Set the precision for scores written to sqt and text files.",
    "Available for all commands.", true);
  InitIntParam("mass-precision", 4, 1, 100, // max is arbitrary
    "Set the precision for masses and m/z written to sqt and text files.",
    "Available for all commands.", true);
  InitIntParam("print-search-progress", 1000, 0, BILLION,
    "Show search progress by printing every n spectra searched. Set to 0 to show no "
    "search progress.",
    "Available for tide-search", true);
  // Sp scoring params
  InitDoubleParam("max-mz", 4000, 0, BILLION,
    "Used in scoring sp.",
    "Hide from users", false);
  InitDoubleParam("fraction-top-scores-to-fit", 0.55, 0, 1,
    "The fraction of psms per spectrum to use for estimating the "
    "score distribution for calculating p-values. "
    "Not compatible with 'number-top-scores-to-fig'.",
    "For developers/research only.", false);
  /* analyze-matches options */
  InitStringParam("algorithm", "percolator", "percolator|curve-fit|none",
    "The analysis algorithm to use (percolator, curve-fit, none).",
    "Available only for crux-analyze-matches.  Using 'percolator' will "
    "assign a q-value to the top-ranking psm for each spectrum based on "
    "the decoy searches.  Using 'curve-fit' will assign a q-value to same "
    "using the p-values calculated with score-type=<xcorr-pvalue|"
    "sq-pvalue>.  Incorrect combinations of score-type and algorithm cause"
    " undefined behavior. Using 'none' will turn the binary .csm files "
    "into text.", false);
  // **** percolator options. ****
  InitStringParam("search-input", "auto", "auto|separate|concatenated",
    "Specify the type of target-decoy search. Using 'auto', percolator attempts "
    "to detect the search type automatically.  Using 'separate' specifies two searches: "
    "one against target and one against decoy protein db. Using 'concatenated' "
    "specifies a single search on concatenated target-decoy protein db.",
    "Available for percolator", true);
  InitStringParam("percolator-seed", "1",
    "When given a unsigned integer value seeds the random number generator with that value. "
    "When given the string \"time\" seeds the random number generator with the system time.",
    "Available for all percolator", true);
  InitBoolParam("feature-file-out", false,
    "Output the computed features in [[html:<a href=\"../file-formats/features.html\">]]"
    "tab-delimited Percolator input (.pin) format[[html:</a>]]. The features will be "
    "normalized, using either unit norm or standard deviation normalization (depending "
    "upon the value of the unit-norm option).",
    "Available for percolator.", true);
  InitBoolParam("decoy-xml-output", false,
    "Include decoys (PSMs, peptides, and/or proteins) in the XML output.",
    "Available for percolator", true);
  InitStringParam("decoy-prefix", "decoy_",
    "Specifies the prefix of the protein names that indicate a decoy.",
    "Available for tide-index and percolator", true);
  InitBoolParam("output-weights", false,
    "Output final weights to a file named \"percolator.weights.txt\".",
    "Available for percolator", true);
  InitStringParam("init-weights", "",
    "Read the unnormalized initial weights from the third line of the given "
    "file. This can be the output of the --output-weights option from a "
    "previous Percolator analysis. Note that the weights must be in the same "
    "order as features in the PSM input file(s)",
    "Available for percolator", true);
  InitBoolParam("static", false,
    "Use the provided initial weights as a static model. If used, the "
    "--init-weights option must be specified.",
    "Available for percolator", true);
  InitIntParam("subset-max-train", 0,
    "Only train Percolator on a subset of PSMs, and use the resulting score "
    "vector to evaluate the other PSMs. Recommended when analyzing huge numbers "
    "(>1 million) of PSMs. When set to 0, all PSMs are used for training as "
    "normal.",
    "Available for percolator", true);
  InitDoubleParam("c-pos", 0.00,
    "Penalty for mistakes made on positive examples. If this value is set to 0, "
    "then it is set via cross validation over the values {0.1, 1, 10}, selecting the "
    "value that yields the largest number of PSMs identified at the q-value threshold "
    "set via the --test-fdr parameter.",
    "Available for percolator", true);
  InitDoubleParam("c-neg", 0.0, 0.0, 0.90,
    "Penalty for mistake made on negative examples. If not specified, then "
    "this value is set by cross validation over {0.1, 1, 10}.",
    "Available for percolator", true);
  InitDoubleParam("train-fdr", 0.01, 0, BILLION,
    "False discovery rate threshold to define positive examples in training.",
    "Available for percolator", true);
  InitDoubleParam("test-fdr", 0.01, 0.0, 1.0,
    "False discovery rate threshold used in selecting hyperparameters during internal "
    "cross-validation and for reporting the final results.",
    "Available for percolator.", true);
  InitDoubleParam("fido-fast-gridsearch", 0.0, 0.0, 1.0,
    "Apply the specified threshold to PSM, peptide and protein probabilities to "
    "obtain a faster estimate of the alpha, beta and gamma parameters.",
    "Available for percolator.", true);
  InitBoolParam("fido-no-split-large-components", false,
    "Do not approximate the posterior distribution by allowing large graph "
    "components to be split into subgraphs. The splitting is done by "
    "duplicating peptides with low probabilities. Splitting continues "
    "until the number of possible configurations of each subgraph is "
    "below 2^18",
    "Available for percolator", true);
  InitDoubleParam("fido-protein-truncation-threshold", 0.01, 0.0, 1.0,
    "To speed up inference, proteins for which none of the associated "
    "peptides has a probability exceeding the specified threshold will "
    "be assigned probability = 0.",
    "Available for percolator", true);
  InitBoolParam("tdc", true,
    "Use target-decoy competition to assign q-values and PEPs. When set to F, "
    "the mix-max method, which estimates the proportion pi0 of incorrect target "
    "PSMs, is used instead.",
    "Available for percolator", true);
  InitIntParam("maxiter", 10, 0, 100000000,
    "Maximum number of iterations for training.",
    "Available for percolator", true);
  InitBoolParam("quick-validation", false,
    "Quicker execution by reduced internal cross-validation.",
    "Available for percolator", true);
  InitStringParam("default-direction", "",
    "In its initial round of training, Percolator uses one feature to induce a ranking "
    "of PSMs. By default, Percolator will select the feature that produces the largest "
    "set of target PSMs at a specified FDR threshold (cf. --train-fdr). This option "
    "allows the user to specify which feature is used for the initial ranking, using the "
    "name as a string[[html: from <a href=\"../file-formats/features.html\">this table</a>]]. The name "
    "can be preceded by a hyphen (e.g. \"-XCorr\") to indicate that a lower value is "
    "better.",
    "Available for percolator", true);
  InitBoolParam("unitnorm", false,
    "Use unit normalization (i.e., linearly rescale each PSM's feature vector to have a "
    "Euclidean length of 1), instead of standard deviation normalization.",
    "Available for percolator.", true);
  InitBoolParam("test-each-iteration", false,
    "Measure performance on test set each iteration.",
    "Available for percolator.", true);
  InitStringParam("picked-protein", "",
    "Use the picked protein-level FDR to infer protein probabilities, provide the "
    "fasta file as the argument to this flag.",
    "Available for percolator", true);
  InitStringParam("protein-enzyme", "trypsin", "no_enzyme|elastase|pepsin|proteinasek|"
    "thermolysin|trypsinp|chymotrypsin|lys-n|lys-c|arg-c|asp-n|glu-c|lysarginase|trypsin",
    "Type of enzyme",
    "Available for percolator", true);
  InitBoolParam("protein-report-fragments", false,
    "By default, if the peptides associated with protein A are a proper subset "
    "of the peptides associated with protein B, then protein A is eliminated and "
    "all the peptides are considered as evidence for protein B. Note that this "
    "filtering is done based on the complete set of peptides in the database, not "
    "based on the identified peptides in the search results. Alternatively, if this "
    "option is set and if all of the identified peptides associated with protein B "
    "are also associated with protein A, then Percolator will report a comma-"
    "separated list of protein IDs, where the full-length protein B is first in the "
    "list and the fragment protein A is listed second. Not available for Fido.",
    "Available for percolator", true);
  InitBoolParam("protein-report-duplicates", false,
    "If multiple database proteins contain exactly the same set of peptides, then "
    "Percolator will randomly discard all but one of the proteins. If this option "
    "is set, then the IDs of these duplicated proteins will be reported as a comma-"
    "separated list. Not available for Fido.",
    "Available for percolator", true);
  InitBoolParam("protein", false,
    "Use the Fido algorithm to infer protein probabilities. Must be true to use any of the Fido options.",
    "Available for percolator", true);
  InitDoubleParam("fido-alpha", 0.0, 0.0, 1.0,
    "Specify the probability with which a present protein emits an associated peptide. "
    "Set by grid search (see --fido-gridsearch-depth parameter) if not specified.",
    "Available for percolator if --protein T is set.", true);
  InitDoubleParam("fido-beta", 0.0, 0.0, 10.0,
    "Specify the probability of the creation of a peptide from noise. Set by grid "
    "search (see --fido-gridsearch-depth parameter) if not specified.",
    "Available for percolator if --protein T is set.", true);
  InitDoubleParam("fido-gamma", 0.0, 0.0, 10.0,
    "Specify the prior probability that a protein is present in the sample. Set by grid "
    "search (see --fido-gridsearch-depth parameter) if not specified.",
    "Available for percolator if --protein T is set.", true);
  InitBoolParam("fido-empirical-protein-q", false,
    "Estimate empirical p-values and q-values for proteins using target-decoy analysis.",
    "Available for percolator if --protein T is set.", true);
  InitIntParam("fido-gridsearch-depth", 0, 0, 2,
    "Set depth of the grid search for alpha, beta and gamma estimation.[[html: The values "
    "considered, for each possible value of the --fido-gridsearch-depth parameter, are as follows:<ul>"
    "<li>0: alpha = {0.01, 0.04, 0.09, 0.16, 0.25, 0.36, 0.5}; beta = {0.0, 0.01, 0.15, "
    "0.025, 0.035, 0.05, 0.1}; gamma = {0.1, 0.25, 0.5, 0.75}.</li><li>1: alpha = {0.01, "
    "0.04, 0.09, 0.16, 0.25, 0.36}; beta = {0.0, 0.01, 0.15, 0.025, 0.035, 0.05}; gamma = "
    "{0.1, 0.25, 0.5}.</li><li>2: alpha = {0.01, 0.04, 0.16, 0.25, 0.36}; beta = {0.0, "
    "0.01, 0.15, 0.030, 0.05}; gamma = {0.1, 0.5}.</li><li>3: alpha = {0.01, 0.04, 0.16, "
    "0.25, 0.36}; beta = {0.0, 0.01, 0.15, 0.030, 0.05}; gamma = {0.5}.</li></ul>]]",
    "Available for percolator if --protein T is set.", true);
  InitDoubleParam("fido-gridsearch-mse-threshold", 0.05, 0, 1,
    "Q-value threshold that will be used in the computation of the MSE and ROC AUC "
    "score in the grid search.",
    "Available for percolator if --protein T is set.", true);
  InitBoolParam("override", false,
    "By default, Percolator will examine the learned weights for each feature, and if "
    "the weight appears to be problematic, then percolator will discard the learned "
    "weights and instead employ a previously trained, static score vector. This switch "
    "allows this error checking to be overriden.",
    "Available for percolator.", true);
  InitBoolParam("klammer", false,
    "Use retention time features calculated as in \"Improving tandem mass spectrum "
    "identification using peptide retention time prediction across diverse chromatography "
    "conditions\" by Klammer AA, Yi X, MacCoss MJ and Noble WS. ([[html:<em>]]Analytical "
    "Chemistry[[html:</em>]]. 2007 Aug 15;79(16):6111-8.).",
    "Available for percolator", true);
  InitBoolParam("only-psms", false,
    "Report results only at the PSM level.  This flag causes Percolator to skip the "
    "step that selects the top-scoring PSM per peptide; hence, peptide-level results "
    "are left out and only PSM-level results are reported.",
    "Available for percolator", true);
  InitBoolParam("train-best-positive", false,
    "Enforce that, for each spectrum, at most one PSM is included in the "
    "positive set during each training iteration. Note that if the user only "
    "provides one PSM per spectrum, then this option will have no effect.",
    "Available for percolator", true);
  InitDoubleParam("spectral-counting-fdr", 0, 0, 1,
    "Report the number of unique PSMs and total (including shared peptides) "
    "PSMs as two extra columns in the protein tab-delimited output.",
    "Available for percolator", true);
  // **** Tide arguments ****
  InitArgParam("spectrum records file",
    "A spectrum records file generated by a previous run of crux tide-search "
    "using the store-spectra parameter.");
  InitArgParam("tide spectra file",
    "The name of one or more files from which to parse the fragmentation spectra, in any "
    "of the file formats supported by ProteoWizard. Alternatively, the argument "
    "may be one or more binary spectrum files produced by a previous run of crux "
    "tide-search using the store-spectra parameter. Multiple files can be included "
    "on the command line (space delimited), prior to the name of the database.");
  InitArgParam("tide database",
    "Either a FASTA file or a directory containing a database index created by a previous "
    "run of crux tide-index.");
  // **** Tide options ****
  InitStringParam("decoy-format", "shuffle", "none|shuffle|peptide-reverse",
    "Include a decoy version of every peptide by shuffling or reversing the "
    "target sequence or protein. In shuffle or peptide-reverse mode, each peptide is "
    "either reversed or shuffled, leaving the N-terminal and C-terminal amino acids in "
    "place. Note that peptides appear multiple times in the target database are only "
    "shuffled once. In peptide-reverse mode, palindromic peptides are shuffled. Also, if a "
    "shuffled peptide produces an overlap with the target or decoy database, then the "
    "peptide is re-shuffled up to 5 times. Note that, despite this repeated shuffling, "
    "homopolymers will appear in both the target and decoy database.",
    "Available for tide-index", true);
  InitStringParam("mods-spec", "C+57.02146",
    "[[nohtml:Expression for static and variable mass modifications to include. "
    "Specify a comma-separated list of modification sequences of the form: "
    "C+57.02146,2M+15.9949,1STY+79.966331,...]][[html:The general form of a modification "
    "specification has three components, as exemplified by <span style=\"color: red;\">1"
    "</span><span style=\"color: green;\">STY</span>+<span style=\"color: blue\">79.966331"
    "</span>.<br>The three components are: [<span style=\"color: red;\">max_per_peptide"
    "</span>]<span style=\"color: green;\">residues</span>[+/-]<span style-\"color: blue;\">"
    "mass_change</span><br>In the example, <span style=\"color: red;\">max_per_peptide"
    "</span> is <span style=\"color: red;\">1</span>, <span style=\"color: green;\">"
    "residues</span> are <span style=\"color: green;\">STY</span>, and "
    "<span style=\"color: blue;\">mass_change</span> is <span style=\"color: blue;\">"
    "+79.966331</span>. To specify a static modification, the number preceding the amino "
    "acid must be omitted; i.e., <span style=\"color: green;\">C</span>+<span "
    "style=\"color: blue;\">57.02146</span> specifies a static modification of 57.02146 "
    "Da to cysteine. Note that Tide allows at most one modification per amino "
    "acid.  Also, the default modification (C+57.02146) will be added to "
    "every mods-spec string unless an explicit C+0 is included.]]",
    "Available for tide-index.", true);
  InitStringParam("nterm-peptide-mods-spec", "",
    "[[nohtml:Specifies N-terminal static and variable mass modifications on peptides. "
    "Specify a comma-separated list of N-terminal modification sequences of the form: "
    "1E-18.0106,C-17.0265]][[html:Specify peptide n-terminal modifications. Like "
    "--mods-spec, this specification has three components, but with a slightly different "
    "syntax. The <span style=\"color: red;\">max_per_peptide</span> can be either \"1\", "
    "in which case it defines a variable terminal modification, or missing, in which case "
    "the modification is static. The <span style=\"color: green;\">residues</span> field "
    "indicates which amino acids are subject to the modification, with the residue <span "
    "style=\"color: green;\">X</span> corresponding to any amino acid. Finally, <span "
    "style=\"color: blue;\">added_mass</span> is defined as before.]]",
    "Available for tide-index", true);
  InitStringParam("cterm-peptide-mods-spec", "",
    "[[nohtml:Specifies C-terminal static and variable mass modifications on peptides. "
    "Specify a comma-separated list of C-terminal modification sequences of the form: "
    "X+21.9819]][[html:Specify peptide c-terminal modifications. See "
    "nterm-peptide-mods-spec for syntax.]]",
    "Available for tide-index", true);
  InitStringParam("cterm-protein-mods-spec", "",
    "[[nohtml:Specifies static and variable mass modifications on proteins' C-terminal. ]]"
    "[[html:Specifies C-terminal static and variable mass modifications on proteins."
    "Mod specification syntax is the same as for peptide mods (see nterm-peptide-mods-spec option),"
    "but these mods are applied only to peptide C-terminals that are also protein terminals."
    "If variable modification are provided for both peptide and protein terminal, they will be "
    "applied one at a time. ",
    "Available for tide-index", true);
  InitStringParam("nterm-protein-mods-spec", "",
    "[[nohtml:Specifies static and variable mass modifications on proteins N-terminal.]] "
    "[[html:Same as cterm-protein-mods-spec, but for  the protein N-terminal.",
    "Available for tide-index", true);
  InitStringParam("store-spectra", "",
    "Specify the name of the file where the binarized fragmentation spectra "
    "will be stored. Subsequent runs of crux tide-search will execute more quickly if "
    "provided with the spectra in binary format. The filename is specified relative to "
    "the current working directory, not the Crux output directory (as specified by "
    "--output-dir). This option is not valid if multiple input spectrum files are given.",
    "Available for tide-search", true);
  InitBoolParam("exact-p-value", false,
    "Enable the calculation of exact p-values for the XCorr score[[html: as described in "
    "<a href=\"http://www.ncbi.nlm.nih.gov/pubmed/24895379\">this article</a>]]. Calculation "
    "of p-values increases the running time but increases the number of identifications at a "
    "fixed confidence threshold. The p-values will be reported in a new column with header "
    "\"exact p-value\", and the \"xcorr score\" column will be replaced with a \"refactored "
    "xcorr\" column. Note that, currently, p-values can only be computed when the "
    "mz-bin-width parameter is set to its default value. Variable and static mods are allowed "
    "on non-terminal residues in conjunction with p-value computation, but currently only "
    "static mods are allowed on the N-terminus, and no mods on the C-terminus.",
    "Available for tide-search", true);
  //Added for tailor score calibration method by AKF
  InitBoolParam("use-tailor-calibration", false,
    "Fast, but heuristic PSM score calibration[[html: as described in "
    "<a href=\"https://pubmed.ncbi.nlm.nih.gov/32175744/\">this article</a>]].",
    "Available for tide-search", true);    
  InitStringParam("store-index", "",
    "When providing a FASTA file as the index, the generated binary index will be stored at "
    "the given path. This option has no effect if a binary index is provided as the index.",
    "Available for tide-search", true);
  InitBoolParam("concat", false,
    "When set to T, target and decoy search results are reported in a single file, and only "
    "the top-scoring N matches (as specified via --top-match) are reported for each spectrum, "
    "irrespective of whether the matches involve target or decoy peptides.",
    "Available for tide-search", true);
  InitBoolParam("file-column", true,
    "Include the file column in tab-delimited output.",
    "Available for tide-search", true);
  // Same as remove_precursor_peak and remove_precursor tolerance in Comet
  InitBoolParam("remove-precursor-peak", false,
    "If true, all peaks around the precursor m/z will be removed, within a range "
    "specified by the --remove-precursor-tolerance option.",
    "Available for tide-search.", true);
  InitDoubleParam("remove-precursor-tolerance", 1.5, 0, BILLION,
    "This parameter specifies the tolerance (in Th) around each precursor m/z that is "
    "removed when the --remove-precursor-peak option is invoked.",
    "Available for print-processed spectra and tide-search.", true);
  InitBoolParam("clip-nterm-methionine", false,
    "When set to T, for each protein that begins with methionine, tide-index will "
    "put two copies of the leading peptide into the index, with and without the N-terminal "
    "methionine.",
    "Available for tide-index.", true);
  InitBoolParam("allow-dups", false,
    "Prevent duplicate peptides between the target and decoy databases. When set to \"F\", "
    "the program keeps all target and previously generated decoy peptides in memory. A shuffled "
    "decoy will be re-shuffled multiple times to avoid duplication. If a non-duplicated peptide "
    "cannot be generated, the decoy is skipped entirely. When set to \"T\", every decoy is added to "
    "the database without checking for duplication. This option reduces the memory requirements "
    "significantly.",
    "Available for tide-index.", true);
  InitBoolParam("use-neutral-loss-peaks", true,
    "Controls whether neutral loss ions are considered in the search. "
    "For XCorr, the loss of ammonia (NH3, 17.0086343 Da) is applied to singly "
    "charged b- and y-ions, and the loss of water (H2O; 18.0091422) is applied "
    "to b-ions. If the precursor charge is >=3, then a doubly-charged version of "
    "each ion is added. For XCorr p-value, three types of neutral losses are included. "
    "Loss of ammonia and water are applied to b- and y-ions, and a carbon monoxide "
    "loss (CO, 27.9949) is also applied to b-ions. Higher charge fragments are "
    "included for all possible charges less than the precursor charge. All "
    "neutral loss peaks have an intensity 1/10 of the primary peak. Neutral losses "
    "are not yet implemented for the res-ev score function.",
    "Available for tide-search.", true);
  InitIntParam("max-precursor-charge", 5, 1, BILLION,
    "The maximum charge state of a spectra to consider in search.",
    "Available for tide-search.", true);
  InitBoolParam("peptide-centric-search", false,
    "Carries out a peptide-centric search. For each peptide the top-scoring spectra "
    "are reported, in contrast to the standard spectrum-centric search where the top-"
    "scoring peptides are reported. Note that in this case the \"xcorr rank\" column "
    "will contain the rank of the given spectrum with respect to the given candidate "
    "peptide, rather than vice versa (which is the default).",
    "Available for tide-search.", true);
  InitIntParam("elution-window-size", 0, 0, 10,
    "Size of the elution window used in smoothing score in DIA mode. "
    "Used only with peptide-centric-search if greater than 0. A score of a psms "
    "centred in the window is substituted by the geometric mean of the scores "
    "in the window. If windows size is even, then it is increased by 1.",
    "Available for tide-search.", false);
  InitBoolParam("skip-decoys", true,
    "Skips decoys when reading a Tide index.",
    "Available for read-tide-index", false);
  InitBoolParam("skip-preprocessing", false,
    "Skip preprocessing steps on spectra. Default = F.",
    "Available for tide-search", true);
  InitStringParam("score-function", "xcorr", "xcorr|residue-evidence|both",
    "Function used for scoring PSMs. 'xcorr' is the original scoring function used by SEQUEST; "
    "'residue-evidence' is designed to score high-resolution MS2 spectra; and 'both' calculates "
    "both scores. The latter requires that exact-p-value=T.",
    "Available for tide-search.", true);
  InitDoubleParam("fragment-tolerance", .02, 0, 2,
    "Mass tolerance (in Da) for scoring pairs of peaks when creating the residue evidence matrix. "
    "This parameter only makes sense when score-function is 'residue-evidence' or 'both'.",
    "Available for tide-search.", true);
  InitIntParam("evidence-granularity", 25, 1, 100,
    "This parameter controls the granularity of the entries in the dynamic programming matrix used in residue-evidence scoring."
    "Smaller values make the program run faster but give less accurate p-values; "
    "larger values make the program run more slowly but give more accurate p-values.",
    "Available for tide-search", true);
  InitStringParam("isotope-error", "",
                  "List of positive, non-zero integers.",
                  "Isotope errors to include. "
                  "Specify a comma-separated list of isotope errors of the form: "
                  "1,2,3,..."
                  "Available for tide-search", true);
  InitIntParam("num-threads", 1, 0, 64,
               "0=poll CPU to set num threads; else specify num threads directly.",
               "Available for tide-search tab-delimited files only.", true);
  InitBoolParam("brief-output", false,
    "Output in tab-delimited text only the file name, scan number, charge, score and peptide."
    "Incompatible with mzid-output=T, pin-output=T, pepxml-output=T or txt-output=F.",
    "Available for tide-search", true);
  /*
   * Comet parameters
   */
  InitArgParam("input spectra",
    "The name of one or more files from which to parse the spectra. Valid formats include mzXML, "
    "mzML, mz5, raw, ms2, and cms2. Files in mzML or mzXML may be compressed with gzip. "
    "RAW files can be parsed only under windows and if the appropriate libraries were "
    "included at compile time. Multiple files can be included on the command line "
    "(space delimited), prior to the name of the database.");
  /* Comet - Database */
  InitArgParam("database_name",
    "A full or relative path to the sequence database, "
    "in FASTA or PEFF format, to search. Example databases include "
    "RefSeq or UniProt.  The database can contain amino acid "
    "sequences or nucleic acid sequences. If sequences are "
    "amino acid sequences, set the parameter \"nucleotide_reading_frame = 0\". "
    "If the sequences are nucleic acid sequences, you must instruct Comet to "
    "translate these to amino acid sequences. Do this by setting "
    "nucleotide_reading_frame\" to a value between 1 and 9.");
  InitIntParam("decoy_search", 0, 0, 2,
    "0=no, 1=concatenated search, 2=separate search.",
    "Available for comet.", true);
  InitIntParam("peff_format", 0, 0, 5,
    "0=normal FASTA format,"
    "1=PEFF PSI-MOD modifications and amino acid variants,"
    "2=PEFF Unimod modifications and amino acid variants,"
    "3=PEFF PSI-MOD modifications, skipping amino acid variants,"
    "4=PEFF Unimod modifications, skipping amino acid variants,"
    "5=PEFF amino acid variants, skipping PEFF modifications.",
    "Available for comet.", true);
  InitStringParam("peff_obo", "",
    "A full or relative path to the OBO file used with a PEFF search. "
    "Supported OBO formats are PSI-Mod and Unimod OBO files. "
    "Which OBO file you use depends on your PEFF input file. "
    "This parameter is ignored if \"peff_format = 0\". "
    "There is no default value if this parameter is missing.",
    "Available for comet.", true);
  /* Comet - CPU threads */
  InitIntParam("num_threads", 0, -64, 64,
    "0=poll CPU to set num threads; else specify num threads directly.",
    "Available for comet.", true);
  /* Comet - Masses */
  InitDoubleParam("peptide_mass_tolerance", 3.0, 0, BILLION,
    "Controls the mass tolerance value.  The mass tolerance "
    "is set at +/- the specified number i.e. an entered value "
    "of \"1.0\" applies a -1.0 to +1.0 tolerance. "
    "The units of the mass tolerance is controlled by the parameter "
    "\"peptide_mass_units\". ",
    "Available for comet.", true);
  InitIntParam("peptide_mass_units", 0, 0, 2,
    "0=amu, 1=mmu, 2=ppm.",
    "Available for comet.", true);
  InitStringParam("auto_peptide_mass_tolerance", "false", "false|warn|fail",
    "Automatically estimate optimal value for the peptide_mass_tolerance parameter "
    "from the spectra themselves. false=no estimation, warn=try to estimate "
    "but use the default value in case of failure, fail=try to estimate and "
    "quit in case of failure.",
    "Available for comet.", true);
  InitIntParam("mass_type_parent", 1, 0, 1,
    "0=average masses, 1=monoisotopic masses.",
    "Available for comet.", true);
  InitIntParam("mass_type_fragment", 1, 0, 1,
    "0=average masses, 1=monoisotopic masses.",
    "Available for comet.", true);
  InitIntParam("precursor_tolerance_type", 0, 0, 1,
    "0=singly charged peptide mass, 1=precursor m/z.",
    "Available for comet.", true);
  InitIntParam("isotope_error", 0, 0, 2,
    "0=off, 1=on -1/0/1/2/3 (standard C13 error), 2=-8/-4/0/4/8 (for +4/+8 labeling).",
    "Available for comet.", true);
  /* Comet - Search enzyme */
  InitIntParam("search_enzyme_number", 1, 0, BILLION,
    "Specify a search enzyme from the end of the parameter file.",
    "Available for comet.", true);
  InitIntParam("search_enzyme2_number", 0, 0, BILLION,
    "Specify a second search enzyme from the end of the parameter file.",
    "Available for comet.", true);
  InitIntParam("num_enzyme_termini", 2, 1, 9,
    "valid values are 1 (semi-digested), 2 (fully digested), 8 N-term, 9 C-term.",
    "Available for comet.", true);
  InitIntParam("allowed_missed_cleavage", 2, 0, 5,
    "Maximum value is 5; for enzyme search.",
    "Available for comet.", true);
  /* Comet - Fragment ions */
  InitDoubleParam("fragment_bin_tol", 1.000507, 0, BILLION,
    "Binning to use on fragment ions.",
    "Available for comet.", true);
  InitDoubleParam("fragment_bin_offset", 0.40, 0, 1.0,
    "Offset position to start the binning (0.0 to 1.0).",
    "Available for comet and kojak.", true);
  InitStringParam("auto_fragment_bin_tol", "false", "false|warn|fail",
    "Automatically estimate optimal value for the fragment_bin_tol parameter "
    "from the spectra themselves. false=no estimation, warn=try to estimate "
    "but use the default value in case of failure, fail=try to estimate and "
    "quit in case of failure.",
    "Available for comet.", true);
  InitBoolParam("auto_modifications", false,
    "Automatically infer modifications from the spectra themselves.",
    "Available for comet.", true);
  InitIntParam("theoretical_fragment_ions", 1, 0, 1,
    "0=default peak shape, 1=M peak only.",
    "Available for comet.", true);
  InitIntParam("use_A_ions", 0, 0, 1,
    "Controls whether or not A-ions are considered in the search (0 - no, 1 - yes).",
    "Available for comet.", true);
  InitIntParam("use_B_ions", 1, 0, 1,
    "Controls whether or not B-ions are considered in the search (0 - no, 1 - yes).",
    "Available for comet.", true);
  InitIntParam("use_C_ions", 0, 0, 1,
    "Controls whether or not C-ions are considered in the search (0 - no, 1 - yes).",
    "Available for comet.", true);
  InitIntParam("use_X_ions", 0, 0, 1,
    "Controls whether or not X-ions are considered in the search (0 - no, 1 - yes).",
    "Available for comet.", true);
  InitIntParam("use_Y_ions", 1, 0, 1,
    "Controls whether or not Y-ions are considered in the search (0 - no, 1 - yes).",
    "Available for comet.", true);
  InitIntParam("use_Z_ions", 0, 0, 1,
    "Controls whether or not Z-ions are considered in the search (0 - no, 1 - yes).",
    "Available for comet.", true);
  InitIntParam("use_NL_ions", 1, 0, 1,
    "0=no, 1= yes to consider NH3/H2O neutral loss peak.",
    "Available for comet.", true);
  InitIntParam("use_Z1_ions", 0, 0, 1,
    "Controls whether or not Z1-ions are considered in the search (0 - no, 1 - yes).",
    "Available for comet.", true);
  /* Comet - Output */
  InitIntParam("output_mzidentmlfile", 0, 0, 1,
    "0=no, 1=yes  write mzIdentML file.",
    "Available for comet.", true);
  InitIntParam("output_sqtstream", 0, 0, 1,
    "0=no, 1=yes  write sqt file.",
    "Available for comet.", true);
  InitIntParam("output_sqtfile", 0, 0, 1,
    "0=no, 1=yes  write sqt file.",
    "Available for comet.", true);
  InitIntParam("output_txtfile", 1, 0, 1,
    "0=no, 1=yes  write tab-delimited text file.",
    "Available for comet.", true);
  InitIntParam("output_pepxmlfile", 1, 0, 1,
    "0=no, 1=yes  write pep.xml file.",
    "Available for comet.", true);
  InitIntParam("output_percolatorfile", 0, 0, 1,
    "0=no, 1=yes write percolator file.",
     "Available for comet.", true);
  InitIntParam("print_expect_score", 1, 0, 1,
    "0=no, 1=yes to replace Sp with expect in out & sqt.",
    "Available for comet.", true);
  InitIntParam("num_output_lines", 5, 1, BILLION,
    "num peptide results to show.",
    "Available for comet.", true);
  InitIntParam("show_fragment_ions", 0, 0, 1,
    "0=no, 1=yes for out files only.",
    "Available for comet.", true);
  InitIntParam("sample_enzyme_number", 1, 0, 10,
    "Sample enzyme which is possibly different than the one applied to the search. "
    "Used to calculate NTT & NMC in pepXML output.",
    "Available for comet. ", true);
  /* Comet - mzXML/mzML parameters */
  InitStringParam("scan_range", "0 0",
    "Start and scan scan range to search; 0 as first entry ignores parameter.",
    "Available for comet.", true);
  InitStringParam("precursor_charge", "0 0",
    "Precursor charge range to analyze; does not override "
    "mzXML charge; 0 as first entry ignores parameter.",
    "Available for comet.", true);
  InitIntParam("override_charge", 0, 0, 3,
    "Specifies the whether to override existing precursor charge state information when present "
    "in the files with the charge range specified by the \"precursor_charge\" parameter.",
    "Available for comet.", true);
  InitIntParam("ms_level", 2, 2, 3,
    "MS level to analyze, valid are levels 2 or 3.",
    "Available for comet. ", true);
  InitStringParam("activation_method", "ALL", "ALL|CID|ECD|ETD+SA|ETD|PQD|HCD|IRMPD",
    "Specifies which scan types are searched.",
    "Available for comet. ", true);
  /* Comet - Misc. parameters */
  InitStringParam("digest_mass_range", "600.0 5000.0",
    "MH+ peptide mass range to analyze.",
    "Available for comet.", true);
  InitIntParam("num_results", 50, 0, BILLION,
    "Number of search hits to store internally.",
    "Available for comet.", true);
  InitIntParam("skip_researching", 1, 0, 1,
    "For '.out' file output only, 0=search everything again, 1=don't search if .out exists.",
    "Available for comet.", true);
  InitIntParam("max_fragment_charge", 3, 1, 5,
    "Set maximum fragment charge state to analyze (allowed max 5).",
    "Available for comet.", true);
  InitIntParam("max_index_runtime", 0, 0, BILLION,
    "Sets the maximum indexed database search run time for a scan/query. "
    "Valid values are integers 0 or higher representing the maximum run time "
    "in milliseconds. "
    "As Comet loops through analyzing peptides from the database index file, "
    "it checks the cummulative run time of that spectrum search after each "
    "peptide is analyzed. If the run time exceeds the value set for this "
    "parameter, the search is aborted and the best peptide result analyzed "
    "up to that point is returned. "
    "To have no maximum search time, set this parameter value to \"0\". "
    "The default value is \"0\".",
    "Available for comet.", true);
  InitIntParam("max_precursor_charge", 6, 1, 9,
    "Set maximum precursor charge state to analyze (allowed max 9).",
    "Available for comet.", true);
  InitIntParam("nucleotide_reading_frame", 0, 0, 9,
    "0=proteinDB, 1-6, 7=forward three, 8=reverse three, 9=all six.",
    "Available for comet.", true);
  InitIntParam("clip_nterm_methionine", 0, 0, 1,
    "0=leave sequences as-is; 1=also consider sequence w/o N-term methionine.",
    "Available for comet.", true);
  InitIntParam("explicit_deltacn", 0, 0, 1,
    "0=Comet deltaCn reported between the top peptide and the first dissimilar peptide;\n"
    "1=Comet deltaCn reported between the top two peptides.",
    "Available for comet.", true);
  InitIntParam("old_mods_encoding", 0, 0, 1,
    "0=Comet will use mass based modification encodings;\n"
    "1=Comet will use the old character based modification encodings.",
    "Available for comet.", true);
  InitIntParam("spectrum_batch_size", 0, 0, BILLION,
    "Maximum number of spectra to search at a time; 0 to search the entire scan range in one loop.",
    "Available for comet.", true);
  InitStringParam("decoy_prefix", "decoy_",
    "Specifies the prefix of the protein names that indicates a decoy.",
    "Available for comet.", true);
  InitStringParam("text_file_extension", "",
    "Specifies the a custom extension for output text file.",
    "Available for comet.", true);
  InitStringParam("output_suffix", "",
    "Specifies the suffix string that is appended to the base output name "
    "for the pep.xml, pin.xml, txt and sqt output files.",
    "Available for comet.", true);
  InitIntParam("peff_verbose_output", 0, 0, 1,
    "Specifies whether the verbose output is reported during a PEFF search. "
    "To show verbose output, set the value to 1. "
    "The default value is 0 if this parameter is missing.",
    "Available for comet.", false);
  InitStringParam("peptide_length_range", "1 63",
    "Defines the length range of peptides to search. "
    "This parameter has two integer values. "
    "The first value is the minimum length cutoff and the second value is "
    "the maximum length cutoff. Only peptides within the specified length "
    "range are analyzed. The maximum peptide length that Comet can analyze is 63. "
    "The default values are \"1 63\".",
    "Available for comet.", true);
  InitStringParam("precursor_NL_ions", "",
    "Controls whether or not precursor neutral loss peaks are considered in "
    "the xcorr scoring. If left blank, this parameter is ignored.  To consider "
    "precursor neutral loss peaks, add one or more neutral loss mass value "
    "separated by a space.  Each entered mass value will be subtracted from "
    "the experimentral precursor mass and resulting neutral loss m/z values "
    "for all charge states (from 1 to precursor charge) will be analyzed. "
    "As these neutral loss peaks are analyzed along side fragment ion peaks, "
    "the fragment tolerance settings (fragment_bin_tol, fragment_bin_offset, "
    "theoretical_fragment_ion) apply to the precursor neutral loss peaks. "
    "The default value is blank/unused.",
    "Available for comet.", true);
  InitIntParam("equal_I_and_L", 1, 0, 1,
    "This parameter controls whether the Comet treats isoleucine (I) and "
    "leucine (L) as the same/equivalent with respect to a peptide identification. "
    "0 treats I and L as different, 1 treats I and L as the same. "
    "The default value is \"1\"",
    "Available for comet.", true);
  InitStringParam("mass_offsets", "",
    "Specifies one or more mass offsets to apply. This value(s) are effectively "
    "subtracted from each precursor mass such that peptides that are smaller "
    "than the precursor mass by the offset value can still be matched to the "
    "respective spectrum.",
    "Available for comet.", true);
  InitIntParam("max_duplicate_proteins", 20, -1, BILLION,
    "defines the maximum number of proteins (identifiers/accessions) to report. "
    "If a peptide is present in 6 total protein sequences, there is one (first) "
    "reference protein and 5 additional duplicate proteins. This parameter "
    "controls how many of those 5 additional duplicate proteins are reported."
    "If \"decoy_search = 2\" is set to report separate target and decoy results, "
    "this parameter will be applied to the target and decoy outputs separately. "
    "If set to \"-1\", there will be no limit on the number of reported additional proteins. "
    "The default value is \"20\" if this parameter is missing.",
    "Available for comet.", true);
  /* Comet - Spectral processing */
  InitIntParam("minimum_peaks", 10, 1, BILLION,
    "Minimum number of peaks in spectrum to search.",
    "Available for comet.", true);
  InitDoubleParam("minimum_intensity", 0, 0, BILLION,
    "Minimum intensity value to read in.",
    "Available for comet. ", true);
  InitIntParam("remove_precursor_peak", 0, 0, 2,
    "0=no, 1=yes, 2=all charge reduced precursor peaks (for ETD).",
    "Available for comet. ", true);
  InitDoubleParam("remove_precursor_tolerance", 1.5, -BILLION, BILLION,
    "+- Da tolerance for precursor removal.",
    "Available for comet. ", true);
  InitStringParam("clear_mz_range", "0.0 0.0",
    "For iTRAQ/TMT type data; will clear out all peaks in the specified m/z range.",
    "Available for comet.", true);
  /* Comet - Variable modifications */
  InitStringParam("variable_mod01", "0.0 null 0 4 -1 0 0",
                  "Up to 9 variable modifications are supported. Each modification "
                  "is specified using seven entries: "
                  "\"[[html:&lt;mass&gt;]][[nohtml:<mass>]] "
                  "[[html:&lt;residues&gt;]][[nohtml:<residues>]] "
                  "[[html:&lt;type&gt;]][[nohtml:<type>]] "
                  "[[html:&lt;max&gt;]][[nohtml:<max>]] "
                  "[[html:&lt;distance&gt;]][[nohtml:<distance>]] "
                  "[[html:&lt;terminus&gt;]][[nohtml:<terminus>]] "
                  "[[html:&lt;force&gt;]][[nohtml:<force>]].\" "
                  "Type is 0 for static mods and non-zero for variable mods. "
                  "Note that that if you set the same type value on multiple "
                  "modification entries, Comet will treat those variable modifications "
                  "as a binary set. This means that all modifiable residues in the "
                  "binary set must be unmodified or modified. Multiple binary sets "
                  "can be specified by setting a different binary modification value. "
                  "Max is an integer specifying the maximum number of modified "
                  "residues possible in a peptide for this modification entry. "
                  "Distance specifies the distance the modification is applied to "
                  "from the respective terminus: -1 = no distance contraint; "
                  "0 = only applies to terminal residue; N = only applies to "
                  "terminal residue through next N residues. "
                  "Terminus specifies which terminus the distance constraint is "
                  "applied to: 0 = protein N-terminus; 1 = protein C-terminus; "
                  "2 = peptide N-terminus; 3 = peptide C-terminus."
                  "Force specifies whether peptides must contain this modification: "
                  "0 = not forced to be present; 1 = modification is required.",
                  "Available for comet.", true);
  for (int i = 2; i <= 9; i++) {
    InitStringParam("variable_mod0" + StringUtils::ToString(i), "0.0 null 0 4 -1 0 0",
                    "See syntax for variable_mod01.",
                    "Available for comet.", true);
  }
  InitIntParam("max_variable_mods_in_peptide", 5, 0, BILLION,
    "Specifies the total/maximum number of residues that can be modified in a peptide.",
    "Available for comet.", true);
  InitIntParam("require_variable_mod", 0, 0, 1,
    "Controls whether the analyzed peptides must contain at least one variable modification.",
    "Available for comet.", true);
  /* Comet - Static modifications */
  InitDoubleParam("add_Cterm_peptide", 0, 0, BILLION,
    "Specifiy a static modification to the c-terminus of all peptides.",
    "Available for comet.", true);
  InitDoubleParam("add_Nterm_peptide", 0, 0, BILLION,
    "Specify a static modification to the n-terminus of all peptides.",
    "Available for comet.", true);
  InitDoubleParam("add_Cterm_protein", 0, 0, BILLION,
    "Specify a static modification to the c-terminal peptide of each protein.",
    "Available for comet.", true);
  InitDoubleParam("add_Nterm_protein", 0, 0, BILLION,
    "Specify a static modification to the n-terminal peptide of each protein.",
    "Available for comet.", true);
  for (char c = 'A'; c <= 'Z'; c++) {
    InitDoubleParam(CometApplication::staticModParam(c),
                    c != 'C' ? 0 : CYSTEINE_DEFAULT, 
                    -std::numeric_limits<double>::max(), 
                    std::numeric_limits<double>::max(),
                    "Specify a static modification to the residue " + string(1, c) + ".",
                    "Available for comet.", true);
  }
  InitBoolParam("list-of-files", false,
    "Specify that the search results are provided as lists of files, rather than as "
    "individual files.",
    "Available for assign-confidence.", true);
  /* analyze-matches parameter options */
  InitArgParam("target input",
    "One or more files, each containing a collection of peptide-spectrum matches (PSMs) "
    "in [[html:<a href=\"../file-formats/txt-format.html\">]]tab-delimited text[[html:</a>]], [[html:<a "
    "href=\"http://tools.proteomecenter.org/wiki/index.php?title=Formats:pepXML\">]]PepXML"
    "[[html:</a>]], or [[html:<a href=\"http://www.psidev.info/mzidentml\">]]mzIdentML"
    "[[html:</a>]] format. In tab-delimited text format, only the specified score column "
    "is required. However if --estimation-method is tdc, then the columns \"scan\" and "
    "\"charge\" are required, as well as \"protein ID\" if the search was run with "
    "concat=F. Furthermore, if the --estimation-method is specified to peptide-level "
    "is set to T, then the column "
    "\"peptide\" must be included, and if --sidak is set to T, then the \"distinct "
    "matches/spectrum\" column must be included.[[html:<br>Note that multiple files can "
    "also be provided either on the command line or using the --list-of-files option.<br>"
    "Decoys can be provided in two ways: either as a separate file or embedded within the "
    "same file as the targets. Crux will first search the given file for decoys using a "
    "prefix (specified via --decoy-prefix) on the protein name. If no decoys are found, "
    "then Crux will search for decoys in a separate file. The decoy file name is constructed "
    "from the target file name by replacing \"target\" with \"decoy\". For example, if "
    "tide-search.target.txt is provided as input, then Crux will search for a corresponding "
    "file named \"tide-search.decoy.txt.\"<br>Note that if decoys are provided in a separate "
    "file, then assign-confidence will first carry out a target-decoy competition, "
    "identifying corresponding pairs of targets and decoys and eliminating the one with "
    "the worse score. In this case, the column/tag called \"delta_cn\" will be eliminated "
    "from the output.]]");
  InitDoubleParam("pi-zero", 1.0, 0, 1,
    "The estimated percent of target scores that are drawn from the "
    "null distribution.",
    "Used by assign-confidence and percolator", false);
  InitStringParam("estimation-method", "tdc", "mix-max|tdc|peptide-level",
    "Specify the method used to estimate q-values.  The mix-max procedure or target-decoy "
    "competition apply to PSMs. The peptide-level option eliminates any PSM for which there "
    "exists a better scoring PSM involving the same peptide, and then uses decoys to "
    "assign confidence estimates.",
    "Used by assign-confidence.", true);
  InitBoolParam("sidak", false,
    "Adjust the score using the Sidak adjustment and reports them in a new column in the "
    "output file. Note that this adjustment only makes sense if the given scores are "
    "p-values, and that it requires the presence of the \"distinct matches/spectrum\" "
    "feature for each PSM.",
    "Used by assign-confidence.", true);
  InitStringParam("score", "",
    "Specify the column (for tab-delimited input) or tag (for XML input) "
    "used as input to the q-value estimation procedure. If this parameter is unspecified, "
    "then the program searches for \"xcorr score\", \"evalue\" (comet), "
    "\"exact p-value\" score fields in this order in the input file. ",
    "Used by assign-confidence.", true);
  InitBoolParam("combine-charge-states", false,
    "Specify this parameter to T in order to combine charge states with peptide sequences"
    "in peptide-centric search. Works only if estimation-method = peptide-level.",
    "Used by assign-confidence.", true);
  InitBoolParam("combine-modified-peptides", false,
    "Specify this parameter to T in order to treat peptides carrying different or "
    "no modifications as being the same. Works only if estimation = peptide-level.",
    "Used by assign-confidence.", true);
  InitStringParam("percolator-intraset-features", "F",
    "Set a feature for percolator that in later versions is not an option.",
    "Shouldn't be variable; hide from user.", false);
  InitBoolParam("use-old-atdc", false,
                "Use the originally described version of aTDC, rather than the improved one.",
                "Used by assign-confidence.", false);
  /* Cascade-Search parameters */
  InitDoubleParam("q-value-threshold", 0.01, 0, 1.0,
    "The q-value threshold used by cascade search. Each spectrum identified in one search "
    "with q-value less than this threshold will be excluded from all subsequent searches. "
    "Note that the threshold is not applied to the final database in the cascade.",
    "Used by cascade-search.", true);
  InitArgParam("database-series",
    "A comma-separated list of databases, each generated by tide-index. "
    "Cascade-search will search the given spectra against these databases in the given order.");
  InitIntParam("cascade-termination", 20, 0, BILLION,
    "The minimum number of accepted PSMs required for cascade-search to continue to the "
    "next database in the given series",
    "Used by cascade-search.", false);
  /*Subtract-index parameters*/
  InitArgParam("tide index 1", "A peptide index produced using tide-index");
  InitArgParam("tide index 2", "A second peptide index, to be subtracted from the first index.");
  InitArgParam("output index", "A new peptide index containing all peptides that occur in the"
    "first index but not the second.");
//  InitArgParam("index name", "output tide index");
  // **** predict-peptide-ions options. ****
  InitStringParam("primary-ions", "by", "a|b|y|by|bya",
    "Predict the specified primary ion series. 'a' indicates a-ions only, 'b' indicates "
    "b-ions only, 'y' indicates y-ions only, 'by' indicates both b and y, 'bya' "
    "indicates b, y, and a.",
    "Only available for crux-predict-peptide-ions. Set automatically to "
    "'by' for searching.", true);
  InitBoolParam("precursor-ions", false,
    "Predict the precursor ions, and all associated ions (neutral losses, multiple "
    "charge states) consistent with the other specified options.",
    "Only available for crux-predict-peptide-ions.", true);
  InitIntParam("isotope", 0, 0, 2,
    "Predict the given number of isotope peaks (0|1|2).",
    "Only available for crux-predict-peptide-ion.  Automatically set to "
    "0 for Sp scoring and 1 for xcorr scoring.", true);
  InitBoolParam("flanking", false,
    "Predict flanking peaks for b- and y ions.",
    "Only available for crux-predict-peptide-ion.", true);
  InitStringParam("max-ion-charge", "peptide",
    "Predict theoretical ions up to max charge state (1, 2, ... ,6) or up to the charge state "
    "of the peptide (\"peptide\"). If the max-ion-charge is greater than the "
    "charge state of the peptide, then the maximum is the peptide charge. ",
    "Available for predict-peptide-ions. "
    "Set to 'peptide' for search.", true);
  InitIntParam("nh3", 0, -100, BILLION,
    "Include among the predicted peaks b/y ions with up to n losses of nh3. For example, "
    "for --nh3 2, predict a peak for each b- and y-ion with the loss of one nh3 group and "
    "predict a second peak for each b- and y-ion with the loss of two nh3 groups. These "
    "peaks will have 1 and 2, respectively, in the NH3 column of the output.",
    "Only available for crux-predict-peptide-ions.", true);
  InitIntParam("h2o", 0, -100, BILLION,
    "Include in the predicted peaks, b/y ions with the loss of 1 to n water molecules. See "
    "--nh3 for an example.",
    "Only available for crux-predict-peptide-ions.", true);
  // ***** spectral-counts aguments *****
  InitArgParam("input PSMs",
    "A PSM file in either tab delimited text format (as produced by percolator), or pepXML format.");
  // also uses "protein-database"
  // ***** spectral-counts options *****
  InitStringParam("protein-database", "",
    "The name of the file in FASTA format.",
    "Option for spectral-counts", true);
  InitStringParam("measure", "NSAF", "RAW|NSAF|dNSAF|SIN|EMPAI",
    "Type of analysis to make on the match results: "
    "(RAW|NSAF|dNSAF|SIN|EMPAI). With exception of the RAW metric, the database of "
    "sequences need to be provided using --protein-database.",
    "Available for spectral-counts.  RAW is raw counts, "
    "NSAF is Normalized Spectral Abundance Factor, "
    "dNSAF is Distributed Spectral Abundance Factor, "
    "SIN is Spectral Index Normalized and EMPAI is "
    "Exponentially Modified Protein Abundance Index", true);
  InitBoolParam("unique-mapping", false,
    "Ignore peptides that map to multiple proteins.",
    "Available for spectral-counts.", true);
  InitStringParam("quant-level", "protein", "protein|peptide",
    "Quantification at protein or peptide level.",
    "Available for spectral-counts and either NSAF and SIN.", true);
  InitStringParam("parsimony", "none", "none|simple|greedy",
    "Perform a parsimony analysis on the proteins, and report a "
    "\"parsimony rank\" column in the output file. This column contains "
    "integers indicating the protein's rank in a list sorted by spectral "
    "counts. If the parsimony analysis results in two proteins being merged, "
    "then their parsimony rank is the same. In such a case, the rank is "
    "assigned based on the largest spectral count of any protein in the merged "
    "meta-protein. The \"simple\" parsimony algorithm only merges two proteins "
    "A and B if the peptides identified in protein A are the same as or a "
    "subset of the peptides identified in protein B. The \"greedy\" parsimony "
    "algorithm does additional merging, by identifying the longest protein "
    "(i.e., the protein with the most peptides) that contains one or more "
    "shared peptides. The shared peptides are assigned to the identified "
    "protein and removed from any other proteins that contain them, and the "
    "process is then repeated. Note that, with this option, some proteins end "
    "up being assigned no peptides at all; these orphan proteins are not "
    "reported in the output.", 
    "Available for spectral-counts.", true);
  InitStringParam("threshold-type", "qvalue", "none|qvalue|custom",
    "Determines what type of threshold to use when filtering matches. none : read all "
    "matches, qvalue : use calculated q-value from percolator, custom : use "
    "--custom-threshold-name and --custom-threshold-min parameters.",
    "used for crux spectral-counts", true);
  InitDoubleParam("threshold", 0.01,
    "Only consider PSMs with a threshold value. By default, q-values "
    "are thresholded using a specified threshold value. This behavior can be "
    "changed using the --custom-threshold and --threshold-min "
    "parameters.",
    "Available for spectral-counts. All PSMs with higher (or lower) than "
    "this will be ignored.", true);
  InitStringParam("custom-threshold-name", "",
    "Specify which field to apply the threshold to. The direction of the threshold "
    "(<= or >=) is governed by --custom-threshold-min. By default, the threshold "
    "applies to the q-value, specified by \"percolator q-value\", "
    "\"decoy q-value (xcorr)\".",
    "Available for spectral-counts.", true);
  InitBoolParam("custom-threshold-min", true,
    "When selecting matches with a custom threshold, custom-threshold-min determines "
    "whether to filter matches with custom-threshold-name values that are greater-than or "
    "equal (F) or less-than or equal (T) than the threshold.",
    "Available for spectral-counts.", true);
  InitStringParam("input-ms2", "",
    "MS2 file corresponding to the psm file. Required to measure the SIN. Ignored for "
    "NSAF, dNSAF and EMPAI.",
    "Available for spectral-counts with measure=SIN.", true);
  InitBoolParam("mzid-use-pass-threshold", false,
    "Use mzid's passThreshold attribute to filter matches.",
    "Used when parsing mzIdentML files.", true);
  InitBoolParam("find-peptides", true,
                "Validate peptides by finding them in the given FASTA file.",
                "Only available for spectral-counts.", false);
  // ***** static mods *****
  for (char c = 'A'; c <= 'Z'; c++) {
    double deltaMass = (c != 'C') ? 0 : CYSTEINE_DEFAULT;
    bool visible = (c != 'B' && c != 'J' && c != 'O' && c != 'U' && c != 'X' && c != 'Z');
    InitDoubleParam(string(1, c), deltaMass,
      "Change the mass of all amino acids '" + string(1, c) + "' by the "
      "given amount.", "", visible);
  }
  /* psm-convert options */
  InitStringParam("input-format", "auto", "auto|tsv|sqt|pepxml|mzidentml",
    "Legal values are auto, tsv, sqt, pepxml or mzidentml format.",
    "option, for psm-convert", true);
  InitBoolParam("distinct-matches", true,
    "Whether matches/ion are distinct (as opposed to total).",
    "option, for psm-convert.", true);
  /* get-ms2-spectrum options */
  InitBoolParam("stats", false,
    "Rather than the spectrum, output summary statistics to standard output. Each statistic "
    "is placed on a separate line, in the format <name>:<value> (e.g. \"TIC:1000.0\")."
    "[[html:<br>The following statistics are reported for the entire spectrum:<ul><li>"
    "Precursor m/z</li><li>Total Ion Current</li><li>Base Peak Intensity</li><li>Number of "
    "peaks</li><li>Minimum m/z</li><li>Maximum m/z</li></ul>In addition, for each possible "
    "spectrum charge state, the following statistics are reported:<ul><li>Charge state</li>"
    "<li>Neutral mass</li><li>Charged mass</li><li>M+H+ mass</li></ul>]]",
    "Available only for crux-get-ms2-spectrum.  Does not affect contents "
    "of the output file.", true);

  /* hardklor parameters */
  InitStringParam("hardklor-algorithm", "version1", "basic|version1|version2",
    "Determines which spectral feature detection algorithm to use. Different results are "
    "possible with each algorithm, and there are pros and cons to each.[[html: There are "
    "three algorithms to choose from:<ul><li>basic &ndash; Performs unoptimized "
    "deconvolution and is provided for legacy purposes only.</li><li>version1 &ndash; "
    "Uses the optimizations developed during the 1.0+ series. It is very accurate, but has "
    "limited sensitivity, and moderate speed improvements.</li><li>version2 &ndash; Uses "
    "the optimizations developed for version 2.0+. It is highly sensitive, but less "
    "accurate for very low abundance features, and performs exceptionally fast.</li></ul>]]",
    "Available for crux hardklor", true);
  InitStringParam("averagine-mod", "",
    "Defines alternative averagine models in the analysis that incorporate additional "
    "atoms and/or isotopic enrichments. Modifications are represented as text strings. "
    "Inclusion of additional atoms in the model is done using by entering an atomic "
    "formula, such as: PO2 or Cl. Inclusion of isotopic enrichment to the model is done by "
    "specifying the percent enrichment (as a decimal) followed by the atom being enriched "
    "and an index of the isotope. For example, 0.75H1 specifies 75% enrichment of the first "
    "heavy isotope of hydrogen. In other words, 75% deuterium enrichment. Two or more "
    "modifications can be combined into the same model, and separated by spaces: B2 0.5B1",
    "Available for crux hardklor", true);
  InitIntParam("boxcar-averaging", 0, 0, BILLION,
    "Boxcar averaging is a sliding window that averages n adjacent spectra prior to feature "
    "detection. Averaging generally improves the signal-to-noise ratio of features in the "
    "spectra, as well as improving the shape of isotopic envelopes. However, averaging will "
    "also change the observed peak intensities. Averaging with too wide a window will "
    "increase the occurrence of overlapping features and broaden the chromatographic "
    "profiles of observed features. The number specified is the total adjacent scans to be "
    "combined, centered on the scan being analyzed. Therefore, an odd number is recommended "
    "to center the boxcar window. For example, a value of 3 would produce an average of the "
    "scan of interest, plus one scan on each side. A value of 0 disables boxcar averaging.",
    "Available for crux hardklor", true);
  InitIntParam("boxcar-filter", 0, 0, BILLION,
    "This parameter is only functional when boxcar-averaging is used. The filter will "
    "remove any peaks not seen in n scans in the boxcar window. The effect is to reduce "
    "peak accumulation due to noise and reduce chromatographic broadening of peaks. Caution "
    "should be used as over-filtering can occur. The suggested number of scans to set for "
    "filtering should be equal to or less than the boxcar-averaging window size. A value of "
    "0 disables filtering.",
    "Available for crux hardklor", true);
  InitDoubleParam("boxcar-filter-ppm", 10.0, 0.0, BILLION,
    "This parameter is only functional when boxcar-filter is used. The value specifies the "
    "mass tolerance in ppm for declaring a peak the same prior to filtering across all "
    "scans in the boxcar window.",
    "Available for crux hardklor", true);
  InitBoolParam("centroided", false,
    "Indicates whether the data contain profile or centroided peaks.",
    "Available for crux hardklor", true);
  InitStringParam("cdm", "Q", "B|F|P|Q|S",
    "Choose the charge state determination method.[[html: There are five methods to "
    "choose from:<ul><li>B &ndash; Basic method, assume all charge states are possible."
    "</li><li>F &ndash; Fast Fourier transform.</li><li>P &ndash; Patterson algorithm.</li>"
    "<li>Q &ndash; QuickCharge method, uses inverse peak distances.</li><li>S &ndash; "
    "Senko method, or combined Fast Fourier Transform and Patterson algorithm.</li></ul>]]",
    "Available for crux hardklor", true);
  InitIntParam("min-charge", 1, 1, BILLION,
    "Specifies the minimum charge state to allow when finding spectral features. It is "
    "best to set this value to the lowest assumed charge state to be present. If set higher "
    "than actual charge states that are present, those features will not be identified or "
    "incorrectly assigned a different charge state and mass.",
    "Available for crux hardklor", true);
  InitIntParam("max-charge", 5, 1, BILLION,
    "Specifies the maximum charge state to allow when finding spectral features. It is "
    "best to set this value to a practical number (i.e. do not set it to 20 when doing a "
    "tryptic shotgun analysis). If set higher than actual charge states that are present, "
    "the algorithm will perform significantly slower without any improvement in results.",
    "Available for crux hardklor", true);
  InitDoubleParam("corr", 0.85, 0, 1.0,
    "Sets the correlation threshold (cosine similarity) for accepting each predicted "
    "feature.",
    "Available for crux hardklor", true);
  InitIntParam("depth", 3, 1, BILLION,
    "Sets the depth of combinatorial analysis. For a given set of peaks in a spectrum, "
    "search for up to this number of combined peptides that explain the observed peaks. "
    "The analysis stops before depth is reached if the current number of deconvolved "
    "features explains the observed peaks with a correlation score above the threshold "
    "defined with the correlation parameter.",
    "Available for crux hardklor", true);
  InitBoolParam("distribution-area", false,
    "When reporting each feature, report abundance as the sum of all isotope peaks. The "
    "value reported is the estimate of the correct peak heights based on the averagine "
    "model scaled to the observed peak heights.",
    "Available for crux hardklor", true);
  InitStringParam("hardklor-data-file", "",
    "Specifies an ASCII text file that defines symbols for the periodic table.",
    "Available for crux hardklor", true);
  InitStringParam("instrument", "fticr", "fticr|orbitrap|tof|qit",
    "Indicates the type of instrument used to collect data. This parameter, combined with "
    "the resolution parameter, define how spectra will be centroided (if you provide "
    "profile spectra) and the accuracy when aligning observed peaks to the models.",
    "Available for crux hardklor", true);
  InitStringParam("isotope-data-file", "",
    "Specifies an ASCII text file that can be read to override the natural isotope "
    "abundances for all elements.",
    "Available for crux hardklor", true);
  InitIntParam("max-features", 10, 1, BILLION,
    "Specifies the maximum number of models to build for a set of peaks being analyzed. "
    "Regardless of the setting, the number of models will never exceed the number of peaks "
    "in the current set. However, as many of the low abundance peaks are noise or tail ends "
    "of distributions, defining models for them is detrimental to the analysis.",
    "Available for crux hardklor", true);
  InitIntParam("mzxml-filter", 1, 1, 2,
    "Filters the spectra prior to analysis for the requested MS/MS level. For example, if "
    "the data contain MS and MS/MS spectra, setting mzxml-filter = 1 will analyze only the "
    "MS scan events. Setting mzxml-filter = 2 will analyze only the MS/MS scan events.",
    "Available for crux hardklor", true);
  InitDoubleParam("mz-max", 0, 0, 10000,
    "Constrains the search in each spectrum to signals below this value in Thomsons. "
    "Setting to 0 disables this feature.",
    "Available for crux hardklor", true);
  InitDoubleParam("mz-min", 0, 0, 10000,
    "Constrains the search in each spectrum to signals above this value in Thomsons. "
    "Setting to 0 disables this feature.",
    "Available for crux hardklor", true);
  InitDoubleParam("mz-window", 4.0, 1.0, 20.0,
    "Only used when algorithm = version1. Defines the maximum window size in Thomsons to "
    "analyze when deconvolving peaks in a spectrum into features.",
    "Available for crux hardklor", true);
  InitDoubleParam("resolution", 100000, 1, BILLION,
    "Specifies the resolution of the instrument at 400 m/z for the data being analyzed.",
    "Available for crux hardklor", true);
  InitIntParam("scan-range-max", 0, 0, BILLION,
    "Used to restrict analysis to spectra with scan numbers below this parameter value. "
    "A value of 0 disables this feature.",
    "Available for crux hardklor", true);
  InitIntParam("scan-range-min", 0, 0, BILLION,
    "Used to restrict analysis to spectra with scan numbers above this parameter value. "
    "A value of 0 disables this feature.",
    "Available for crux hardklor", true);
  InitIntParam("sensitivity", 2, 0, 3,
    "Set the sensitivity level. There are four levels: 0 (low), 1 (moderate), "
    "2 (high), and 3 (max). Increasing the sensitivity will increase computation time, "
    "but will also yield more isotope distributions.",
    "Available for crux hardklor", true);
  InitDoubleParam("signal-to-noise", 1.0, 0.0, BILLION,
    "Filters spectra to remove peaks below this signal-to-noise ratio prior to finding "
    "features.",
    "Available for crux hardklor", true);
  InitIntParam("smooth", 0, 0, 21,
    "Uses Savitzky-Golay smoothing on profile peak data prior to centroiding the spectra. "
    "This parameter is recommended for low resolution spectra only. Smoothing data causes "
    "peak depression and broadening. Only use odd numbers for the degree of smoothing (as "
    "it defines a window centered on each data point). Higher values will produce smoother "
    "peaks, but with greater depression and broadening. Setting this parameter to 0 disables "
    "smoothing.",
    "Available for crux hardklor", true);
  InitDoubleParam("sn-window", 250.0, 0.0, BILLION,
    "Set the signal-to-noise window length (in m/z). Because noise may "
    "be non-uniform across a spectrum, this value adjusts the segment size "
    "considered when calculating a signal-over-noise ratio.",
    "Available for crux hardklor", true);
  InitBoolParam("static-sn", true,
    "Applies the lowest noise threshold of any sn_window across the entire mass range for a "
    "spectrum. Setting this parameter to 0 turns off this feature, and different noise "
    "thresholds will be used for each local mass window in a spectrum.",
    "Available for crux hardklor", true);
  InitBoolParam("hardklor-xml-output", false,
    "Output XML instead of tab-delimited text.",
    "Available for crux hardklor", false);
  /* bullseye parameters */
  InitArgParam("MS1 spectra",
    "The name of a file from which to parse high-resolution spectra of intact peptides. "
    "The file may be in MS1 (.ms1), binary MS1 (.bms1), compressed MS1 (.cms1), or "
    "mzXML (.mzXML) format. Bullseye will search for PPIDs in these spectra.");
  InitArgParam("MS2 spectra",
    "The name of a file from which to parse peptide fragmentation spectra. The file may "
    "be in MS2 (.ms2), binary MS2 (.bms2), compressed MS2 (.cms2) or mzXML (.mzXML) format. "
    "Bullseye will assign high-resolution precursor masses to these spectra.");
  InitStringParam("hardklor-file", "",
    "Input hardklor file into bullseye",
    "Hidden option for crux bullseye.", false);
  InitDoubleParam("max-persist", 2.0, 0, BILLION,
    "Ignore PPIDs that persist for longer than this length of time in the MS1 spectra. The "
    "unit of time is whatever unit is used in your data file (usually minutes). These PPIDs "
    "are considered contaminants.",
    "Available for crux bullseye", true);
  InitBoolParam("exact-match", false,
    "When true, require an exact match (as defined by --exact-tolerance) between the "
    "center of the precursor isolation window in the MS2 scan and the base isotopic "
    "peak of the PPID. If this option is set to false and no exact match is observed, "
    "then attempt to match using a wider m/z tolerance. This wider tolerance is calculated "
    "using the PPID's monoisotopic mass and charge (the higher the charge, the smaller "
    "the window).",
    "Available for crux bullseye", true);
  InitIntParam("gap-tolerance", 1, 0, BILLION,
    "Allowed gap size when checking for PPIDs across consecutive MS1 scans.",
    "Available for crux bullseye", true);
  InitDoubleParam("bullseye-min-mass", 600, 0, BILLION,
    "Only consider PPIDs above this minimum mass in daltons.",
    "Available for crux bullseye", true);
  InitDoubleParam("bullseye-max-mass", 8000, 1, BILLION,
    "Only consider PPIDs below this maximum mass in daltons.",
    "Available for crux bullseye", true);
  InitDoubleParam("exact-tolerance", 10.0, 0, BILLION,
    "Set the tolerance (+/-ppm) for --exact-match.",
    "Available for crux bullseye", true);
  InitDoubleParam("persist-tolerance", 10.0, 0, BILLION,
    "Set the mass tolerance (+/-ppm) for finding PPIDs in consecutive MS1 scans.",
    "Available for crux bullseye", true);
  InitIntParam("scan-tolerance", 3, 0, BILLION,
    "Total number of MS1 scans over which a PPID must be observed to be considered real. "
    "Gaps in persistence are allowed by setting --gap-tolerance.",
    "Available for crux bullseye", true);
  InitDoubleParam("retention-tolerance", 0.5, 0, BILLION,
    "Set the tolerance (+/-units) around the retention time over which a PPID can be "
    "matches to the MS2 spectrum. The unit of time is whatever unit is used in your data "
    "file (usually minutes).",
    "Available for crux bullseye", true);
  InitStringParam("spectrum-format", "", "|ms2|bms2|cms2|mgf",
    "The format to write the output spectra to. If empty, the spectra will be "
    "output in the same format as the MS2 input.",
    "Available for crux bullseye", true);
  // crux pipeline options
  InitBoolParam("bullseye", false,
    "Run the Bullseye algorithm on the given MS data, using it to assign high-resolution "
    "precursor values to the MS/MS data. If a spectrum file ends with .ms2 or .cms2, matching "
    ".ms1/.cms1 files will be used as the MS1 file. Otherwise, it is assumed that the "
    "spectrum file contains both MS1 and MS2 scans.",
    "Available for crux pipeline", true);
  InitStringParam("search-engine", "tide-search", "comet|tide-search",
    "Specify which search engine to use.",
    "Available for crux pipeline", true);
  InitStringParam("post-processor", "percolator", "percolator|assign-confidence|none",
    "Specify which post-processor to apply to the search results.",
    "Available for crux pipeline", true);
  // create-docs
  InitArgParam("tool-name",
    "Specifies the Crux tool to generate documentation for. If the value is "
    "'list', then a list of available tools will be given. If the value is "
    "'default-params', then a default parameter file will be given."
    "If the value is 'param-table' then a table will be printed showing "
    "which parameters are associated with which commands.");
  InitStringParam("doc-template", "",
    "Specifies the main template to be used for generating documentation.",
    "Available for crux create-docs", false);
  InitStringParam("doc-input-template", "",
    "Specifies the template to be used for inputs when generating "
    "documentation.",
    "Available for crux create-docs", false);
  InitStringParam("doc-output-template", "",
    "Specifies the template to be used for outputs when generating "
    "documentation.",
    "Available for crux create-docs", false);
  InitStringParam("doc-option-category-template", "",
    "Specifies the template to be used for option categories when generating "
    "documentation.",
    "Available for crux create-docs", false);
  InitStringParam("doc-option-template", "",
    "Specifies the template to be used for options when generating "
    "documentation.",
    "Available for crux create-docs", false);
  // param-medic
  InitArgParam("spectrum-file",
    "File from which to parse fragmentation spectra.");
  InitBoolParam("pm-ignore-no-charge", true,
    "When parsing spectra for measurement error estimation, ignore those without charge state information.",
    "Available for param-medic, tide-search, comet, and kojak", false);
  InitDoubleParam("pm-min-precursor-mz", 400,
    "Minimum precursor m/z value to use in measurement error estimation.",
    "Available for param-medic, tide-search, comet, and kojak", true);
  InitDoubleParam("pm-max-precursor-mz", 1800,
    "Minimum precursor m/z value to use in measurement error estimation.",
    "Available for param-medic, tide-search, comet and kojak", true);
  InitDoubleParam("pm-min-frag-mz", 150,
    "Minimum fragment m/z value to use in measurement error estimation.",
    "Available for param-medic, tide-search, comet and kojak", true);
  InitDoubleParam("pm-max-frag-mz", 1800,
    "Maximum fragment m/z value to use in measurement error estimation.",
    "Available for param-medic, tide-search, comet, and kojak", true);
  InitIntParam("pm-min-scan-frag-peaks", 40,
    "Minimum fragment peaks an MS/MS scan must contain to be used in measurement error estimation.",
    "Available for param-medic, tide-search, comet, and kojak", true);
  InitDoubleParam("pm-max-precursor-delta-ppm", 50,
    "Maximum ppm distance between precursor m/z values to consider two scans "
    "potentially generated by the same peptide for measurement error estimation.",
    "Available for param-medic, tide-search, comet, and kojak", true);
  InitStringParam("pm-charges", "0,2,3,4",
    "Precursor charge states to consider MS/MS spectra from, in measurement error estimation, "
    "provided as comma-separated values.",
    "Available for param-medic, tide-search, comet, and kojak", true);
  InitIntParam("pm-top-n-frag-peaks", 30,
    "Number of most-intense fragment peaks to consider for measurement error estimation, per MS/MS spectrum.",
    "Available for param-medic, tide-search, comet, and kojak", true);
  InitIntParam("pm-pair-top-n-frag-peaks", 5,
    "Number of fragment peaks per spectrum pair to be used in fragment error "
    "estimation.",
    "Available for param-medic, tide-search, comet, and kojak", true);
  InitIntParam("pm-min-common-frag-peaks", 20,
    "Number of the most-intense peaks that two spectra must share in order to "
    "potentially be generated by the same peptide, for measurement error estimation.",
    "Available for param-medic, tide-search, comet, and kojak", true);
  InitIntParam("pm-max-scan-separation", 1000,
    "Maximum number of scans two spectra can be separated by in order to be "
    "considered potentially generated by the same peptide, for measurement error estimation.",
    "Available for param-medic, tide-search, comet, and kojak", true);
  InitIntParam("pm-min-peak-pairs", 200,
    "Minimum number of peak pairs (for precursor or fragment) that must be "
    "successfully paired in order to attempt to estimate measurement error distribution.",
    "Available for param-medic, tide-search, comet, and kojak", true);
  // localize-modification
  InitDoubleParam("min-mod-mass", 0, 0, BILLION,
    "Ignore implied modifications where the absolute value of its mass is "
    "below this value and only score the unmodified peptide.",
    "Available for localize-modification", true);

  // Kojak Parameters
  InitStringParam("auto_ppm_tolerance_pre", "false", "false|warn|fail",
    "Automatically estimate optimal value for the <code>ppm_tolerance_pre</code> "
    "parameter from the spectra themselves. false=no estimation, warn=try to "
    "estimate but use the default value in case of failure, fail=try to estimate "
    "and quit in case of failure.",
    "Available for kojak.", true);
  InitStringParam("auto_fragment_bin_size", "false", "false|warn|fail",
    "Automatically estimate optimal value for the <code>fragment_bin_size</code> "
    "parameter from the spectra themselves. false=no estimation, warn=try to "
    "estimate but use the default value in case of failure, fail=try to estimate "
    "and quit in case of failure.",
    "Available for kojak.", true);
  InitArgParam("protein database",
    "The name of the fasta file containing the amino acid protein sequences to "
    "be searched. Kojak can generate decoy sequences internally, or they may "
    "be in this file (see the <code>decoy_filter</code> option for details). It is "
    "recommended to include the full path in the name of the file.");
  InitIntParam("threads", 0,
    "Number of threads to use when searching spectra. A value of 0 will "
    "automatically match the number of threads to the number of processing "
    "cores on the computer. Additionally, negative numbers can be used to "
    "specify threads equal to all but that number of cores.",
    "Available for kojak", true);
  InitBoolParam("export_percolator", true,
    "Exports results in Percolator text format (PIN format).",
    "Available for kojak", true);
  InitBoolParam("export_pepXML", false,
    "Exports results in pepXML format.",
    "Available for kojak", true);
  InitBoolParam("export_mzID", false,
    "Exports results in mzID format.",
    "Available for kojak", true);
  InitStringParam("percolator_version", "3",
    "Changes percolator output to the format necessary for different versions of Percolator.",
    "Available for kojak", false);
  InitDoubleParam("enrichment", 0,
    "Values between 0 and 1 to describe 18O atom percent excess (APE). For "
    "example, 0.25 equals 25 APE.",
    "Available for kojak", true);
  InitIntParam("kojak_instrument", 0,
    "Values are: 0=Orbitrap, 1=FTICR (such as Thermo LTQ-FT).",
    "Available for kojak", true);
  InitBoolParam("MS1_centroid", true,
    "Are the precursor ion (MS1) scans centroided?",
    "Available for kojak", true);
  InitBoolParam("MS2_centroid", true,
    "Are the fragment ion (MS2) scans centroided?",
    "Available for kojak", true);
  InitDoubleParam("MS1_resolution", 30000,
    "Resolution at 400 m/z, value ignored if data are already centroided.",
    "Available for kojak", true);
  InitDoubleParam("MS2_resolution", 25000,
    "Resolution at 400 m/z, value ignored if data are already centroided.",
    "Available for kojak", true);
  InitStringParam("cross_link", "nK nK 138.068074 BS3",
    "Specifies the sites of cross-linking and mass modification. Four values "
    "specify a cross-link. The first two values are one or more amino acid "
    "letters (uppercase only) that can be linked. These can be the same or "
    "different depending on whether the cross-linker is homobifunctional or "
    "heterobifunctional. Use lowercase ‘n’ or ‘c’ if the linker can bind the "
    "protein termini. The third value is the net mass value of the cross-linker"
    " when bound to the peptides. The mass can be any real number, positive or "
    "negative. The identifier is any name desired for the cross-linker. If the "
    "data contain multiple cross-linkers, provide them as a comma-separated "
    "list enclosed with quotation marks. For example, a sample "
    "cross-linked with both BS3 and EDC could be specified as \"nK nK "
    "138.068074 BS3, DE nK -18.0106 EDC\".",
    "Available for kojak", true);
  InitStringParam("mono_link", "nK 156.0786",
    "Specifies the sites of incomplete cross-linking (i.e. a mono-link) and "
    "mass modification. Two values follow this parameter, separated by spaces. "
    "The first value is one or more amino acid letters (uppercase only) that "
    "can be linked. Use lowercase ‘n’ or ‘c’ if the linker can bind the protein "
    "termini. The second value is the net mass of the incomplete cross-link "
    "reaction. The mass can be any real number, positive or negative. If "
    "multiple mono-links are possible (e.g. with a heterobifunctional "
    "cross-linker), provide them as a comma-separated list enclosed in "
    "quotation marks. For example: \"nK 156.0786, nK 155.0946\".",
    "Available for kojak", true);
  InitStringParam("fixed_modification", "C 57.02146",
    "Specifies a mass adjustment to be applied to all indicated amino acids "
    "prior to spectral analysis. Amino acids are identified by their single "
    "letter designation. N-terminal and C-terminal fixed modifications are "
    "designated by n and c, respectively. The relative mass difference, "
    "positive or negative, is listed after the amino acid, separated by a "
    "space. If multiple fixed modification masses are desired, provide them as "
    "a comma-separated list enclosed in quotation marks. For example: "
    "\"C 57.02146, nK 42.01057\".",
    "Available for kojak", true);
  InitDoubleParam("fixed_modification_protC", 0,
    "Specifies a mass adjustment to be applied to all protein C-termini prior "
    "to spectral analysis. The relative mass difference may be any non-zero "
    "number.",
    "Available for kojak", true);
  InitDoubleParam("fixed_modification_protN", 0,
    "Specifies a mass adjustment to be applied to all protein N-termini prior "
    "to spectral analysis. The relative mass difference may be any non-zero "
    "number.",
    "Available for kojak", true);
  InitStringParam("modification", "M 15.9949",
    "Specifies a dynamic mass adjustment to be applied to all indicated amino "
    "acids during spectral analysis. Peptides containing the indicated amino "
    "acids are tested with and without the dynamic modification mass. Amino "
    "acids are identified by their single letter designation. N-terminal and "
    "C-terminal dynamic peptide modifications are designated by n and c, "
    "respectively. The relative mass difference, positive or negative, is "
    "listed after the amino acid, separated by a space. If multiple dynamic "
    "modification masses are desired, including to the same amino acid, provide "
    "them as a comma-separated list enclosed with quotation marks. For "
    "example: \"M 15.9949, STY 79.966331\".",
    "Available for kojak", true);
  InitStringParam("modification_protC", "0",
    "Specifies a dynamic mass adjustment to be applied to protein C-terminal "
    "amino acids during spectral analysis. Peptides containing the protein "
    "C-terminus are tested with and without the dynamic modification mass. The "
    "relative mass difference can be any non-zero value. If multiple dynamic "
    "protein C-terminal modification masses are desired, provide them as a "
    "comma-separated list enclosed in quotation marks. For example, "
    "\"56.037448, -58.005479\".",
    "Available for kojak", true);
  InitStringParam("modification_protN", "0",
    "Specifies a dynamic mass adjustment to be applied to protein N-terminal "
    "amino acids during spectral analysis. Peptides containing the protein "
    "N-terminus are tested with and without the dynamic modification mass. The "
    "N-terminus includes both the leading and 2nd amino acid, in case of "
    "removal of the leading amino acid. The relative mass difference can be "
    "any non-zero value. If multiple dynamic protein N-terminal modification "
    "masses are desired, provide them as a comma-separated list enclosed "
    "in quotation marks. For example, \"42.01055, 0.984016\".",
    "Available for kojak", true);
  InitBoolParam("diff_mods_on_xl", false,
    "Searching for differential modifications increases search "
    "times exponentially. This increase in computation can be exacerbated "
    "when searching for differential modifications on cross-linked peptides. "
    "Such computation can be avoided if is known that the cross-linked "
    "peptides should not have differential modifications. In these cases, this "
    "setting can be turned off.",
    "Available for kojak", true);
  InitIntParam("max_mods_per_peptide", 2, 0, 100000000,
    "Indicates the maximum number of differential mass modifications allowed "
    "for a peptide sequence.",
    "Available for kojak", true);
  InitBoolParam("mono_links_on_xl", false,
    "When multiple sites of linkage are available on a peptide, it is possible "
    "for that peptide to be linked to a second peptide at one site and contain "
    "a mono-link at another site. If such instances are considered rare due to "
    "the experimental conditions, then this parameter can be disabled to improve "
    "computation time.",
    "Available for kojak", true);
  InitStringParam("kojak_enzyme", "[KR] Trypsin",
    "An enzyme string code is used to define amino acid cut sites when parsing "
    "protein sequences. Following the code, a separate label can be used to "
    "name the enzyme used. The rules for peptide parsing are similar to other "
    "database search engines such as X!Tandem: 1) cleavage amino acids are "
    "specified in square braces: [], 2) a vertical line, |, indicates N- or "
    "C-terminal to the residue, 3) exception amino acids are specified in "
    "curly braces: {}.",
    "Available for kojak", true);
  InitDoubleParam("fragment_bin_size", 0.03,
    "Determines the accuracy of the scoring algorithm with smaller bins being "
    "more strict in determining matches between theoretical and observed "
    "spectral peaks. Low-resolution spectra require larger bin sizes to "
    "accommodate errors in mass accuracy of the observed peaks. Smaller bins "
    "also require more system memory, so caution must be exercised when setting "
    "this value for high-resolution spectra. For ion trap (low-res) MS/MS "
    "spectra, the recommended values is 1.0005. For high-res MS/MS, the "
    "recommended value is 0.03.",
    "Available for kojak", true);
  InitBoolParam("ion_series_A", false,
    "Should A-series fragment ions be considered?",
    "Available for kojak", true);
  InitBoolParam("ion_series_B", true,
    "Should B-series fragment ions be considered?",
    "Available for kojak", true);
  InitBoolParam("ion_series_C", false,
    "Should C-series fragment ions be considered?",
    "Available for kojak", true);
  InitBoolParam("ion_series_X", false,
    "Should X-series fragment ions be considered?",
    "Available for kojak", true);
  InitBoolParam("ion_series_Y", true,
    "Should Y-series fragment ions be considered?",
    "Available for kojak", true);
  InitBoolParam("ion_series_Z", false,
    "Should Z-series fragment ions be considered",
    "Available for kojak", true);
  InitStringParam("decoy_filter", "DECOY_ 1",
    "This parameter requires two values. The first value is a short, "
    "case-sensitive string of characters that appears in the name of every "
    "decoy protein sequence in the database. The second value is either 0 or "
    "1, where 0 indicates that these decoy sequences are already provided in the "
    "FASTA database supplied by the user, and 1 indicates Kojak should "
    "automatically generate the decoy sequences and preface the protein names "
    "with the characters supplied in the first value. If Kojak is requested to "
    "generate decoy sequences, it will save the full complement of target "
    "and decoy sequences as a fasta file in the output directory at the end of "
    "analysis. Kojak generates decoy sequences by reversing the amino acids "
    "between enzymatic cleavage sites in the protein sequence. The sites of "
    "enzymatic cleavage are determined by the rules supplied with the "
    "<code>kojak_enzyme</code> parameter. The leading methionine in the "
    "sequences, however, remains fixed. This approach ensures that, with very "
    "few exceptions, the number, length, and mass of the decoy peptides are "
    "identical to the target peptides. ",
    "Available for kojak", true);
  InitIntParam("kojak_isotope_error", 1, 0, 3,
    "Allows the searching of neighboring isotope peak masses for poorly "
    "resolve precursors. Up to three alternative isotope peak masses will be "
    "searched in addition to the presumed precursor peak mass to correct for "
    "errors in monoisotopic precursor peak identification.",
    "Available for kojak", true);
  InitIntParam("max_miscleavages", 0, 0, 100000000,
    "Number of missed enzyme cleavages allowed. If your digestion enzyme cuts "
    "at the same amino acids involved in cross-linking, then this number must "
    "be greater than 0 to identify linked peptides. In such cases, a minimum "
    "value of 2 is required to identify loop-links.",
    "Available for kojak", true);
  InitDoubleParam("max_peptide_mass", 8000.0,
    "Maximum peptide mass allowed when parsing the protein sequence database. "
    "Peptides exceeding this mass will be ignored in the analysis.",
    "Available for kojak", true);
  InitDoubleParam("min_peptide_mass", 500.0,
    "Minimum peptide mass allowed when parsing the protein sequence database. "
    "Peptides with a lower mass will be ignored in the analysis.",
    "Available for kojak", true);
  InitIntParam("min_spectrum_peaks", 12, 0, 100000000,
    "Minimum number of MS/MS peaks required to proceed with analysis of a "
    "spectrum. If spectrum_processing is enabled, the peak count occurs after "
    "the spectrum is processed",
    "Available for kojak", true);
  InitIntParam("max_spectrum_peaks", 0, 0, 100000000,
    "Maximum number of MS/MS peaks to analyze if using the "
    "<code>spectrum_processing</code> parameter. Peaks are kept in order of "
    "intensity, starting with the most intense. Setting a value of 0 keeps all "
    "peaks.",
    "Available for kojak", true);
  InitDoubleParam("ppm_tolerance_pre", 10, 0, 100000000,
    "Tolerance used when determining which peptides to search for a given "
    "MS/MS spectrum based on its precursor ion mass. The unit is "
    "parts-per-million (PPM).",
    "Available for kojak", true);
  InitBoolParam("precursor_refinement", true,
    "Some data files may filter out precursor scans to save space prior to "
    "searching. To analyze these files, the precursor analysis algorithms in "
    "Kojak must be disabled. It is also possible, though not always "
    "recommended, to disable these algorithms even when precursor scans are "
    "included in the data files. This parameter toggles the precursor analysis "
    "algorithms.",
    "Available for kojak", true);
  InitIntParam("prefer_precursor_pred", 2, 0, 2,
    "For some data (such as Thermo Orbitrap data), the MS/MS spectra may have a "
    "precursor mass prediction already. With this parameter, the Kojak algorithm "
    "can be set to either ignore, use, or supplement the predicted precursor "
    "information. There are three options for the parameter: 0 = Ignore all "
    "precursor mass predictions and have Kojak make new predictions using its "
    "precursor processing algorithms. 1 = Use the existing precursor mass "
    "predictions and skip further processing with Kojak. 2 = Use the existing "
    "precursor mass predictions and supplement these values with additional "
    "results of the Kojak precursor processing algorithms. The recommended "
    "value is 2. "
    "Supplementing the precursor values performs the following functions. "
    "First, the monoisotopic precursor mass may be refined to one determined "
    "from a point near the apex of the extracted ion chromatogram, with "
    "potentially better mass accuracy. Second, in cases where the monoisotopic "
    "peak mass might not have been predicted correctly in the original "
    "analysis, a second monoisotopic mass is appended to the spectrum, "
    "allowing database searching to proceed checking both possibilities. "
    "Third, in cases where there is obvious chimeric signal overlap, a "
    "spectrum will be supplemented with the potential monoisotopic peak masses "
    "of all presumed precursor ions. Regardless of this parameter setting, "
    "MS/MS spectra that do not have an existing precursor mass prediction will "
    "be analyzed to identify the monoisotopic precursor mass using functions "
    "built into Kojak.",
    "Available for kojak", true);
  InitBoolParam("spectrum_processing", false,
    "The MS/MS spectrum processing function will collapse isotope "
    "distributions to the monoisotopic peak and reduce the number of peaks to "
    "analyze to the number specified with the <code>max_spectrum_peaks</code> "
    "parameter.",
    "Available for kojak", true);
  InitIntParam("top_count", 20, 1, 100000000,
    "This parameter specifies the number of top scoring peptides to store in "
    "the first pass of the Kojak analysis. A second pass follows, pairing"
    "cross-linked peptides to these top sequences to produce the final "
    "cross-linked peptide score. Setting this number too low will cause "
    "cross-linked sequences to be missed. Setting this number too high will "
    "degrade the performance of the algorithm. Optimal settings will depend on "
    "database size and the number of modifications in the search. Recommended "
    "values are between 5 and 50 (20 is probably a good start).",
    "Available for kojak", true);
  InitIntParam("truncate_prot_names", 0, 0, 100000000,
    "Exports only the specified number of characters for each protein name in "
    "the Kojak output. Otherwise, if set to 0, all characters in the protein "
    "name are exported.",
    "Available for kojak", true);
  InitIntParam("e_value_depth", 5000, 1, 100000000,
    "Specifies the minimum number of tests to be present in the histogram for "
    "e-value calculations. A larger number better resolves the histogram and "
    "improves the e-value estimation for the peptide sequences in each "
    "spectrum. However, larger numbers also increase computation time. The "
    "recommended values are between 2000 and 10000",
    "Available for kojak", true);
  InitDoubleParam("min_peptide_score", 0.1, -10.0, 10.0,
    "The minimum peptide score threshold for the first (alpha) peptide during "
    "crosslink analysis. During the first pass in the analysis, if the top "
    "scoring alpha peptides do not exceed this threshold, they will not be "
    "considered for pairing with a second (beta) peptide during the second "
    "pass of the analysis. ",
    "Available for kojak", true);

  InitBoolParam("no-analytics", false, "Don't post data to Google Analytics.", "", false);

  // added by Yang
  /* DIAmeter-related options */
  InitStringParam("predrt-files", "",
    "The name of file from which to parse the predicted retention time of each peptide in the database. "
    "The file is tab-delimited where the first column is peptide and the second column is the predicted rt information. "
    "The rt prediction doesn't require normalization beforehand. "
    "If the peptide in the database is missing in the prediction, its predicted value will be imputed by the median of all predicted values.",
    "It is optional but recommended for DIAmeter. It can be easily generated by DeepRT or any off-the-shelf "
    "RT prediction tools by feeding in the peptide-list generated by tide-index", true);

  InitIntParam("msamanda-regional-topk", 10, 1, 1000000,
    "Analogous to the peak-picking in MS Amanda, the m/z range is divided into 10 equal length segments, "
    "and in each segment, the k most intense peaks are preserved.",
    "It is used for DIAmeter", true);

  InitIntParam("coelution-oneside-scans", 3, 1, 100,
    "(2*coelution-oneside-scans+1) scans will be used to construct the chromatogram for coelution correlation analysis",
    "It is used for DIAmeter", true);

  InitIntParam("coelution-topk", 1, 1, 10,
    "The number of topk values to consider to calculate precursor fragment co-elution",
    "It is used for DIAmeter", true);

  InitDoubleParam("coeff-precursor", 1.0, 0, 100,
    "The coefficient to balance the precursor intensity rank feature in calculating the aggregated score",
    "It is used for DIAmeter", false);

  InitDoubleParam("coeff-fragment", 1.0, 0, 100,
    "The coefficient to balance the fragment matching p-value feature in calculating the aggregated score",
    "It is used for DIAmeter", false);

  InitDoubleParam("coeff-rtdiff", 1.0, 0, 100,
    "The coefficient to balance the retention time difference feature in calculating the aggregated score",
    "It is used for DIAmeter", false);

  InitDoubleParam("coeff-elution", 1.0, 0, 100,
    "The coefficient to balance the precursor and fragment co-elution feature in calculating the aggregated score",
    "It is used for DIAmeter", false);

  InitStringParam("coeff-tag", "",
    "The tag to encode the information about coefficients",
    "It is optional but recommended for DIAmeter. If not provided, DIAmeter will automatically generate on combining all coefficients.", false);

  InitIntParam("prec-ppm", 10, 1, 1000000,
    "Tolerance used for matching precursors to spectra. "
    "Peptides must be within +/- ‘precursor-ppm’ parts-per-million (ppm) of the spectrum precursor m/z",
    "It is used for DIAmeter. Default = 10 (orbitrap) and =30 (triptof)", true);

  InitIntParam("frag-ppm", 10, 1, 1000000,
    "Tolerance used for matching fragment ions to spectrum peaks. "
    "Fragment ions must be within +/- 'fragment-ppm' of the spectrum peak value.",
    "It is used for DIAmeter. Default = 10 (orbitrap) and =30 (triptof)", true);

  InitBoolParam("unique-scannr", false,
    "Make the ScanNr of each PSM unique in the .pin file.",
    "It is used for make-pin", true);

  InitBoolParam("psm-filter", false,
    "Filter the PSM by the ensemble score.",
    "It is used for DIAmeter", true);

  InitBoolParam("spectra-denoising", false,
      "Eliminate MS2 peak if neither of the adjacent scans contains the same peak within a specified tolerance.",
      "It is used for DIAmeter", true);

  InitStringParam("diameter-instrument", "na", "orbitrap|tof5600|tof6600|na",
    "Specify the instrument platform used to acquire the input spectra. "
    "This option selects among different sets of coefficient values for the scores computed by diameter. "
    "Specifically, the 'orbitrap' setting is equivalent to spectra-denoising=false, psm-filter=false, prec-ppm=10,frag-ppm=10; "
    "the 'tof5600' is equivalent to spectra-denoising=true, psm-filter=true, prec-ppm=30, frag-ppm=30, coeff-precursor=3.2, coeff-fragment=0.2, coeff-rtdiff=0.2, coeff-elution=0.2; "
    "the 'tof6600' is equivalent to spectra-denoising=false, psm-filter=true, prec-ppm=30, frag-ppm=30, coeff-precursor=25.6, coeff-fragment=0.2, coeff-rtdiff=0.2, coeff-elution=0. "
    "Use diameter-instrument=na to set individual parameters.  Otherwise, parameters set using diameter-instrument will override any parameters set separately. ",
    "It is used for DIAmeter", true);

  Categorize();
}

Params::~Params() {
  for (map<string, Param*>::iterator i = params_.begin(); i != params_.end(); i++) {
     delete i->second;
  }
}

void Params::Categorize() {
  set<string> items;

  items.clear();
  items.insert("bullseye-max-mass");
  items.insert("bullseye-min-mass");
  items.insert("gap-tolerance");
  items.insert("max-persist");
  items.insert("persist-tolerance");
  items.insert("scan-tolerance");
  AddCategory("Identifying PPIDs in MS1 spectra", items);

  items.clear();
  items.insert("exact-match");
  items.insert("exact-tolerance");
  items.insert("retention-tolerance");
  AddCategory("Matching PPIDs to MS2 spectra", items);

  items.clear();
  items.insert("clip-nterm-methionine");
  items.insert("isotopic-mass");
  items.insert("max-length");
  items.insert("max-mass");
  items.insert("min-length");
  items.insert("min-mass");
  AddCategory("Peptide properties", items);

  items.clear();
  items.insert("cterm-peptide-mods-spec");
  items.insert("cterm-protein-mods-spec");
  items.insert("max-mods");
  items.insert("min-mods");
  items.insert("mod-precision");
  items.insert("mods-spec");
  items.insert("nterm-peptide-mods-spec");
  items.insert("nterm-protein-mods-spec");
  for (char c = 'A'; c <= 'Z'; c++) {
    items.insert(string(1, c));
  }
  items.insert("auto-modifications");
  items.insert("fixed_modification");
  items.insert("fixed_modification_protC");
  items.insert("fixed_modification_protN");
  items.insert("max_mods_per_peptide");
  items.insert("modification");
  items.insert("modification_protC");
  items.insert("modification_protN");
  AddCategory("Amino acid modifications", items);

  items.clear();
  items.insert("allow-dups");
  items.insert("decoy-format");
  items.insert("num-decoys-per-target");
  items.insert("keep-terminal-aminos");
  items.insert("seed");
  AddCategory("Decoy database generation", items);

  items.clear();
  items.insert("custom-enzyme");
  items.insert("digestion");
  items.insert("enzyme");
  items.insert("missed-cleavages");
  items.insert("kojak_enzyme");
  items.insert("max_miscleavages");
  AddCategory("Enzymatic digestion", items);

  items.clear();
  items.insert("auto-precursor-window");
  items.insert("max-precursor-charge");
  items.insert("precursor-window");
  items.insert("precursor-window-type");
  AddCategory("Precursor selection", items);

  items.clear();
  items.insert("auto-mz-bin-width");
  items.insert("compute-sp");
  items.insert("deisotope");
  items.insert("exact-p-value");
  items.insert("fragment-mass");
  items.insert("isotope-error");
  items.insert("max-ion-charge");
  items.insert("min-peaks");
  items.insert("mod-mass-format");
  items.insert("mz-bin-offset");
  items.insert("mz-bin-width");
  items.insert("peptide-centric-search");
  items.insert("remove-precursor-peak");
  items.insert("remove-precursor-tolerance");
  items.insert("scan-number");
  items.insert("skip-preprocessing");
  items.insert("spectrum-charge");
  items.insert("spectrum-max-mz");
  items.insert("spectrum-min-mz");
  items.insert("use-flanking-peaks");
  items.insert("use-neutral-loss-peaks");
  items.insert("score-function");
  items.insert("fragment-tolerance");
  items.insert("evidence-granularity");
  items.insert("top_count");
  items.insert("e_value_depth");
  AddCategory("Search parameters", items);

  items.clear();
  items.insert("picked-protein");
  items.insert("protein-enzyme");
  items.insert("protein-report-duplicates");
  items.insert("protein-report-fragments");
  AddCategory("Protein inference options", items);

  items.clear();
  items.insert("protein");
  items.insert("fido-alpha");
  items.insert("fido-beta");
  items.insert("fido-empirical-protein-q");
  items.insert("fido-fast-gridsearch");
  items.insert("fido-gamma");
  items.insert("fido-gridsearch-depth");
  items.insert("fido-gridsearch-mse-threshold");
  items.insert("fido-no-split-large-components");
  items.insert("fido-protein-truncation-threshold");
  AddCategory("Fido options", items);

  items.clear();
  // Kojak
  items.insert("cross_link");
  items.insert("mono_link");
  items.insert("mono_links_on_xl");
  items.insert("diff_mods_on_xl");
  AddCategory("Cross-linking parameters", items);

  items.clear();
  items.insert("decoy_search");
  items.insert("peff_format");
  items.insert("peff_obo");
  items.insert("decoy_filter");
  items.insert("max_peptide_mass");
  items.insert("min_peptide_mass");
  items.insert("truncate_prot_names");
  AddCategory("Database", items);

  items.clear();
  items.insert("num-threads");
  items.insert("num_threads");
  items.insert("threads");
  AddCategory("CPU threads", items);

  items.clear();
  items.insert("auto_peptide_mass_tolerance");
  items.insert("isotope_error");
  items.insert("mass_type_fragment");
  items.insert("mass_type_parent");
  items.insert("peptide_mass_tolerance");
  items.insert("peptide_mass_units");
  items.insert("precursor_tolerance_type");
  items.insert("ppm_tolerance_pre");
  items.insert("auto_ppm_tolerance_pre");
  items.insert("kojak_isotope_error");
  AddCategory("Masses", items);

  items.clear();
  items.insert("allowed_missed_cleavage");
  items.insert("num_enzyme_termini");
  items.insert("search_enzyme_number");
  items.insert("search_enzyme2_number");
  AddCategory("Search enzyme", items);

  items.clear();
  items.insert("auto_fragment_bin_tol");
  items.insert("fragment_bin_offset");
  items.insert("fragment_bin_tol");
  items.insert("theoretical_fragment_ions");
  items.insert("use_A_ions");
  items.insert("use_B_ions");
  items.insert("use_C_ions");
  items.insert("use_X_ions");
  items.insert("use_Y_ions");
  items.insert("use_Z_ions");
  items.insert("use_Z1_ions");
  items.insert("use_NL_ions");
  items.insert("auto_fragment_bin_size");
  items.insert("fragment_bin_size");
  items.insert("ion_series_A");
  items.insert("ion_series_B");
  items.insert("ion_series_C");
  items.insert("ion_series_X");
  items.insert("ion_series_Y");
  items.insert("ion_series_Z");
  AddCategory("Fragment ions", items);

  items.clear();
  items.insert("activation_method");
  items.insert("ms_level");
  items.insert("override_charge");
  items.insert("precursor_charge");
  items.insert("scan_range");
  AddCategory("mzXML/mzML parameters", items);

  items.clear();
  items.insert("clip_nterm_methionine");
  items.insert("decoy_prefix");
  items.insert("digest_mass_range");
  items.insert("equal_I_and_L");
  items.insert("mass_offsets");
  items.insert("max_duplicate_proteins");
  items.insert("max_fragment_charge");
  items.insert("max_index_runtime");
  items.insert("max_precursor_charge");
  items.insert("nucleotide_reading_frame");
  items.insert("num_results");
  items.insert("output_suffix");
  items.insert("peff_verbose_output");
  items.insert("peptide_length_range");
  items.insert("precursor_NL_ions");
  items.insert("skip_researching");
  items.insert("spectrum_batch_size");
  items.insert("text_file_extension");
  items.insert("explicit_deltacn");
  items.insert("old_mods_encoding");
  AddCategory("Miscellaneous parameters", items);

  items.clear();
  items.insert("clear_mz_range");
  items.insert("minimum_intensity");
  items.insert("minimum_peaks");
  items.insert("remove_precursor_peak");
  items.insert("remove_precursor_tolerance");
  items.insert("kojak_instrument");
  items.insert("enrichment");
  items.insert("MS1_centroid");
  items.insert("MS2_centroid");
  items.insert("MS1_resolution");
  items.insert("MS2_resolution");
  items.insert("min_spectrum_peaks");
  items.insert("max_spectrum_peaks");
  items.insert("precursor_refinement");
  items.insert("prefer_precursor_pred");
  items.insert("spectrum_processing");
  AddCategory("Spectral processing", items);

  items.clear();
  for (int i = 1; i <= 9; i++) {
    items.insert("variable_mod0" + StringUtils::ToString(i));
  }
  items.insert("auto_modifications");
  items.insert("max_variable_mods_in_peptide");
  items.insert("require_variable_mod");
  AddCategory("Variable modifications", items);

  items.clear();
  items.insert("add_Cterm_peptide");
  items.insert("add_Nterm_peptide");
  items.insert("add_Cterm_protein");
  items.insert("add_Nterm_protein");
  for (char c = 'A'; c <= 'Z'; c++) {
    string aaString = string(1, c);
    string aaName = AminoAcidUtil::GetName(c);
    aaName = aaName.empty() ? "user_amino_acid" : StringUtils::Replace(aaName, " ", "_");
    items.insert("add_" + aaString + "_" + aaName);
  }
  AddCategory("Static modifications", items);

  items.clear();
  items.insert("only-psms");
  items.insert("tdc");
  items.insert("search-input");
  AddCategory("General options", items);

  items.clear();
  items.insert("c-neg");
  items.insert("c-pos");
  items.insert("maxiter");
  items.insert("percolator-seed");
  items.insert("quick-validation");
  items.insert("subset-max-train");
  items.insert("test-each-iteration");
  items.insert("test-fdr");
  items.insert("train-fdr");
  items.insert("static");
  AddCategory("SVM training options", items);

  items.clear();
  items.insert("default-direction");
  items.insert("init-weights");
  items.insert("klammer");
  items.insert("output-weights");
  items.insert("override");
  items.insert("unitnorm");
  AddCategory("SVM feature input options", items);

  items.clear();
  items.insert("pm-charges");
  items.insert("pm-max-frag-mz");
  items.insert("pm-max-precursor-delta-ppm");
  items.insert("pm-max-precursor-mz");
  items.insert("pm-max-scan-separation");
  items.insert("pm-min-common-frag-peaks");
  items.insert("pm-min-frag-mz");
  items.insert("pm-min-peak-pairs");
  items.insert("pm-min-precursor-mz");
  items.insert("pm-min-scan-frag-peaks");
  items.insert("pm-pair-top-n-frag-peaks");
  items.insert("pm-top-n-frag-peaks");
  AddCategory("param-medic options", items);

  items.clear();
  items.insert("concat");
  items.insert("decoy-prefix");
  items.insert("decoy-xml-output");
  items.insert("feature-file-out");
  items.insert("file-column");
  items.insert("fileroot");
  items.insert("brief-output");
  items.insert("list-of-files");
  items.insert("mass-precision");
  items.insert("mzid-output");
  items.insert("num_output_lines");
  items.insert("output-dir");
  items.insert("output-file");
  items.insert("output_mzidentmlfile");
  items.insert("output_pepxmlfile");
  items.insert("output_percolatorfile");
  items.insert("output_sqtstream");
  items.insert("output_sqtfile");
  items.insert("output_txtfile");
  items.insert("overwrite");
  items.insert("parameter-file");
  items.insert("peptide-list");
  items.insert("pepxml-output");
  items.insert("pin-output");
  items.insert("pout-output");
  items.insert("precision");
  items.insert("print-search-progress");
  items.insert("print_expect_score");
  items.insert("sample_enzyme_number");
  items.insert("show_fragment_ions");
  items.insert("spectrum-format");
  items.insert("spectrum-parser");
  items.insert("sqt-output");
  items.insert("store-index");
  items.insert("store-spectra");
  items.insert("temp-dir");
  items.insert("top-match");
  items.insert("txt-output");
  items.insert("use-z-line");
  items.insert("verbosity");
  items.insert("export_percolator");
  items.insert("export_pepXML");
  items.insert("export_mzID");
  AddCategory("Input and output", items);

}

bool Params::GetBool(const string& name) {
  return Require(name)->GetBool();
}

int Params::GetInt(const string& name) {
  return Require(name)->GetInt();
}

double Params::GetDouble(const string& name) {
  return Require(name)->GetDouble();
}

string Params::GetString(const string& name) {
  return Require(name)->GetString();
}

bool Params::GetBoolDefault(const string& name) {
  return Require(name)->GetBoolDefault();
}

int Params::GetIntDefault(const string& name) {
  return Require(name)->GetIntDefault();
}

double Params::GetDoubleDefault(const string& name) {
  return Require(name)->GetDoubleDefault();
}

string Params::GetStringDefault(const string& name) {
  return Require(name)->GetStringDefault();
}

const vector<string>& Params::GetStrings(const string& name) {
  Param* param = Require(name);
  if (!param->IsArgument()) {
    throw runtime_error("Parameter '" + name + "' is not an argument");
  }
  return ((ArgParam*)param)->GetStrings();
}

string Params::GetUsage(const string& name) {
  return Require(name)->GetUsage();
}

string Params::GetFileNotes(const string& name) {
  return Require(name)->GetFileNotes();
}

bool Params::IsVisible(const string& name) {
  return Require(name)->IsVisible();
}

bool Params::IsArgument(const string& name) {
  return Require(name)->IsArgument();
}

string Params::GetAcceptedValues(const string& name) {
  return Require(name)->GetAcceptedValues();
}

bool Params::IsDefault(const string& name) {
  return Require(name)->IsDefault();
}

bool Params::Exists(const string& name) {
  return paramContainer_.Get(name) != NULL;
}

void Params::Set(const string& name, bool value) {
  paramContainer_.CanModifyCheck();
  Param* param = Require(name);
  param->Set(value);
  param->ThrowIfInvalid();
}

void Params::Set(const string& name, int value) {
  paramContainer_.CanModifyCheck();
  Param* param = Require(name);
  param->Set(value);
  param->ThrowIfInvalid();
}

void Params::Set(const string& name, double value) {
  paramContainer_.CanModifyCheck();
  Param* param = Require(name);
  param->Set(value);
  param->ThrowIfInvalid();
}

void Params::Set(const string& name, const char* value) {
  Set(name, string(value));
}

void Params::Set(const string& name, const string& value) {
  paramContainer_.CanModifyCheck();
  Param* param = Require(name);
  param->Set(value);
  param->ThrowIfInvalid();
}

void Params::AddArgValue(const string& name, const string& value) {
  paramContainer_.CanModifyCheck();
  Param* param = Require(name);
  if (!param->IsArgument()) {
    throw runtime_error("Cannot add value to '" + name + "', it is not an argument");
  }
  ((ArgParam*)param)->AddValue(value);
}

void Params::Finalize() {
  paramContainer_.FinalizeParams();
}

void Params::Write(ostream* out, bool defaults) {
  if (out == NULL || !out->good()) {
    throw runtime_error("Bad file stream for writing parameter file");
  }

  *out << "# Crux parameter file (generated by Crux version " << CRUX_VERSION << ")" << endl
       << "# Full documentation available at http://cruxtoolkit.sourceforge.net/" << endl
       << "# comet_version 2016.01 rev. 1" << endl
       << "# Everything following the \'#\' symbol is treated as a comment." << endl
       << endl;

  for (vector<const Param*>::const_iterator i = Begin(); i != End(); i++) {
    string name = (*i)->GetName();
    // Print mods and Comet parameters later
    if (!(*i)->IsVisible() || name.find('_') != string::npos) {
      continue;
    }
    *out << (*i)->GetParamFileString(defaults) << endl;
  }


  // Print Comet parameters
  *out << "####################" << endl
       << "# Comet Parameters #" << endl
       << "####################" << endl;
  for (vector<const Param*>::const_iterator i = Begin(); i != End(); i++) {
    string name = (*i)->GetName();
    // Print mods and Comet parameters later
    if (!(*i)->IsVisible() || name.find('_') == string::npos) {
      continue;
    }
    *out << (*i)->GetParamFileString(defaults) << endl;
  }

  *out << "#" << endl
       << "# COMET_ENZYME_INFO _must_ be at the end of this parameters file" << endl
       << "#" << endl
       << "[COMET_ENZYME_INFO]" << endl;

  const vector<string>& cometEnzymes = get_comet_enzyme_info_lines();
  if (cometEnzymes.empty() || defaults) {
    *out << "0.  No_enzyme                      0  -          -" << endl
         << "1.  Trypsin                        1  KR         P" << endl
         << "2.  Trypsin/P                      1  KR         -" << endl
         << "3.  Lys_C                          1  K          P" << endl
         << "4.  Lys_N                          0  K          -" << endl
         << "5.  Arg_C                          1  R          P" << endl
         << "6.  Asp_N                          0  D          -" << endl
         << "7.  CNBr                           1  M          -" << endl
         << "8.  Glu_C                          1  DE         P" << endl
         << "9.  PepsinA                        1  FL         P" << endl
         << "10. Chymotrypsin                   1  FWYL       P" << endl;
    /*TODO: Put these back in after we figure out what to do with enzyme info
    *out << "11. Elastase                       1  ALIV       P" << endl
         << "12. Clostripain                    1  R          -" << endl
         << "13. Iodosobenzoate                 1  W          -" << endl
         << "14. Proline_Endopeptidase          1  P          -" << endl
         << "15. Staph_Protease                 1  E          -" << endl
         << "16. Modified_Chymotrypsin          1  FWYL       P" << endl
         << "17. Elastase_Trypsin_Chymotrypsin  1  ALIVKRWFY  P" << endl;
    */
  } else {
    for (vector<string>::const_iterator i = cometEnzymes.begin();
         i != cometEnzymes.end();
         i++) {
      *out << *i << endl;
    }
  }
}

map<string, Param*>::const_iterator Params::BeginAll() {
  return paramContainer_.params_.begin();
}

map<string, Param*>::const_iterator Params::EndAll() {
  return paramContainer_.params_.end();
}

vector<const Param*>::const_iterator Params::Begin() {
  return paramContainer_.paramsOrdered_.begin();
}

vector<const Param*>::const_iterator Params::End() {
  return paramContainer_.paramsOrdered_.end();
}

string Params::ProcessHtmlDocTags(string s, bool html) {
  // If html is true, instances of [[html:{text}]] become {text} and
  // instances of [[nohtml:{text}]] are removed.
  // If html is false, instances of [[nohtml:{text}]] become {text} and
  // instances of [[html:{text}]] are removed.

  const string OPEN_TAG = "[[";
  const string CLOSE_TAG = "]]";
  const string HTML_PREFIX = "html:";
  const string NO_HTML_PREFIX = "nohtml:";

  size_t pos, endPos = 0;
  while ((pos = s.find(OPEN_TAG, endPos)) != string::npos) {
    size_t prefixStart = pos + OPEN_TAG.length();
    if ((endPos = s.find(CLOSE_TAG, prefixStart)) == string::npos) {
      return s;
    }

    string fullOpen = OPEN_TAG;
    bool fullRemove;
    if (s.length() >= prefixStart + HTML_PREFIX.length() &&
        s.compare(prefixStart, HTML_PREFIX.length(), HTML_PREFIX) == 0) {
      fullOpen += HTML_PREFIX;
      fullRemove = !html;
    } else if (s.length() >= prefixStart + NO_HTML_PREFIX.length() &&
               s.compare(prefixStart, NO_HTML_PREFIX.length(), NO_HTML_PREFIX) == 0) {
      fullOpen += NO_HTML_PREFIX;
      fullRemove = html;
    } else {
      endPos = prefixStart;
      continue;
    }

    if (!fullRemove) {
      s.erase(pos, fullOpen.length());
      endPos -= fullOpen.length();
      s.erase(endPos, CLOSE_TAG.length());
    } else {
      s.erase(pos, endPos + CLOSE_TAG.length() - pos);
      endPos = pos;
    }
  }
  return s;
}

vector< pair< string, vector<string> > > Params::GroupByCategory(const vector<string>& options) {
  vector< pair< string, vector<string> > > groups;

  pair< string, vector<string> > uncategorizedPair = make_pair("", vector<string>(options));
  vector<string>& uncategorized = uncategorizedPair.second;

  // Iterate over all categories
  for (vector<ParamCategory>::const_iterator i = paramContainer_.categories_.begin();
       i != paramContainer_.categories_.end();
       i++) {
    bool any = false;
    // Iterate over each given option and check if it is in the category
    for (vector<string>::const_iterator j = options.begin(); j != options.end(); j++) {
      Param* param = Require(*j);
      // This option was in the category
      if (i->Items.find(param) != i->Items.end()) {
        if (!any) {
          any = true;
          groups.push_back(make_pair(i->Name, vector<string>()));
        }
        groups.back().second.push_back(*j);
        vector<string>::iterator iter;
        while ((iter = find(uncategorized.begin(), uncategorized.end(), *j)) !=
               uncategorized.end()) {
          uncategorized.erase(iter);
        }
      }
    }
  }

  if (!uncategorized.empty()) {
    groups.insert(groups.begin(), uncategorizedPair);
  }
  return groups;
}

void Params::InitBoolParam(
  const string& name,
  bool value,
  const string& usage,
  const string& fileNotes,
  bool visible
) {
  Add(new BoolParam(name, usage, fileNotes, visible, value));
}

void Params::InitIntParam(
  const string& name,
  int value,
  int min,
  int max,
  const string& usage,
  const string& fileNotes,
  bool visible
) {
  Add(new IntParam(name, usage, fileNotes, visible, value, min, max));
}

void Params::InitIntParam(
  const string& name,
  int value,
  const string& usage,
  const string& fileNotes,
  bool visible
) {
  Add(new IntParam(name, usage, fileNotes, visible, value));
}

void Params::InitDoubleParam(
  const string& name,
  double value,
  double min,
  double max,
  const string& usage,
  const string& fileNotes,
  bool visible
) {
  Add(new DoubleParam(name, usage, fileNotes, visible, value, min, max));
}

void Params::InitDoubleParam(
  const string& name,
  double value,
  const string& usage,
  const string& fileNotes,
  bool visible
) {
  Add(new DoubleParam(name, usage, fileNotes, visible, value));
}

void Params::InitStringParam(
  const string& name,
  const string& value,
  const string& validValues,
  const string& usage,
  const string& fileNotes,
  bool visible
) {
  Add(new StringParam(name, usage, fileNotes, visible, value,
                      StringUtils::Split(validValues, '|')));
}

void Params::InitStringParam(
  const string& name,
  const string& value,
  const string& usage,
  const string& fileNotes,
  bool visible
) {
  Add(new StringParam(name, usage, fileNotes, visible, value));
}

void Params::InitArgParam(
  const string& name,
  const string& usage
) {
  Add(new ArgParam(name, usage));
}

Param* Params::Require(const string& name) {
  Param* param = paramContainer_.Get(name);
  if (param == NULL) {
    throw runtime_error("Parameter '" + name + "' does not exist");
  }
  return param;
}

Param* Params::Get(const string& name) {
  map<string, Param*>::iterator i = params_.find(name);
  return (i == params_.end()) ? NULL : i->second;
}

void Params::Add(Param* param) {
  CanModifyCheck();
  param->ThrowIfInvalid();

  string paramName = param->GetName();
  if (!params_.insert(make_pair(paramName, param)).second) {
    throw runtime_error("Parameter '" + paramName + "' already exists");
  }
  if (!param->IsArgument()) {
    paramsOrdered_.push_back(param);
  }
}

void Params::AddCategory(const string& name, const set<string>& params) {
  // Validate passed in set
  for (set<string>::const_iterator i = params.begin(); i != params.end(); i++) {
    if (Get(*i) == NULL) {
      throw runtime_error("Parameter '" + *i + "' does not exist");
    }
  }

  ParamCategory* category = NULL;
  // Check if this category already exists
  for (vector<ParamCategory>::iterator i = categories_.begin(); i != categories_.end(); i++) {
    if (i->Name == name) {
      category = &*i;
      break;
    }
  }

  // Create new category
  if (!category) {
    categories_.push_back(ParamCategory(name));
    category = &(categories_.back());
  }

  // Loop over parameters and add them to the category if they are in the passed in set
  for (vector<const Param*>::const_iterator i = Begin(); i != End(); i++) {
    string paramName = (*i)->GetName();
    if (params.find(paramName) != params.end()) {
      // Check if this parameter has already been categorized
      for (vector<ParamCategory>::const_iterator j = categories_.begin();
           j != categories_.end();
           j++) {
        if (j->Items.find(*i) != j->Items.end()) {
          throw runtime_error("Parameter '" + paramName + "' has already been categorized");
        }
      }
      // Add parameter to category
      category->Items.insert(*i);
    }
  }
}

void Params::FinalizeParams() {
  if (finalized_) {
    return;
  }

  for (char c = 'A'; c <= 'Z'; c++) {
    string aa = string(1, c);
    double deltaMass = GetDouble(aa);
    if (deltaMass != 0) {
      ModificationDefinition::NewStaticMod(aa, deltaMass, ANY);
    }
  }

  if (GetString("enzyme") == "no-enzyme") {
    Set("digestion", "non-specific-digest");
    Set("missed-cleavages", 500);
  }

  string customEnzyme = GetString("custom-enzyme");
  if (!customEnzyme.empty()) {
    parse_custom_enzyme(customEnzyme);
    Set("enzyme", "custom-enzyme");
  }

  if (GetString("enzyme") == "no-enzyme") {
    Set("digestion", "non-specific-digest");
  } else if (GetString("digestion") == "non-specific-digest") {
    Set("enzyme", "no-enzyme");
  }

  double new_value = GetDouble("mz-bin-width");
// ***************************
#ifdef _MSC_VER
  // Peculiarities of Windows floating point handling
  // results in us getting 0.0 here rather than Nan
  // FIXME: is there a more portable way of checking
  // that a floating point value has not been set?
  if (new_value == 0.0) {
#else
  if (std::isnan(new_value)) {
#endif
    // If no width specified, choose based on mass type.
    if (get_mass_type_parameter("fragment-mass") == MONO) {
      new_value = BIN_WIDTH_MONO;
    } else {
      new_value = BIN_WIDTH_AVERAGE;
    }

    Set("mz-bin-width", new_value);
  }
// ***************************

  finalized_ = true;
}

void Params::CanModifyCheck() const {
  if (finalized_) {
    throw runtime_error("Parameters have been finalized and cannot be modified");
  }
}

// ***** Parameter classes ***** //
//
// Param (base class)
//
Param::Param(const string& name,
             const string& usage,
             const string& fileNotes,
             bool visible)
  : name_(name), usage_(usage), fileNotes_(fileNotes), visible_(visible) {}
Param::~Param() {}
string Param::GetName() const { return name_; }
string Param::GetUsage() const { return usage_; }
string Param::GetFileNotes() const { return fileNotes_; }
bool Param::IsVisible() const { return visible_; }
bool Param::IsArgument() const { return false; }
void Param::ThrowIfInvalid() const {}
string Param::GetParamFileString(bool defaultValue) const {
  vector<string> lines =
    StringUtils::Split(Params::ProcessHtmlDocTags(usage_), '\n');
  vector<string> noteLines =
    StringUtils::Split(Params::ProcessHtmlDocTags(fileNotes_), '\n');
  lines.insert(lines.end(), noteLines.begin(), noteLines.end());
  stringstream ss;
  for (vector<string>::const_iterator i = lines.begin(); i != lines.end(); i++) {
    vector<string> formatted = StringUtils::Split(StringUtils::LineFormat(*i, 78), '\n');
    for (vector<string>::const_iterator j = formatted.begin(); j != formatted.end(); j++) {
      ss << "# " << *j << endl;
    }
  }
  ss << name_ << '=' << (defaultValue ? GetStringDefault() : GetString()) << endl;
  return ss.str();
}
void Param::Set(bool value) {
  throw runtime_error("Cannot set value of '" + name_ + "' from bool");
}
void Param::Set(int value) {
  throw runtime_error("Cannot set value of '" + name_ + "' from int");
}
void Param::Set(double value) {
  throw runtime_error("Cannot set value of '" + name_ + "' from double");
}
void Param::Set(const char* value) {
  Set(string(value));
}
void Param::Set(const string& value) {
  throw runtime_error("Cannot set value of '" + name_ + "' from string");
}
//
// BoolParam
//
BoolParam::BoolParam(const string& name,
                     const string& usage,
                     const string& fileNotes,
                     bool visible,
                     bool value)
  : Param(name, usage, fileNotes, visible), value_(value), original_(value) {}
string BoolParam::GetAcceptedValues() const { return "T|F"; }
bool BoolParam::IsDefault() const { return value_ == original_; }
bool BoolParam::GetBool() const { return value_; }
int BoolParam::GetInt() const { return IntParam::From(value_); }
double BoolParam::GetDouble() const { return DoubleParam::From(value_); }
string BoolParam::GetString() const { return StringParam::From(value_); }
bool BoolParam::GetBoolDefault() const { return original_; }
int BoolParam::GetIntDefault() const { return IntParam::From(original_); }
double BoolParam::GetDoubleDefault() const { return DoubleParam::From(original_); }
string BoolParam::GetStringDefault() const { return StringParam::From(original_); }
void BoolParam::Set(bool value) { value_ = value; }
void BoolParam::Set(int value) { value_ = From(value); }
void BoolParam::Set(double value) { value_ = From(value); }
void BoolParam::Set(const string& value) {
  try {
    value_ = From(value);
  } catch (...) {
    throw runtime_error("Invalid value for '" + name_ + "': " + "'" + value + "' "
                        "(expected boolean)");
  }
}
bool BoolParam::From(int i) { return i != 0; }
bool BoolParam::From(double d) { return d != 0; }
bool BoolParam::From(string s) {
  s = StringUtils::ToLower(s);
  if (s == "t" || s == "true") {
    return true;
  } else if (s == "f" || s == "false") {
    return false;
  }
  throw runtime_error("Cannot convert '" + s + "' to boolean");
}
//
// IntParam
//
IntParam::IntParam(const string& name,
                   const string& usage,
                   const string& fileNotes,
                   bool visible,
                   int value,
                   int min,
                   int max)
  : Param(name, usage, fileNotes, visible),
    value_(value), original_(value), min_(min), max_(max) {}
void IntParam::ThrowIfInvalid() const {
  if (value_ < min_ || value_ > max_) {
    throw runtime_error("Value of '" + name_ + "' must be between " +
                        StringUtils::ToString(min_) + " and " +
                        StringUtils::ToString(max_));
  }
}
string IntParam::GetAcceptedValues() const { return "<integer>"; }
bool IntParam::IsDefault() const { return value_ == original_; }
bool IntParam::GetBool() const { return BoolParam::From(value_); }
int IntParam::GetInt() const { return value_; }
double IntParam::GetDouble() const { return DoubleParam::From(value_); }
string IntParam::GetString() const { return StringParam::From(value_); }
bool IntParam::GetBoolDefault() const { return BoolParam::From(original_); }
int IntParam::GetIntDefault() const { return original_; }
double IntParam::GetDoubleDefault() const { return DoubleParam::From(original_); }
string IntParam::GetStringDefault() const { return StringParam::From(original_); }
void IntParam::Set(bool value) { value_ = From(value); }
void IntParam::Set(int value) { value_ = value; }
void IntParam::Set(double value) { value_ = From(value); }
void IntParam::Set(const string& value) {
  try {
    value_ = From(value);
  } catch (...) {
    throw runtime_error("Invalid value for '" + name_ + "': " + "'" + value + "' "
                        "(expected int)");
  }
}
int IntParam::From(bool b) { return b ? 1 : 0; }
int IntParam::From(double d) { return (int)d; }
int IntParam::From(const string& s) { return StringUtils::FromString<int>(s); }
//
// DoubleParam
//
DoubleParam::DoubleParam(const string& name,
                         const string& usage,
                         const string& fileNotes,
                         bool visible,
                         double value,
                         double min,
                         double max)
  : Param(name, usage, fileNotes, visible),
    value_(value), original_(value), min_(min), max_(max) {}
void DoubleParam::ThrowIfInvalid() const {
  if (value_ < min_ || value_ > max_) {
    throw runtime_error("Value of '" + name_ + "' must be between " +
                        StringUtils::ToString(min_) + " and " +
                        StringUtils::ToString(max_));
  }
}
string DoubleParam::GetAcceptedValues() const { return "<float>"; }
bool DoubleParam::IsDefault() const { return value_ == original_; }
bool DoubleParam::GetBool() const { return BoolParam::From(value_); }
int DoubleParam::GetInt() const { return IntParam::From(value_); }
double DoubleParam::GetDouble() const { return value_; }
string DoubleParam::GetString() const { return StringParam::From(value_); }
bool DoubleParam::GetBoolDefault() const { return BoolParam::From(original_); }
int DoubleParam::GetIntDefault() const { return IntParam::From(original_); }
double DoubleParam::GetDoubleDefault() const { return original_; }
string DoubleParam::GetStringDefault() const { return StringParam::From(original_); }
void DoubleParam::Set(bool value) { value_ = From(value); }
void DoubleParam::Set(int value) { value_ = From(value); }
void DoubleParam::Set(double value) { value_ = value; }
void DoubleParam::Set(const string& value) {
  try {
    value_ = From(value);
  } catch (...) {
    throw runtime_error("Invalid value for '" + name_ + "': " + "'" + value + "' "
                        "(expected float)");
  }
}
double DoubleParam::From(bool b) { return b ? 1 : 0; }
double DoubleParam::From(int i) { return (double)i; }
double DoubleParam::From(const string& s) { return StringUtils::FromString<double>(s); }
//
// StringParam
//
StringParam::StringParam(const string& name,
                         const string& usage,
                         const string& fileNotes,
                         bool visible,
                         const string& value,
                         const vector<string>& validValues)
  : Param(name, usage, fileNotes, visible),
    original_(value), validValues_(validValues) {
  Set(value);
}
void StringParam::ThrowIfInvalid() const {
  if (!validValues_.empty() &&
      find(validValues_.begin(), validValues_.end(), value_) == validValues_.end()) {
    throw runtime_error("Invalid value for '" + name_ + "'; must be one of <" +
                        StringUtils::Join(validValues_, '|') + ">");
  }
}
string StringParam::GetAcceptedValues() const {
  return validValues_.empty() ? "<string>" : StringUtils::Join(validValues_, '|');
}
bool StringParam::IsDefault() const { return value_ == original_; }
bool StringParam::GetBool() const { return BoolParam::From(value_); }
int StringParam::GetInt() const { return IntParam::From(value_); }
double StringParam::GetDouble() const { return DoubleParam::From(value_); }
string StringParam::GetString() const { return value_; }
bool StringParam::GetBoolDefault() const { return BoolParam::From(original_); }
int StringParam::GetIntDefault() const { return IntParam::From(original_); }
double StringParam::GetDoubleDefault() const { return DoubleParam::From(original_); }
string StringParam::GetStringDefault() const { return original_; }
void StringParam::Set(bool value) { value_ = From(value); }
void StringParam::Set(int value) { value_ = From(value); }
void StringParam::Set(double value) { value_ = From(value); }
void StringParam::Set(const string& value) {
  value_ = value != "__NULL_STR" ? value : "";
}
string StringParam::From(bool b) { return b ? "true" : "false"; }
string StringParam::From(int i) { return StringUtils::ToString(i); }
string StringParam::From(double d) { return StringUtils::ToString(d); }
//
// ArgParam
//
ArgParam::ArgParam(const string& name, const string& usage)
  : Param(name, usage, "", false), values_(vector<string>()) {}
string ArgParam::GetAcceptedValues() const { return "<string>"; }
bool ArgParam::IsArgument() const { return true; }
bool ArgParam::IsDefault() const { return false; }
bool ArgParam::GetBool() const { return BoolParam::From(GetString()); }
int ArgParam::GetInt() const { return StringUtils::FromString<int>(GetString()); }
double ArgParam::GetDouble() const { return StringUtils::FromString<double>(GetString()); }
string ArgParam::GetString() const {
  if (values_.empty()) {
    throw runtime_error("No value for argument '" + name_ + "'");
  }
  return values_.front();
}
bool ArgParam::GetBoolDefault() const { return false; }
int ArgParam::GetIntDefault() const { return 0; }
double ArgParam::GetDoubleDefault() const { return 0; }
string ArgParam::GetStringDefault() const { return ""; }
const vector<string>& ArgParam::GetStrings() const { return values_; }
void ArgParam::Set(bool value) { values_ = vector<string>(1, StringParam::From(value)); }
void ArgParam::Set(int value) { values_ = vector<string>(1, StringParam::From(value)); }
void ArgParam::Set(double value) { values_ = vector<string>(1, StringParam::From(value)); }
void ArgParam::Set(const string& value) { values_ = vector<string>(1, value); }
void ArgParam::AddValue(const string& value) { values_.push_back(value); }

/*
 * Local Variables:
 * mode: c
 * c-basic-offset: 2
 * End:
 */
<|MERGE_RESOLUTION|>--- conflicted
+++ resolved
@@ -397,15 +397,8 @@
     "The name of the directory where temporary files will be created. If this "
     "parameter is blank, then the system temporary directory will be used",
     "Available for tide-index.", true);
-<<<<<<< HEAD
-  InitStringParam("sort", "memory",
-    "The place where the peptide seuqneces are sorted and filtered. Available "
-    "options: \"memory\", \"disk\", \"auto\', where \"auto\" means that tide-index "
-    "tries to estimate whether the peptides would fit in the availalbe memory. ",
-=======
   InitIntParam("memory-limit", 4, 1, BILLION, 
     "The maximum amount of memory (i.e., RAM), in GB, to be used by tide-index.",
->>>>>>> b97abe93
     "Available for tide-index.", true);
   // coder options regarding decoys
   InitIntParam("num-decoy-files", 1, 0, 10,
