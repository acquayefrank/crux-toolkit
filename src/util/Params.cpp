--- conflicted
+++ resolved
@@ -793,7 +793,6 @@
   InitBoolParam("skip-preprocessing", false,
     "Skip preprocessing steps on spectra. Default = F.",
     "Available for tide-search", false);
-<<<<<<< HEAD
   InitStringParam("score-function", "xcorr","xcorr|residue-evidence|both",
     "Function used for scoring PSMs. 'xcorr' is the original scoring function used by SEQUEST; "
     "'residue-evidence' is designed to score high-resolution MS2 spectra; and 'both' calculates "
@@ -808,12 +807,9 @@
     "programming matrix.  Smaller values make the program run faster but give less exact p-values; "
     "larger values make the program run more slowly but give more exact p-values.",
     "Available for tide-search",true);
-
-=======
   InitIntParam("num-threads", 0, 0, 64,
                "0=poll CPU to set num threads; else specify num threads directly.",
                "Available for tide-search tab-delimited files only.", true);
->>>>>>> 19c30388
   /*
    * Comet parameters
    */
