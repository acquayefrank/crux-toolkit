--- conflicted
+++ resolved
@@ -103,7 +103,6 @@
     font-family: Helvetica; 
     font-size: 11pt;
 }
-<<<<<<< HEAD
 red {
     color: #ff0000;
 }
@@ -112,12 +111,11 @@
 }
 blue {
     color: #0000ff;
-=======
+}
 
 note{
   color:#FF0000;
   font-family: Arial; 
   font-size: 15px;
   font-style:italic;
->>>>>>> dc686748
 }