<html>
<head>
<title>Crux tandem mass spectrometry analysis software</title>
<link href="./crux.css" rel="styleSheet" type="text/css">
</head>
<body>
<blockquote>

<H1 ALIGN=CENTER>Crux tandem mass spectrometry analysis software</H1>
<center>
<img  src="schematic.png" usemap="#commands-files">
<map name="commands-files">
<area shape="rect" coords="169,92,304,123"  alt="create-index" href="crux-create-index.html" />
<area shape="rect" coords="169,188,297,218" alt="bullseye" href="bullseye.html " />
<area shape="rect" coords="498,104,634,133" alt="search-for-matches" href="crux-search-for-matches.html" />
<area shape="rect" coords="498,158,634,186" alt="search-for-xlinks" href="crux-search-for-xlinks.html" />
<area shape="rect" coords="822,71,954,100"  alt="barista" href="barista.html " >
<area shape="rect" coords="822,108,950,133" alt="percolator" href="percolator.html " />
<area shape="rect" coords="822,144,952,171" alt="q-ranker" href="q-ranker.html" />
<area shape="rect" coords="822,181,952,206" alt="calibrate-scores" href="calibrate-scores.html " />
<area shape="rect" coords="822,216,953,242" alt="spectral-counts" href="spectral-counts.html" />

</map>

</center>

<p>
Crux is a software toolkit for tandem mass spectrometry analysis, with
a focus on peptide identification.  If you use Crux in your research,
please cite</p>

<blockquote>
Christopher Y. Park, Aaron A. Klammer, Lukas K&auml;ll, Michael
J. MacCoss and William Stafford
Noble.  <a href="http://noble.gs.washington.edu/papers/park2008rapid.html">"Rapid
and accurate peptide identification from tandem mass spectra."</a>
<i>Journal of Proteome Research.</i> 7(7):3022--3027, 2008.</li>
</blockquote>

<p>
Crux is provided as a single executable that supports the following
commands:</p>

<table>

<tr>
<td colspan="2"><b>Pre-search commands</b></td>
</tr>

<tr>
<td><a href="bullseye.html">bullseye</a></td>
<td>Assign high resolution precursor m/z values to MS/MS data using the Hardkl&ouml;r algorithm.
</tr>

<tr>
<td>
<a href="crux-create-index.html">create-index</a></td>
<td>
Speed up subsequent runs of <code>search-for-matches</code> by
creating an index for all peptides in a fasta file.</td>
</tr>

<tr>
<td colspan="2"><b>Search commands</b></td>
</tr>

<tr>
<td><a href="comet.html">comet</a></td>
<td>
Search a collection of spectra against a sequence database, returning
a collection of peptide-spectrum matches (PSMs).</td>
</tr>

<tr>
<td>
<a href="crux-search-for-matches.html">search-for-matches</a></td>
<td>
Search a collection of spectra against a sequence database, returning
a collection of peptide-spectrum matches (PSMs).</td>
</tr>

<tr>
<td>
<a href="crux-search-for-xlinks.html">search-for-xlinks</a></td>
<td>
Search a collection of spectra against a sequence database, finding
cross-linked peptide matches</td></tr>

<tr>
<td colspan="2"><b>Post-search commands</b></td>
</tr>

<tr>
<td>
<a href="calibrate-scores.html">calibrate-scores</a></td>
<td>
Assign two types of statistical confidence measures (q-values and
posterior error probabilities) to each PSM in a given set.</td></tr>

<tr>
<td>
<a href="percolator.html">percolator</a></td>
<td>
Re-rank a collection of PSMs using the Percolator algorithm.</td></tr>

<tr>
<td>
<a href="q-ranker.html">q-ranker</a></td>
<td>
Re-rank a collection of PSMs using the Q-ranker algorithm.</td></tr>

<tr>
<td>
<a href="barista.html">barista</a></td>
<td>
Rank proteins and assign a confidence measure to each
protein identification.</td></tr> 
<<<<<<< HEAD
=======


<tr>
<td>
<a href="crux-search-for-xlinks.html">search-for-xlinks</a></td>
<td>
Search a collection of spectra against a sequence database, finding
cross-linked peptide matches</td></tr>
>>>>>>> 028afdce

<tr>
<td>
<a href="spectral-counts.html">spectral-counts</a></td>
<td>
Quantify peptides or proteins using one of three spectral counting methods.</td></tr>

<tr>
<td colspan="2"><b>Utilities</b></td>
</tr>

<tr>
<td>
<a href="crux-predict-peptide-ions.html">predict-peptide-ions</a></td>
<td>
Given a peptide and a charge state, predict the m/z values of the
resulting fragment ions.</td>
</tr>

<tr>
<td><a href="hardklor.html">hardkl&ouml;r</a></td>
<td>Identify isotopic distributions from high-resolution mass spectra.</td>
</tr>

<tr>
<td>
<a href="crux-print-processed-spectra.html">print-processed-spectra</a></td>
<td>
Process spectra as for scoring xcorr and print the results to a file.</td></tr>

<tr>
<td>
<a href="crux-generate-peptides.html">generate-peptides</a></td>
<td>
Extract from a given set of protein sequences a list of peptides
fitting the specified criteria.</td>
</tr>

<tr>
<td>
<a href="crux-get-ms2-spectrum.html">get-ms2-spectrum</a></td>
<td>
Extract one or more MS/MS spectra, specified by scan number, from
an <code>MS2</code> file.</td>
<<<<<<< HEAD
=======
</tr>

<tr>
<td>
version</td>
<td>
Print the Crux version number to standard output, then exit.</td>
</tr>

<tr>
<td colspan="2"><b>Utilities for processing tab-delimited text files</b>
>>>>>>> 028afdce
</tr>

<tr>
<td>
<a href="extract-columns.html">extract-columns</a></td>
<td>Print specified columns from a tab-delimited file.</td>
</tr>

<tr>
<td>
<a href="extract-rows.html">extract-rows</a></td>
<td>Print specified rows from a tab-delimited file.</td>
</tr>

<tr>
<td>
<a href="stat-column.html">stat-column</a></td>
<td>Collect summary statistics from a column in a tab-delimited file.</td>
</tr>

<tr>
<td>
<a href="sort-by-column.html">sort-by-column</a></td>
<td>Sort a tab-delimited file by a column.</td>
</tr>

<<<<<<< HEAD
<tr>
<td>
version</td>
<td>
Print the Crux version number to standard output, then exit.</td>
</tr>

</table>

<h2>Which search tool should I use?</h2>

<p>
Crux offers four commands for searching a peptide database with a
collection of MS2 fragmentation spectra.
The <code>search-for-xlinks</code> command is specifically designed
for searching for cross-linked pairs of peptides.  The other three
commands, <code>comet</code>, <code>tide-search</code>
and <code>search-for-matches</code>, are functionally similar to one
another.  In particular, all three tools use the same XCorr scoring
routine.  Here are some of the major differences among the three
commands:</p>
<ul>
<li>
<code>Tide</code> is the fastest.  For large searches (of large
databases or many spectra), Tide will give you your results most
quickly.  However, <code>tide</code> does not offer all of the
functionality of the other two search tools.  Also, to achieve its
high speed, <code>tide</code> requires that you first
run <code>tide-index</code> on your protein database.</li>
<li>
<code>Comet</code> is quite fast and offers fuller functionality.
Relative to <code>tide</code>, Comet offers FIXME.  <code>Comet</code>
does not require you to index your protein database before the
search.</li>
<li>
<code>Search-for-matches</code> is the slowest of the three tools, but
is the only one that will automatically generate a decoy database for
you.  To perform target-decoy analysis, the other two search tools
require that you generate your decoys independently and then run two
searches.  <code>Search-for-matches</code> will run (quite slowly) on a protein
database in FASTA format or (more efficiently) on a database that has
been indexed using the <code>create-index</code> command.
Also, <code>search-for-matches</code> offers a slightly more general
method of specifying variable modifications.</li>
</ul>

<h2>File formats</h2>

<ul>
<table border="1">
<tr>

<td>&nbsp;</td>

<td>
              <a href="ms2-format.html">MS1</a>
</td>

<td>
<a href="ms2-format.html">MS2</a>
(<a href="data/demo.ms2">sample</a>)<br>
mzML (1.0 and 1.1), <br>mzXML, MGF, CMS2
</td>

<td>
<a href="fasta-format.html">FASTA</a><br>
(<a href="sample.fasta">sample</a>)</td>

<td>
database index</td>

<td>
<a href="txt-format.html">Tab-delimited text</a><br>
(<a href="data/search.target.txt">sample</a>)</td>

<td>
pepXML</td>

<td>
Percolator XML<br> (<a href="https://github.com/percolator/percolator/blob/master/src/xml/percolator_in.xsd">PIN</a> / <a href="https://github.com/percolator/percolator/blob/master/src/xml/percolator_out.xsd">POUT</a>)
</td>

<td>mzIdentML</td>

<td>
<a href="sqt-format.html">SQT</a>
</td>

<td>
<a href="barista-xml-format.html">Barista XML</a>
</td>

<td>
<a href="parameter-file.html">Crux parameters</a><br>
(<a href="default.params">sample</a>)</td>
</tr>

<tr bgcolor="#DEDEDE">
<td>bullseye</td>
<td>in</td>
<td>in</td>
<td>in</td>
<td>&nbsp;</td>
<td>out</td>
<td>&nbsp;</td>
<td>&nbsp;</td>
<td>&nbsp;</td>
<td>&nbsp;</td>
<td>&nbsp;</td>
<td>in/out</td>
</tr>

<tr>
<td>create-index</td>
<td>&nbsp;</td>
<td>&nbsp;</td>
<td>in</td>
<td>out</td>
<td>&nbsp;</td>
<td>&nbsp;</td>
<td>&nbsp;</td>
<td>&nbsp;</td>
<td>&nbsp;</td>
<td>&nbsp;</td>
<td>in/out</td>
</tr>

<tr bgcolor="#DEDEDE">
<td>search-for-matches</td>
<td>&nbsp;</td>
<td>in</td>
<td>in</td>
<td>in</td>
<td>out</td>
<td>out</td>
<td>out</td>
<td>out</td>
<td>out</td>
<td>&nbsp;</td>
<td>in/out</td>
</tr>

<tr>
<td>calibrate-scores</td>
<td>&nbsp;</td>
<td>&nbsp;</td>
<td>in</td>
<td>&nbsp;</td>
<td>in/out</td>
<td>&nbsp;</td>
<td>&nbsp;</td>
<td>&nbsp;</td>
<td>&nbsp;</td>
<td>&nbsp;</td>
<td>in/out</td>
</tr>

<tr bgcolor="#DEDEDE">
<td>percolator</td>
<td>&nbsp;</td>
<td>&nbsp;</td>
<td>&nbsp;</td>
<td>&nbsp;</td>
<td>in/out</td>
<td>in/out</td>
<td>in/out</td>
<td>out</td>
<td>in</td>
<td>&nbsp;</td>
<td>in/out</td>
</tr>

<tr>
<td>q-ranker</td>
<td>&nbsp;</td>
<td>in</td>
<td>&nbsp;</td>
<td>&nbsp;</td>
<td>in/out</td>
<td>out</td>
<td>&nbsp;</td>
<td>&nbsp;</td>
<td>in</td>
<td>&nbsp;</td>
<td>in/out</td>
</tr>

<tr bgcolor="#DEDEDE">
<td>barista</td>
<td>&nbsp;</td>
<td>in</td>
<td>&nbsp;</td>
<td>&nbsp;</td>
<td>in/out</td>
<td>out</td>
<td>&nbsp;</td>
<td>&nbsp;</td>
<td>in</td>
<td>out</td>
<td>in/out</td>
</tr>

<tr>
<td>search-for-xlinks</td>
<td>&nbsp;</td>
<td>in</td>
<td>in</td>
<td>in</td>
<td>out</td>
<td>&nbsp;</td>
<td>&nbsp;</td>
<td>&nbsp;</td>
<td>&nbsp;</td>
<td>&nbsp;</td>
<td>in/out</td>
</tr>

=======
</table>

<p>
<b>File formats</b></p>

<ul>
<table border="1">
<tr>

<td>&nbsp;</td>

<td>
              <a href="ms2-format.html">MS1</a>
</td>

<td>
<a href="ms2-format.html">MS2</a>
(<a href="data/demo.ms2">sample</a>)<br>
mzML (1.0 and 1.1), <br>mzXML, MGF, CMS2
</td>

<td>
<a href="fasta-format.html">FASTA</a><br>
(<a href="sample.fasta">sample</a>)</td>

<td>
database index</td>

<td>
<a href="txt-format.html">Tab-delimited text</a><br>
(<a href="data/search.target.txt">sample</a>)</td>

<td>
pepXML</td>

<td>
Percolator XML<br> (<a href="https://github.com/percolator/percolator/blob/master/src/xml/percolator_in.xsd">PIN</a> / <a href="https://github.com/percolator/percolator/blob/master/src/xml/percolator_out.xsd">POUT</a>)
</td>

<td>mzIdentML</td>

<td>
<a href="sqt-format.html">SQT</a>
</td>

<td>
<a href="barista-xml-format.html">Barista XML</a>
</td>

<td>
<a href="parameter-file.html">Crux parameters</a><br>
(<a href="default.params">sample</a>)</td>
</tr>

<tr bgcolor="#DEDEDE">
<td>bullseye</td>
<td>in</td>
<td>in</td>
<td>in</td>
<td>&nbsp;</td>
<td>out</td>
<td>&nbsp;</td>
<td>&nbsp;</td>
<td>&nbsp;</td>
<td>&nbsp;</td>
<td>&nbsp;</td>
<td>in/out</td>
</tr>

<tr>
<td>create-index</td>
<td>&nbsp;</td>
<td>&nbsp;</td>
<td>in</td>
<td>out</td>
<td>&nbsp;</td>
<td>&nbsp;</td>
<td>&nbsp;</td>
<td>&nbsp;</td>
<td>&nbsp;</td>
<td>&nbsp;</td>
<td>in/out</td>
</tr>

<tr bgcolor="#DEDEDE">
<td>search-for-matches</td>
<td>&nbsp;</td>
<td>in</td>
<td>in</td>
<td>in</td>
<td>out</td>
<td>out</td>
<td>out</td>
<td>out</td>
<td>out</td>
<td>&nbsp;</td>
<td>in/out</td>
</tr>

<tr>
<td>calibrate-scores</td>
<td>&nbsp;</td>
<td>&nbsp;</td>
<td>in</td>
<td>&nbsp;</td>
<td>in/out</td>
<td>&nbsp;</td>
<td>&nbsp;</td>
<td>&nbsp;</td>
<td>&nbsp;</td>
<td>&nbsp;</td>
<td>in/out</td>
</tr>

<tr bgcolor="#DEDEDE">
<td>percolator</td>
<td>&nbsp;</td>
<td>&nbsp;</td>
<td>&nbsp;</td>
<td>&nbsp;</td>
<td>in/out</td>
<td>in/out</td>
<td>in/out</td>
<td>out</td>
<td>in</td>
<td>&nbsp;</td>
<td>in/out</td>
</tr>

<tr>
<td>q-ranker</td>
<td>&nbsp;</td>
<td>in</td>
<td>&nbsp;</td>
<td>&nbsp;</td>
<td>in/out</td>
<td>out</td>
<td>&nbsp;</td>
<td>&nbsp;</td>
<td>in</td>
<td>&nbsp;</td>
<td>in/out</td>
</tr>

<tr bgcolor="#DEDEDE">
<td>barista</td>
<td>&nbsp;</td>
<td>in</td>
<td>&nbsp;</td>
<td>&nbsp;</td>
<td>in/out</td>
<td>out</td>
<td>&nbsp;</td>
<td>&nbsp;</td>
<td>in</td>
<td>out</td>
<td>in/out</td>
</tr>

<tr>
<td>search-for-xlinks</td>
<td>&nbsp;</td>
<td>in</td>
<td>in</td>
<td>in</td>
<td>out</td>
<td>&nbsp;</td>
<td>&nbsp;</td>
<td>&nbsp;</td>
<td>&nbsp;</td>
<td>&nbsp;</td>
<td>in/out</td>
</tr>

>>>>>>> 028afdce
<tr bgcolor="#DEDEDE">
<td>spectral-counts</td>
<td>&nbsp;</td>
<td>&nbsp;</td>
<td>&nbsp;</td>
<td>&nbsp;</td>
<td>in/out</td>
<td>in</td>
<td>&nbsp;</td>
<td>in</td>
<td>in</td>
<td>&nbsp;</td>
<td>in/out</td>
</tr>

</table>
</ul>

<h2>Tutorials</h2>

<ul>

<li>
<a href="install-tutorial.html">Installation</a></li>

<li>
<a href="start-tutorial.html">Getting started with Crux</a></li>

<li>
<a href="search-tutorial.html">Searching a protein database</a></li>

<li>
<a href="index-tutorial.html">Creating a peptide index</a></li>

<li>
<a href="customize-tutorial.html">Customizing a search</a></li>

<li>
<a href="spectral-counts-tutorial.html">Using spectral-counts</a></li>

</ul>


<<<<<<< HEAD
<h2>Download</h2>
=======
<p>
<b>Download</b>
>>>>>>> 028afdce

<ul>
Crux source code and binaries can be
downloaded <a href="download/index.html">here</a>. 
Crux is covered by an <a href="http://www.apache.org/licenses/LICENSE-2.0">Apache
license</a>.
</ul>

<<<<<<< HEAD

<p>
<b><a href="crux-faq.html">Crux frequently asked questions</a></b></p>
=======

<p>
<b><a href="crux-faq.html">Crux frequently asked questions</a></b></p>

<p>
<a href="http://scholar.google.com/citations?hl=en&user=Rw9S1HIAAAAJ">Crux Google Scholar profile</a></p>
>>>>>>> 028afdce

<p>
To receive announcements of new versions, sign up for the Crux users 
<a href="https://mailman1.u.washington.edu/mailman/listinfo/crux-users">mailing list.</a></p>
<p>For support, and to discuss Crux with other users and the developers, 
sign up for the Crux users 
<a href="http://groups.google.com/group/crux-users">Google group.</a></p>
</p>

<p>
<a href="release-notes.html">Release notes.</a></p>

<p>
<a href="known-issues.html">Known issues.</a></p>
<hr></hr>

<center>
<p>
The original version of Crux was written by Chris Park and Aaron Klammer
under the supervision
of <a href="http://www.gs.washington.edu/faculty/maccoss.htm">Prof. Michael
MacCoss</a>
and <a href="http://noble.gs.washington.edu/~noble">Prof. William
Stafford Noble</a> in the Department of Genome Sciences at the
University of Washington, Seattle.  The complete list of contributors
can be found <a href="contributors.html">here</a>.</p>

<table>
<tr>
<td><img src="nigms_logo.png" alt="nigms_logo"></td>
<td>
<p>Maintenance and development of Crux is funded by the National
Institute of General Medical Sciences grants R01&nbsp;GM096306
and P41&nbsp;GM103533.</p></td>
<td><img src="UWlogo150p.gif"></td>
</tr>
</table>
</center>

<hr></hr>

<p>
Please send comments and questions to cegrant@uw.edu.</p>

</blockquote>
</body>
</html><|MERGE_RESOLUTION|>--- conflicted
+++ resolved
@@ -44,7 +44,7 @@
 <table>
 
 <tr>
-<td colspan="2"><b>Pre-search commands</b></td>
+<td colspan="2"><b>Primary commands</b></td>
 </tr>
 
 <tr>
@@ -56,28 +56,43 @@
 <td>
 <a href="crux-create-index.html">create-index</a></td>
 <td>
-Speed up subsequent runs of <code>search-for-matches</code> by
-creating an index for all peptides in a fasta file.</td>
-</tr>
-
-<tr>
-<td colspan="2"><b>Search commands</b></td>
-</tr>
-
-<tr>
-<td><a href="comet.html">comet</a></td>
+Speed up subsequent searches by creating an index for all peptides in
+a fasta file.</td>
+</tr>
+
+<tr>
+<td>
+<a href="crux-search-for-matches.html">search-for-matches</a></td>
 <td>
 Search a collection of spectra against a sequence database, returning
 a collection of peptide-spectrum matches (PSMs).</td>
 </tr>
-
-<tr>
-<td>
-<a href="crux-search-for-matches.html">search-for-matches</a></td>
-<td>
-Search a collection of spectra against a sequence database, returning
-a collection of peptide-spectrum matches (PSMs).</td>
-</tr>
+<tr>
+<td>
+<a href="calibrate-scores.html">calibrate-scores</a></td>
+<td>
+Assign two types of statistical confidence measures (q-values and
+posterior error probabilities) to each PSM in a given set.</td></tr>
+
+<tr>
+<td>
+<a href="percolator.html">percolator</a></td>
+<td>
+Re-rank a collection of PSMs using the Percolator algorithm.</td></tr>
+
+<tr>
+<td>
+<a href="q-ranker.html">q-ranker</a></td>
+<td>
+Re-rank a collection of PSMs using the Q-ranker algorithm.</td></tr>
+
+<tr>
+<td>
+<a href="barista.html">barista</a></td>
+<td>
+Rank proteins and assign a confidence measure to each
+protein identification.</td></tr> 
+
 
 <tr>
 <td>
@@ -87,47 +102,6 @@
 cross-linked peptide matches</td></tr>
 
 <tr>
-<td colspan="2"><b>Post-search commands</b></td>
-</tr>
-
-<tr>
-<td>
-<a href="calibrate-scores.html">calibrate-scores</a></td>
-<td>
-Assign two types of statistical confidence measures (q-values and
-posterior error probabilities) to each PSM in a given set.</td></tr>
-
-<tr>
-<td>
-<a href="percolator.html">percolator</a></td>
-<td>
-Re-rank a collection of PSMs using the Percolator algorithm.</td></tr>
-
-<tr>
-<td>
-<a href="q-ranker.html">q-ranker</a></td>
-<td>
-Re-rank a collection of PSMs using the Q-ranker algorithm.</td></tr>
-
-<tr>
-<td>
-<a href="barista.html">barista</a></td>
-<td>
-Rank proteins and assign a confidence measure to each
-protein identification.</td></tr> 
-<<<<<<< HEAD
-=======
-
-
-<tr>
-<td>
-<a href="crux-search-for-xlinks.html">search-for-xlinks</a></td>
-<td>
-Search a collection of spectra against a sequence database, finding
-cross-linked peptide matches</td></tr>
->>>>>>> 028afdce
-
-<tr>
 <td>
 <a href="spectral-counts.html">spectral-counts</a></td>
 <td>
@@ -170,8 +144,6 @@
 <td>
 Extract one or more MS/MS spectra, specified by scan number, from
 an <code>MS2</code> file.</td>
-<<<<<<< HEAD
-=======
 </tr>
 
 <tr>
@@ -183,7 +155,6 @@
 
 <tr>
 <td colspan="2"><b>Utilities for processing tab-delimited text files</b>
->>>>>>> 028afdce
 </tr>
 
 <tr>
@@ -210,54 +181,10 @@
 <td>Sort a tab-delimited file by a column.</td>
 </tr>
 
-<<<<<<< HEAD
-<tr>
-<td>
-version</td>
-<td>
-Print the Crux version number to standard output, then exit.</td>
-</tr>
-
 </table>
 
-<h2>Which search tool should I use?</h2>
-
-<p>
-Crux offers four commands for searching a peptide database with a
-collection of MS2 fragmentation spectra.
-The <code>search-for-xlinks</code> command is specifically designed
-for searching for cross-linked pairs of peptides.  The other three
-commands, <code>comet</code>, <code>tide-search</code>
-and <code>search-for-matches</code>, are functionally similar to one
-another.  In particular, all three tools use the same XCorr scoring
-routine.  Here are some of the major differences among the three
-commands:</p>
-<ul>
-<li>
-<code>Tide</code> is the fastest.  For large searches (of large
-databases or many spectra), Tide will give you your results most
-quickly.  However, <code>tide</code> does not offer all of the
-functionality of the other two search tools.  Also, to achieve its
-high speed, <code>tide</code> requires that you first
-run <code>tide-index</code> on your protein database.</li>
-<li>
-<code>Comet</code> is quite fast and offers fuller functionality.
-Relative to <code>tide</code>, Comet offers FIXME.  <code>Comet</code>
-does not require you to index your protein database before the
-search.</li>
-<li>
-<code>Search-for-matches</code> is the slowest of the three tools, but
-is the only one that will automatically generate a decoy database for
-you.  To perform target-decoy analysis, the other two search tools
-require that you generate your decoys independently and then run two
-searches.  <code>Search-for-matches</code> will run (quite slowly) on a protein
-database in FASTA format or (more efficiently) on a database that has
-been indexed using the <code>create-index</code> command.
-Also, <code>search-for-matches</code> offers a slightly more general
-method of specifying variable modifications.</li>
-</ul>
-
-<h2>File formats</h2>
+<p>
+<b>File formats</b></p>
 
 <ul>
 <table border="1">
@@ -428,182 +355,6 @@
 <td>in/out</td>
 </tr>
 
-=======
-</table>
-
-<p>
-<b>File formats</b></p>
-
-<ul>
-<table border="1">
-<tr>
-
-<td>&nbsp;</td>
-
-<td>
-              <a href="ms2-format.html">MS1</a>
-</td>
-
-<td>
-<a href="ms2-format.html">MS2</a>
-(<a href="data/demo.ms2">sample</a>)<br>
-mzML (1.0 and 1.1), <br>mzXML, MGF, CMS2
-</td>
-
-<td>
-<a href="fasta-format.html">FASTA</a><br>
-(<a href="sample.fasta">sample</a>)</td>
-
-<td>
-database index</td>
-
-<td>
-<a href="txt-format.html">Tab-delimited text</a><br>
-(<a href="data/search.target.txt">sample</a>)</td>
-
-<td>
-pepXML</td>
-
-<td>
-Percolator XML<br> (<a href="https://github.com/percolator/percolator/blob/master/src/xml/percolator_in.xsd">PIN</a> / <a href="https://github.com/percolator/percolator/blob/master/src/xml/percolator_out.xsd">POUT</a>)
-</td>
-
-<td>mzIdentML</td>
-
-<td>
-<a href="sqt-format.html">SQT</a>
-</td>
-
-<td>
-<a href="barista-xml-format.html">Barista XML</a>
-</td>
-
-<td>
-<a href="parameter-file.html">Crux parameters</a><br>
-(<a href="default.params">sample</a>)</td>
-</tr>
-
-<tr bgcolor="#DEDEDE">
-<td>bullseye</td>
-<td>in</td>
-<td>in</td>
-<td>in</td>
-<td>&nbsp;</td>
-<td>out</td>
-<td>&nbsp;</td>
-<td>&nbsp;</td>
-<td>&nbsp;</td>
-<td>&nbsp;</td>
-<td>&nbsp;</td>
-<td>in/out</td>
-</tr>
-
-<tr>
-<td>create-index</td>
-<td>&nbsp;</td>
-<td>&nbsp;</td>
-<td>in</td>
-<td>out</td>
-<td>&nbsp;</td>
-<td>&nbsp;</td>
-<td>&nbsp;</td>
-<td>&nbsp;</td>
-<td>&nbsp;</td>
-<td>&nbsp;</td>
-<td>in/out</td>
-</tr>
-
-<tr bgcolor="#DEDEDE">
-<td>search-for-matches</td>
-<td>&nbsp;</td>
-<td>in</td>
-<td>in</td>
-<td>in</td>
-<td>out</td>
-<td>out</td>
-<td>out</td>
-<td>out</td>
-<td>out</td>
-<td>&nbsp;</td>
-<td>in/out</td>
-</tr>
-
-<tr>
-<td>calibrate-scores</td>
-<td>&nbsp;</td>
-<td>&nbsp;</td>
-<td>in</td>
-<td>&nbsp;</td>
-<td>in/out</td>
-<td>&nbsp;</td>
-<td>&nbsp;</td>
-<td>&nbsp;</td>
-<td>&nbsp;</td>
-<td>&nbsp;</td>
-<td>in/out</td>
-</tr>
-
-<tr bgcolor="#DEDEDE">
-<td>percolator</td>
-<td>&nbsp;</td>
-<td>&nbsp;</td>
-<td>&nbsp;</td>
-<td>&nbsp;</td>
-<td>in/out</td>
-<td>in/out</td>
-<td>in/out</td>
-<td>out</td>
-<td>in</td>
-<td>&nbsp;</td>
-<td>in/out</td>
-</tr>
-
-<tr>
-<td>q-ranker</td>
-<td>&nbsp;</td>
-<td>in</td>
-<td>&nbsp;</td>
-<td>&nbsp;</td>
-<td>in/out</td>
-<td>out</td>
-<td>&nbsp;</td>
-<td>&nbsp;</td>
-<td>in</td>
-<td>&nbsp;</td>
-<td>in/out</td>
-</tr>
-
-<tr bgcolor="#DEDEDE">
-<td>barista</td>
-<td>&nbsp;</td>
-<td>in</td>
-<td>&nbsp;</td>
-<td>&nbsp;</td>
-<td>in/out</td>
-<td>out</td>
-<td>&nbsp;</td>
-<td>&nbsp;</td>
-<td>in</td>
-<td>out</td>
-<td>in/out</td>
-</tr>
-
-<tr>
-<td>search-for-xlinks</td>
-<td>&nbsp;</td>
-<td>in</td>
-<td>in</td>
-<td>in</td>
-<td>out</td>
-<td>&nbsp;</td>
-<td>&nbsp;</td>
-<td>&nbsp;</td>
-<td>&nbsp;</td>
-<td>&nbsp;</td>
-<td>in/out</td>
-</tr>
-
->>>>>>> 028afdce
 <tr bgcolor="#DEDEDE">
 <td>spectral-counts</td>
 <td>&nbsp;</td>
@@ -622,7 +373,8 @@
 </table>
 </ul>
 
-<h2>Tutorials</h2>
+<p>
+<b>Tutorials</b>
 
 <ul>
 
@@ -647,12 +399,8 @@
 </ul>
 
 
-<<<<<<< HEAD
-<h2>Download</h2>
-=======
 <p>
 <b>Download</b>
->>>>>>> 028afdce
 
 <ul>
 Crux source code and binaries can be
@@ -661,18 +409,12 @@
 license</a>.
 </ul>
 
-<<<<<<< HEAD
 
 <p>
 <b><a href="crux-faq.html">Crux frequently asked questions</a></b></p>
-=======
-
-<p>
-<b><a href="crux-faq.html">Crux frequently asked questions</a></b></p>
 
 <p>
 <a href="http://scholar.google.com/citations?hl=en&user=Rw9S1HIAAAAJ">Crux Google Scholar profile</a></p>
->>>>>>> 028afdce
 
 <p>
 To receive announcements of new versions, sign up for the Crux users 
