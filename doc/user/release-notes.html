--- conflicted
+++ resolved
@@ -54,37 +54,24 @@
     <blockquote> 
     <h2>Release notes for Crux</h2>
 
-<<<<<<< HEAD
-=======
-<h3>Version 3.2.x</h3> June 19, 2018
-<h4>Major changes</h4>
-<ul>
-<li>
-Crux on Linux now requires v 2.17 or higher of the C runtime libraries.
-</li>
-<li>Building Crux on Windows now requires Visual Studio 2017</li>
-<li>
-Updated Param-Medic to enable inference of the presence of various types of modifications,
-including stable-isotope and isobaric labeling and tandem mass tags as well as the enrichment
-of phosphorylated peptides. The methodology is described in
-<a href="https://pubs.acs.org/doi/full/10.1021/acs.jproteome.8b00954">May et al. Journal of
-Proteome Research, 2019</a>.
-</li>
-</ul>
+<h3>Unversioned updates</h3>
+
+<h4>Major changes</h3>
+
+<ul>
+
+  <li>
+    April 23, 2019: Updated Param-Medic to enable inference of the
+    presence of various types of modifications, including
+    stable-isotope and isobaric labeling and tandem mass tags as well
+    as the enrichment of phosphorylated peptides. The methodology is
+    described in
+    <a href="https://pubs.acs.org/doi/full/10.1021/acs.jproteome.8b00954">May
+      et al. Journal of Proteome Research, 2019</a>.</li>
+</ul>
+
+
 <h4>Minor changes</h4>
-<ul>
-<li>Fixed documentation errata</li>
-<li>Disabled network access by Comet</li>
-<li>Updated to Comet 2018012</li>
-<li>A 32-bit Linux version of Crux can be built on 64-bit Linux machines.</li>
-<li>Added support for parsing UNIMOD modifications.</li>
-</ul>
-
->>>>>>> fee53e98
-<h3>Unversioned updates</h3>
-
-<h4>Minor changes</h4>
-
 
 <ul>
 
@@ -125,7 +112,6 @@
     May 30, 2018: Fixed a bug in spectral-counts that affected how the
     parsimony flag reported peptide ranks.</li>
 </ul>
-
 
 <h3>Version 3.2.x</h3> June 19, 2018
 
