<html>
<head>
<title>Release notes for Crux</title>
<meta name="viewport" content="width=device-width, initial-scale=1.0" />
<link rel="stylesheet" type="text/css" href="styles.css">
<script type="text/javascript">
  var _gaq = _gaq || [];
  _gaq.push(['_setAccount', 'UA-26136956-1']);
  _gaq.push(['_trackPageview']);

  (function() {
    var ga = document.createElement('script'); ga.type = 'text/javascript'; ga.async = true;
    ga.src = ('https:' == document.location.protocol ? 'https://ssl' : 'http://www') + '.google-analytics.com/ga.js';
    var s = document.getElementsByTagName('script')[0]; s.parentNode.insertBefore(ga, s);
  })();
</script>
<script src="http://ajax.googleapis.com/ajax/libs/jquery/1.8.3/jquery.min.js"></script>
<script type="text/javascript">
	// Main Menu
	$( document ).ready(function() {
			var pull 		= $('.btn');
				menu 		= $('nav ul');
				menuHeight	= menu.height();

			$(pull).on('click', function(e) {
				e.preventDefault();
				menu.slideToggle();
			});

			$(window).resize(function(){
	    		var w = $(window).width();
	    		if(w > 320 && menu.is(':hidden')) {
	    			menu.removeAttr('style');
	    		} 
			});
	});
</script>
</head>
<body>
	<div class="page-wrap">
	 	<nav>
			<div class="btn">
		    </div>
		    <img src="images/crux-logo.png" id="logo"></a>
			<ul id="navitems">
			    <li><a href="index.html">Home</a></li>
			    <li><a href="download.html">Download</a></li>
			    <li><a href="fileformats.html">File Formats</a></li>
		        <li><a href="http://groups.google.com/group/crux-users">Contact</a></li> <!--Link to google support board-->
		    </ul>
		</nav>
		<div id="content">
		<!-- START CONTENT -->
    <h2>Release notes for Crux</h2>


<h4>Minor changes</h4>
<ul>
<<<<<<< HEAD
  <li>30 May 2023: File overwrite bug fix in diameter</li>
  <li>14 March 2023: Added a new column, called `unmodified sequence`, to tab-delimited outputs containing plain 
    peptide sequence without modifications. The new column appear in tide-search, diameter, assign-confidence, 
    and cascade results, etc. </li>
  <li>14 March 2023: Cleavage type column was removed from tab-delimited outputs (produced by 
    tide-search, diameter, assign-confidenec, etc).</li>
  <li>20 Feb 2023: Tide-index aux locations are merged to peptide protocol buffer.</li>
  <li>20 Feb 2023: Tide-index shuffles modified and unmodified target peptides in the same way.</li>
  <li>07 Feb 2023: Bug fix in mix-max procedure. qvalues are now the smallest fdrs 
=======
  <li>14 April 2023: Added by-ions matched, by-ions total, and by-ions-fraction columns to tide-search output 
    in case of standard XCorr scoring.</li>
  <li>14 March 2023: Added a new column, called "unmodified sequence," to tab-delimited outputs.  This column contain the peptide sequence without modifications. The new column appears in tide-search, diameter, assign-confidence, 
    and cascade-search results. </li>
  <li>14 March 2023: The "cleavage type" column was removed from tab-delimited outputs produced by 
    tide-search, diameter, and assign-confidence.</li>
  <li>20 Feb 2023: Tide-index aux locations were merged into the peptide protocol buffer.</li>
  <li>20 Feb 2023: Tide-index now shuffles modified and unmodified target peptides in the same way.</li>
>>>>>>> b74024b9
  <li>19 Feb 2023: Add a "filename" column to the Percolator tab-delimited output files.</li>
  <li>07 Feb 2023: Fix bug in mix-max procedure. The q-values are now the smallest FDRs 
    for the associated thresholds. </li>
  <li>13 Jan 2023: Tide-search halts with an error message when the user tries 
    to use tailor-calibration in conjunction with peptide-centric search. </li>
  <li>13 Jan 2023: Added a check to verify that these release notes are
    updated in every pull request.</li>
  <li>09 Jan 2023: Upgraded to Comet 2022.01 rev 2. Fixed issue #572: handling of
  Comet isotope_error option (now allows values 0-5).</li>
  <li>04 Jan 2023:  Fix divide-by-zero bug in postprocessing diameter results.</li>
  <li>16 Dec 2022:  Changed the default precision for specifying
  variable modifications to four decimal points rather than two.</li>
  <li>13 Dec 2022: Updated to Kojak commit 4307dfa from Oct 11 2022 and 
  MSToolkit commit 20e99ce from Sept. 14 2022.
  Added NeoPepXMLParser commit e89f166 from Jul 1 2022 as an external dependency.</li>
  <li>15 Oct 2022:  The percolator command no longer creates mzIdentML 
  output, and the tab-delimited text format produced by crux percolator
  now mimics that of the stand-alone version of Percolator. The crux
  spectral-counts and assign-confidence commands have been updated 
  to parse the new percolator output files.Updated to percolator committ 879af86.</li>
  <li>28 Sept 2022: Updated Assign-confidence to the new comet output. </li>
  <li>28 Sept 2022: Updated performance and smoke tests </li>
  <li>28 Sept 2022: Added option to tide-search to search spectra in a min- and max-precursor-charge range. </li>
  <li>28 Sept 2022: Removed the option from tide-index to generate decoy protein fasta file.</li>
  <li>28 Sept 2022: Fixed bug in tide index which prevented it generating terminal variable modifications.</li>
  <li>28 Sept 2022: Fixed bug in tide index which slowed it down when generating many mods.</li>
  <li>22 Aug 2022: The scalability of tide-index has been improved to allow for creation 
  of very large peptide databases. This is done by sorting and filtering the peptides on 
  disk rather than in memory. A new parameter, --memory-limit, allows the user to specify
  an upper bound on the memory (i.e. RAM) usage of tide-index. Note that this update 
  required that the data structure used in Tide's index files has changed. It is therefore 
  recommended that users' recreate old index files. Currently, indices in the old format
  can still be used with tide-index, but this format may be deprecated in future releases 
  of Crux.</li>
  <li>17 August 2022: Updated to percolator committ 1e82daa.</li>
  <li>27 July 2022: Fixed bug preventing percolator from running on Kojak output.</li>
  <li>19 July 2022: Added min_peptide_score parameter to Kojak. </li>
  <li>09 June 2022: Upgraded to ProteoWizard 3.0.22014 (commit aadd392). This
  also upgrades to BOOST 1.67 which fixes a problem building Crux on current MacOS
  systems.</li>
  <li>Upgraded to Protocol Buffers 3.19.4</li>
  <li>Upgraded to GFlags 2.2.2</li>
  <li>09 June 2022: Added support for building using GitHub Actions.</li>
  <li>01 May 2022: XCorr scoring implementing in C++. This resolves a
  longstanding bug in our multithreading code. </li>
  <li>20 Jan 2022: The XCorr scoring, exact p-value, and ResEv in Tide-Search has been sped up. </li> 
  <li>10 Jan 2022: Fixed bug that resulted in rank=0 for search results in pepxml files (issue #521).</li>                       
  <li>16 Nov 2021: The preprocessing of the exact p-value method has been aligned to the preprocessing of the standard XCorr scoring. </li> 
  <li>16 Nov 2021: Comet has been upgraded to version 2021.01.0.</li>
  <li>16 Nov 2021: Kojak has been upgraded to commit defa8c9.</li>
  <li>16 Nov 2021: MSToolkit has been upgraded to commit 4cb705d.</li>
  <li>16 Nov 2021: IUPAC symbol 'O' is now the amino acid pyrrolysine.</li>
  <li>16 Nov 2021: Dropped support for 32-bit versions of Crux.</li>
  <li>9 Nov 2021: Fix the crash bug in <code>diameter</code> when there is no MS1 spectrum in the input file.  </li>
  <li>5 Nov 2021: Update the param-medic documentation to include
  pointers to published papers and to describe detection of modifications.</li>
  <li>30 Oct 2021: Remove the protein-reverse option from "--decoy-format" in <code>tide-index</code> and <code>generate-peptides</code>.  </li>
  <li>23 Oct 2021: Revised the <code>tide-index</code> so that "--peptide-list T" will generate a single text file listing of all the peptides in the database, along with their corresponding decoy peptides, neutral masses and proteins, one per line.  </li>
  <li>18 Oct 2021: Fixed a bug in DIAmeter that caused it to detect 0 PSMs when the <code>windowWideness</code> property is missing in the input file. </li>
  <li>18 Oct 2021: Revised the DIAmeter documentation to clarify which options are affected by the setting of <code>diameter-instrument</code>. </li>
</ul>

<hr/>


<h3>Version 4.1</h3> October Oct. 11, 2021

<h4>Major changes</h4>
<ul>
  <li>06 Oct 2021: Added DIAmeter module for searching for detecting peptides from data-independent acquisition mass spec data without requiring a spectral library.
  The methodology is described in<br/>
  <a href="https://doi.org/10.1093/bioinformatics/btab284"/>
  Lu et al. Bioinformatics 37(Supplement_1):i434–i442, 2021</a>.
  </li>

</ul>

<h4>Minor changes</h4>
<ul>
  <li>14 Sept 2021: Add second set of smoke-tests that give tide-search a FASTA file instead of a database index.</li>
  <li>14 Sept 2021: Replace contents of demo.ms2 in the tutorials with new data (bug #454).</li>
  <li>10 Jun 2021: Fixed bug in computing the m/z window size in
  Tide.  Affected only the setting when <code>precursor-window-type=mz</code>.</li>
  <li>7 Jun 2021: Revised documentation and added check to ensure that
  the brief-output option to tide-search is not used in conjunction
  with formats other than tab-delimited text output.</li>
  <li>11 May 2021: Fixed bug in p-value search that incorrectly set the bin_width to 0 when tide-search was given a FASTA file.</li>
  <li>11 May 2021: Added smoke tests to test case where tide-search is given a FASTA file instead of a index.</li>

</ul>

<hr/>

<h3>Version 4.0</h3> April 06, 2021

<h4>Major changes</h3>

<ul>
  <li>Mar. 9, 2021: Removed seldom used commands: xlink, xlink-assign-ions, xlink-score-spectrum,
  barista, q-ranker, extract-columns, extract-rows, stat-column, sort-by-column.
  </li>

  <li>Nov. 6, 2020: Updated to use Comet 2019.05.</li>

  <li>Nov. 6, 2020: Added Kojak module for searching for cross-linked peptides.
  The methodology is described in<br/>
  <a href="https://www.ncbi.nlm.nih.gov/pmc/articles/PMC4428575"/>
  Hoopmann et al. Journal of Proteome Research, 2015</a>.
  </li>

  <li>July 23, 2019: Added the Tailor PSM score calibration method to Tide-search as
  an option.
  </li>

  <li>June 4, 2019: The Crux automatic build process was modified to use a cached version 
  of the Proteowizard source, rather than always using the latest version available.
  The current cached version is Proteowizard 3.0, Git commit c172999.
  You can configure the Crux build to use the most recent available
  Proteowizard source code by passing the option
  -DUSE_LATEST_PWIZ=ON on the CMake command line.
  </li>
  <li>
    April 23, 2019: Updated Param-Medic to enable inference of the
    presence of various types of modifications, including
    stable-isotope and isobaric labeling and tandem mass tags as well
    as the enrichment of phosphorylated peptides. The methodology is
    described in
    <a href="https://pubs.acs.org/doi/full/10.1021/acs.jproteome.8b00954">May
      et al. Journal of Proteome Research, 2019</a>.</li>
</ul>


<h4>Minor changes</h4>

<ul>
  <li>

    Mar 10, 2021: Changed num-threads default to 1.
  </li>
  <li>
    Feb. 12, 2021: Added date of latest commit to version string.
  </li>
  <li>
    Feb. 11, 2021: Fixed bug in support for comet. Output files were
    being stored in the wrong directory when multiple spectra files
    were provided.
  </li>
  <li>
    Feb 9, 2021: Added process ID number to the names of temporary
    files created by Tide, to avoid conflicts.</li>
  <li>
    Jan. 11, 2021: Fixed break in build of Percolator.
  </li>
  <li>
    December 7, 2020: Updated documentation to remove "+" from the usage statement.
  </li>
  <li>
    December 4, 2020: Updated schematic diagram of Crux tools.
  </li>
  <li>
    December 3, 2020: Fixed bug in peptide-centric search that caused
    mis-scaling of XCORR score on some Linux systems.
  </li>
  <li>
    September 16, 2020: Add an additional parser to parse scan number out of the “TITLE” line in MGF files. Now the TITLE line can consist of two formats. The first format is TITLE=fileName.scanNumber.scanNumber.charge.dta. The second format is TITLE=fileName.scanNumber.scanNumber.charge File:"fileNameWithExtension", NativeID:"controllerType=0 controllerNumber=1 scan=scanNumber"
  </li>
  <li>
    Sept. 18, 2020: Updated MGF file parser to handle title line.
  </li>
  <li>
    August 28, 2020: Updated documentation for --use-neutral-loss-peaks.
  </li>

  <li>
    August 27, 2020: Added support for protein terminal modifications. See <a href="faq.html">FAQ page</a> for details.
  </li>
  
  <li>
    August 7, 2020: Added --lysarginase as an enzyme option to tide-index
    and generate-peptides. The rule this enzyme follows is [ ]:[KR].
  </li>

  <li>
    May 28, 2020: Added fixes for pepXML schema validation failures.
  </li>

  <li>
    April 28, 2020: Added the --brief-output option to tide-search,
    which prints only a subset of fields to the output file.
  </li>
  <li>
    April 27, 2020: Fixed build of Percolator to use BLAS libraries.
  </li>
  <li>
    March 18, 2020: Crux now builds MSTookit from original repository
    rather than a fork.
  </li>

  <li>
    December 16, 2019: Fixed a bug in Tailor method where minimal number of candidate
    peptides were selected incorrectly.
  </li>

  <li>
    October 18, 2019: Added res-ev p-value to performance-test. Fixed a bug in assign-confidence
    where columns were incorrectly shown when res-ev p-value was used as the score function.
  </li>

  <li>
    October 16, 2019: Fixed a bug in spectral-counts where the first amino acid
    of a peptide was be ignored if the flanking amino acids were unavailable.
  </li>

  <li>
    October 1, 2019: Added the "--static" option for percolator to enable the
    use of pretrained, static models.
  </li>

  <li>
    July 24, 2019: Fixed a bug in tide-search where delta_cn and delta_lcn were not
    correctly calculated for the following score functions: res-ev, res-ev p-value, and
    combined p-value.
  </li>

  <li>
    June 19, 2019: Fixed a couple of bugs in the calculation of residue-evidence
    and res-ev p-value. Correctly released memory when determining amino acid frequency.
    Added a bounds check when adding evidence to the residue-evidence matrix.
    Previously when calculating residue-evidence, all fragment ions were considered to be
    1+ or 2+. Now fragment ions are only considered to be 2+ when the precursor charge
    is at least 2.
  </li>

  <li>
    April 16, 20219: Fixed Windows path parsing bug in spectral-counts.
  </li>

  <li>
    April 11, 2019: Changed the default parameters for tide-search so
    that the default mz bin width is 0.02 Da instead of 1.0005079 Da 
    and the default precursor mass window is 50 ppm, rather
    than the previous default of 3 Da.
  </li>

  <li>
    November 6, 2018: Decoy generation will now allow duplicate decoy peptides 
    within a decoy database and bewteen decoy databases.
  </li>

  <li>
    September 18, 2018: Modified the custom-enzyme flag to tide-index
    so that {X} can be used to indicate that all amino acids prevent
    cleavage. This is useful when providing a pre-digested set of
    peptides as input to tide-index.
  </li>
  
  <li>
    September 10, 2018: Fixed a bug in the calculation of the lnrSp
    feature in make-pin.  Previously, the code took the log of the
    rank, indexed from zero.  To avoid taking the log of zero, the
    code inserted the value zero when the rank was equal to zero. The
    effect was that both rank 0 and rank 1 received the same lnrSp
    score (i.e., zero).  The fix is to do the calculation with rank
    indexed from one instead of zero.</li>
  <li>
    August 22, 2018: Fixed a bug causing filenames to be blank in
    Percolator outputs.</li>
  <li>
    August 14, 2018: Improved handling for terminal modifications when
    parsing peptide sequences.</li>
  <li>
    July 17, 2018: Added a hidden option called "use-old-atdc" to the
    assign-confidence command. This is included to allow comparison of
    the originally published version of aTDC with the new-and-improved
    version.</li>
  <li>
    July 16, 2018: Fixed a bug in how decoys are generated in
    tide-index.  An off-by-one indexing problem led to some decoys
    being erroneously skipped even if they were not actually
    duplicates.</li>
  <li>
    June 19, 2018: Updated comet to release 2018012.</li>
  <li>
    May 30, 2018: Fixed a bug in spectral-counts that affected how the
    parsimony flag reported peptide ranks.</li>
</ul>

<hr/>

<h3>Version 3.2.x</h3> June 19, 2018

<h4>Major changes</h4>

<ul>
<li>
Crux on Linux now requires v 2.17 or higher of the C runtime libraries.
</li>
<li>Building Crux on Windows now requires Visual Studio 2017</li>
</ul>
<h4>Minor changes</h4>
<ul>
<li>Fixed documentation errata</li>
<li>Disabled network access by Comet</li>
<li>Updated to Comet 2018012</li>
<li>A 32-bit Linux version of Crux can be built on 64-bit Linux machines.</li>
<li>Added support for parsing UNIMOD modifications.</li>
</ul>

<h3>Version 3.2</h3> May 20, 2018


<h4>Major changes</h4>

<ul>

  <li>
    Added the residue-evidence (res-ev), residue-evidence p-value 
    (res-ev p-value), and combined p-value score
    functions to tide-index and cascade-search, and modified
    assign-confidence and percolator to handle these score
    functions.  More details are available in 
  <a href="https://www.biorxiv.org/content/early/2018/03/30/290858">"Combining
  high resolution and exact calibration to boost statistical power: A
  well-calibrated score function for high-resolution MS2
    data"</a>.</li>
  
  <li>
    Implemented the "average target-decoy competition" protocol
    in <code>assign-confidence</code>.  More details are available in
  <a href="https://link.springer.com/chapter/10.1007/978-3-319-56970-3_7">"Progressive
  calibration and averaging for tandem mass spectrometry statistical
  confidence estimation: Why settle for a single decoy?"</a>.</li>

  <li>
    Added the localize-modification command to find the most likely locations
    of post-translational modifications on peptides from a set of
    peptide-spectrum matches.</li>

  <li>
    Improved handling of modifications in tide-index, allowing for indices
    containing many different types of modifications.</li>

</ul>

<h4>Minor changes</h4>

<ul>

  <li>
    Added 'equal-I-and-L' option to tide-index and spectral-counts commands.
    This directs the commands to treat I and L as equivalent amino acids. </li>

  <li>
    Percolator and make-pin can now accept multiple files on the
    command line.</li>

  <li>
    Updated Comet to version 2018.01 rev. 0.</li>

  <li>
    Implemented improvements to I/O speed for MzIdent format.</li>

  <li>
    Crux distributions are now identified using an abbreviated unique
    string from the version control system.</li>

  <li>
    Added support for mzML to qranker and barista.</li>

  <li>
    Modified tide-search to reports peak counts separately for each
    thread.</li>

  <li>
    Added "deisotope" option to tide-search.</li>

  <li>
    Added "max-charge-feature" option to make-pin so
    that the user can control how many charge features are
    created.</li>
  
  <li>
    Improved tide-index so that it will automatically recognize when
    too many temporary files will be required and to index modified
    peptides using an alternate method.</li>

  <li>
    Added the "mod-precision" option to control the
    number of digits used to represent post-translational
    modifications in various output files.</li>

  <li>
    Modified cascade-search so that the q-value threshold is not
    applied to the final database in the cascade.</li>

  <li>
    Tide-index will now clip methionines at the begining of proteins that do
    not have an internal clevage site.</li>

  <li>
    Enabled search-for-xlinks to search multiple spectra files,
    in any of the file formats supported by Proteowizard.  Support for the
    <code>file-column</code> option added.</li>

  <li>
    Added the print-progress, concat, and mono-link options to
    search-for-xlinks and simplified the mod option.</li>

  <li>
    Changed the tide-search precursor-window option upper bound from
    100 to 1,000,000,000 to allow open modification searching.</li>

  <li>
    Added PepXML support for mod_nterm_mass and mod_cterm_mass on
    modification_info.</li>

  <li>
    Removed the <code>feature-file-in</code> option to Percolator and
    added <code>top-match-in</code>, <code>train-best-positive</code> and
    <code>spectral-counting-fdr</code> options.</li>

  <li>
    Improved handling of the istopic-mass parameter in
    search-for-xlinks.</li>

  <li>
    Allow amino acids J (leucine or isoleucine), O (pyrrolysine, and U
    (selenocysteine) with the <code>tide-index</code> command.</li>

  <li>
    Added target/decoy column to tide-search and search-for-xlinks
    output files.</li>

  <li>
    Fixed mstoolkit to allow building with more recent versions of
    GCC.</li>

  <li>
    Fixed bug in tide-search that used total candidate count in
    output, rather than target candidate count.</li>

  <li>
    Fixed the percolator picked-protein option.</li>
  
  <li>
    Fixed error in handling of the custom-enzyme option.</li>

  <li>
    Fixed subtract-index so that it performs the subtraction only on the target
    peptides, and then removes for each subtracted target its corresponding
    decoy. Previously, the command did a simple subtraction separately on the
    targets and on the decoys.</li>

  <li>
    Fixed error that caused subtract-index to ignore the mass-precision
    option.</li>

  <li>
    Fixed error in search-for-xlinks that allowed too many missed
    cleavages.</li>

  <li>
    Fixed error in search-for-xlinks related to average mass.</li>

  <li>
    Fix an error in the processing of the peptide-list option to
    subtract-index.</li>

  <li>
    Fixed error in search-for-xlinks that attempted to use reversed decoys.
    search-for-xlinks only supports shuffled decoys.</li>
  
  <li>
    Numerous minor bug fixes and improvements to the documentation.</li>

  <li>
    Added 'How can I search my isotopically labeled data with Tide or
    Comet' to the FAQ.</li>

  <li>
    Added 'How do Tide and Comet handle combinations of static and variable
    modifications, as well as n-terminal modifications?' to the FAQ.</li>

  <li>
    Updated tutorial for test-fdr in percolator.</li>

  <li>
    Fixed a bug with target-decoy competition in assign-confidence when multiple
    matches had the same score.</li>

</ul>

<hr/>

<h3>Version 3.1</h3> January 10, 2017

<h4>Major changes</h4>

<ul>

  <li>Updated Crux to always use the latest version of Percolator on
      GitHub, rather than the most recent tagged release.</li>

  <li>Added the Param-medic command to perform automated inference of
    precursor and fragment m/z parameters.  Param-medic options are
    also available for Comet and Tide.</li>

  <li>Added the isotope-error parameter to Tide.</li>

</ul>

<h4>Minor changes</h4>

<ul>

  <li>
    Added support for several new options to Percolator (search-input,
    tdc, subset-max-train).</li>

  <li>
    Allow assign-confidence to rank by Percolator score.</li>

  <li>
    Added +1 to the numerator of the FDR estimation when
    carrying out target-decoy competition.  This correction was
    proposed by Barber and
    Candes, <a href="https://arxiv.org/abs/1404.5609"><i>Annals of
    Statistics</i></a>, 2015, as well as by He et al.,
    <a href="http://arxiv.org/abs/1501.00537"</a>arXiv:1501.00537</a>,
    2015.</li>
       
  <li>
    Fixed incorrect default value for the cpos parameter to
    percolator.</li>

  <li>Many other minor bug fixes and enhancements.</li>

</ul>

<hr/>

<h3>Version 3.0</h3> August 1, 2016

<h4>Major changes</h4>

<ul>

<li>
The <code>tide-search</code> command now supports threading. See the
<code>num-threads</code> parameter for details.</li>

<li>
Added the <code>pipeline</code> command to run a series of commands, and
the <code>cascade-search</code> to run searches across a series of
databases.</li>

<li>
Renamed the command <code>calibrate-scores</code>
to <code>assign-confidence</code> and completely revamped its
functionality.</li>

<li>
The <code>search-for-xlinks</code> command offers parameters to
control categories of
candidates: <code>xlink-include-inter</code>, <code>xlink-include-intra</code>,
and
<code>xlink-include-inter-intra</code>.</li>

<li>
Added the <code>peptide-centric-search</code> option to tide-search.</li>

<li>
Compiling the Mac OS version now requires OS X Yosemite. It can be built
from source using the Clang compilers distributed with the latest version of
XCode.</li>

<li>
32-bit and 64-bit Windows versions are now available, built using Visual Studio 2013.</li>

<li>
Updated Percolator to version 2.10.</li>

<li>
Updated Hardklor to version 2.30.</li>

<li>
Updated Comet to version 2016.01 rev. 1.</li>

</ul>

<h4>Minor changes</h4>

<ul>

<li>
The Windows version of Crux can be built with support for vendor specific file
formats disabled.</li>

<li>
Added the <code>temp-dir</code> option
to <code>tide-index</code>.</li>

<li>
The utilities <code>create-docs</code>, <code>subtract-index</code>,
and <code>psm-convert</code> were added to Crux.</li>

<li>The <code>generate-peptides</code> application has been revamped.</li>

<li>Fixed a bug in <code>barista</code> that occurred when the number of
peptides exceeded the number of PSMs.</li>

<li>Precursor mass selection is fixed in <code>tide-search</code> when units
are m/z.</li>

<li><code>hardklor</code> and <code>bullseye</code> now use standard logging.</li>

<li>Version number added to log files. Additionally, the version numbers of
<code>percolator</code>, <code>comet</code>, and <code>boost</code> are shown
in the output of the <code>version</code> command.</li>

<li>
Short usage message is displayed on error (the full usage message is still
displayed when a command is entered with no arguments).</li>

<li>
<code>feature-in-file</code> parameter added to <code>percolator</code>.</li>

<li>
The <code>seed</code> parameter for <code>percolator</code> has been renamed
to <code>percolator-seed</code>.</li>

<li>
<code>comet</code> exits with return code 1 on failure, rather than 0.</li>

<li>
Default value for <code>use_sparse_matrix</code> changed to <code>1</code>.</li>

<li>
Default value for <code>use-neutral-loss-peaks</code> changed to <code>true</code>.</li>

<li>
<code>xlink-score-method</code> parameter added to <code>xlink-score-spectrum</code>.</li>

<li>
deltaLCn column added to <code>tide-search</code> tab-delimited output.</li>

<li>
Bug fixed in reporting flanking amino acids in <code>PostProcessProtein.cpp</code>.</li>

<li>
<code>Mix-max</code> procedure is updated to handle ties among target and decoy scores.</li>

<li>
Default value of <code>use-neutral-loss-peaks</code> changed to <code>true</code></li>

<li>
<code>Exact p-value</code> calculation takes into account the flanking and neutral loss peaks. </li>

<li>
A bug was fixed in the naming of the Percolator input (.pin) file that
is produced by Comet when the <code>output_percolatorfile</code>
option is turned on.  Previously, the file was named "comet.tsv"; now
it is "comet.target.pin."</li>

<li>
<code>Assign-confidence</code> can take multiple input files.
</li>

<li>
The <code>comet</code> command can take multiple input files.
</li>

<li>
The <code>sidak</code> option has been added
to <code>assign-confidence</code> to perform a Sidak adjustment.
</li>

<li>
The <code>peptide-level</code> option has been added
to <code>assign-confidence</code>.
</li>

<li>
The refactored XCorr score has been re-scaled (by dividing by 20) to
put it into a range that is comparable to that of the original XCorr score.</li>

<li>
The default value of <code>mz-bin-offset</code> has been changed from
0.68 to 0.40.</li>

<li>
The <code>percolator</code> command outputs the <code>pout</code> XML format
again (controlled by the <code>pout-output</code> parameter).</li>

<li>
The <code>percolator</code> command can output its native output by using the
<code>original-output</code> parameter.</li>

<li>
Fixed a bug in <code>tide-search</code> causing it to fail when
<code>remove-precursor-peak</code> removed all peaks in a spectrum.</li>

<li>
The <code>max-precursor-charge</code> parameter
for <code>tide-search</code> has been introduced.</li>

<li>
Fixed a bug in candidate peptide selection when m/z tolerance is
used.</li>

<li>
Added the <code>read-tide-index</code> command, which reads an index produced
by <code>tide-index</code> and prints a list of peptides it contains.</li>

<li>
Added the <code>stop-after</code> option to print-processed-spectra, which
controls the point at which to stop preprocessing.</li>

<li>
The <code>tide-search</code> command now accepts multiple spectrum input files.
</li>

<li>
Added the <code>use-z-line</code> option to specify whether precursor
information is taken from the S or Z line when parsing MS2 files using
ProteoWizard.</li>

<li>
Added missing options to the <code>percolator</code> command.</li>

<li>
The <code>tide-search</code> command may now accept a FASTA database in
place of the index, in which case <code>tide-index</code> will be run prior to
the search. The <code>store-index</code> option allows the generated index
to be saved.</li>

<li>
The <code>assign-confidence</code> command will automatically detect
score type if the <code>score</code> parameter is not specified, searching for
xcorr, e-value, or exact p-values.</li>

<li>
The <code>cascade-search</code> will report the source index database of the 
peptide for all identified PSMs.</li>

<li>
The <code>top-match</code> parameter has been removed from
<code>cascade-search</code>.</li>

<li>
<code>Assign-confidence</code> has got new options: "combine-modified-peptide" 
and "combine-charge-states".</li>

<li>
<code>Assign-confidence</code> now supports top-match&gt;1 in peptide-level filtering 
mode.</li>

<li>
<code>Assign-confidence</code> can use smoothed-p-value scores for PSM ranking.</li>

<li>
<code>Assign-confidence</code> now does not carry out target-decoy competition in 
peptide-level filtering mode.</li>

<li>
Added the <code>xlink-assign-ions</code> and <code>xlink-score-spectrum
</code> commands.</li>

<li>
Rearranged estimation methods in <code>assign-confidence</code>.</li>

<li>
Added top-match option for <code>estimation-method=peptide-level</code> 
case in <code>assign-confidence</code>.</li>

<li>
Modified assign-confidence so that ties during target-decoy
competition are broken randomly.</li>

<li>
Changed the Percolator output feature "file" to contain the name of
  the file containing the spectrum (if available), rather than the
  name of the file containing the PSM.</li>

<li>
Added to <code>search-for-xlinks</code>, <code>xlink-assign-ions</code>
  and <code>xlink-score-spectrum</code> parameters of the form
  "use-a-ion" for a, b, c, x, y, and z-ions.</li>

<li>Various other minor bug/leak fixes and performance enhancements.</li>

<li>Added the <code>allow-dups</code> option to tide-index.</li>

</ul>

<hr></hr>


<h3>Version 2.1</h3> October 8, 2014

<h4>Major enhancements</h4>

<ul>

<li>
The <code>tide-search</code> command now supports calculation of exact
p-values via dynamic programming, as described
in <a href="http://www.ncbi.nlm.nih.gov/pubmed/24895379">this
article</a>.  The p-value calculation is controlled with
the <code>exact-p-value</code> parameter.</li>

<li>
<code>search-for-xlinks</code> now supports variable modifications and
larger protein databases.  This new code is disabled by default, but
can be turned on by setting the
parameter <code>use-old-xlink=F</code>.</li>

</ul>

<h4>Minor changes</h4>

<ul>

<li>
The default value of <code>mz_bin_offset</code> has been changed to 0.40 from 0.68.</li>

<li>
The <code>centroided</code> parameter for the <code>hardklor</code> command is
now implemented.</li>

<li>
The <code>spectrum-format</code> parameter for the <code>bullseye</code> command
works properly.</li>

<li>
The <code>tide-search</code> command now uses information from the Z line rather
than the S line when reading spectrum files in the MS2 file format.</li>

<li>
The <code>tide-search</code> command now accepts the
<code>spectrum-parser</code> parameter.</li>

<li>
The <code>protein-database</code> parameter
to <code>spectral-counts</code> now only accepts fasta files.  Parsing
of a protein index is no longer supported.</li>

<li>
A bug was fixed in the <code>spectral-counts</code> command that prevented 
<code>tide-search</code> output files from being parsed correctly.</li>   

<li>
The <code>default-direction</code> parameter now takes a string value of the feature
name rather than an integer.
</li>

<li>
The parameters <code>mz-bin-width</code> and <code>mz-bin-offset</code> have been added
to <code>tide-search</code>.</li>

<li>
Percolator output now includes, for each PSM, the name of the file
in which the spectrum resides.
</li>

<li>
The parameters <code>clip-nterm-methionine</code>, <code>keep-terminal-aminos</code>, and <code>min-mods</code> have been added to <code>tide-index</code>.
</li>

<li>
The parameters <code>use-flanking-peaks</code>
and <code>use-neutral-loss-peaks</code> have been added to
<code>tide-search</code>.</li>

<li>
The calculation of XCorr was simplified in Tide.  In the new version, 
<code>tide-index</code> only generates peptides and sorts them,
leaving the generation of theoretical peaks to be done entirely on the
fly by <code>tide-search</code>.</li>

<li>
The <code>tide-search</code> command now prints search progress reports both to
the screen and to the log file. The interval at which progress is printed can
be controlled using the <code>print-search-progress</code> parameter.</li>

<li>
The <code>calibrate-scores</code> command now outputs files with the stem
"calibrate-scores" rather than "qvalue."</li>

<li>
The <code>use-flanking-peaks</code> parameter now has a default value of
false.</li>

<li>
The Comet search engine was updated to version 2014011.</li>

<li>
The MSToolkit parser was updated to the latest version (r73).</li>

<li>
The <code>version</code> command now outputs the revision number.</code>

<li>
Various improvements in performance and error handling were implemented.</li>

</ul>

<hr></hr>

<h3>Version 2.0</h3> June 6, 2014
<h4>Major enhancements</h4>
<ul>

<li>
Two new search engines are now included in Crux: Comet and Tide.  The
old search engine, search-for-matches, has been retired.</li>

<li>Percolator has been updated to version 2.07.</li>

<li>
Crux now compiles in native Windows, rather than requiring
Cygwin.  Consequently, Crux running under Windows can parse vendor
proprietary formats using the appropriate Proteowizard libraries.</li>

</ul>

<h4>Minor changes</h4>

<ul>

<li>
The "enyzme" parameters "lysc", "lysn", "arg_c", "glue_c", and
"pepsin_a" were renamed to "lys-c", "lys-n", "arg-c", "glue-c", and
"pepsin-a".</li>

<li>
Percolator outputs decoy files in addition to target files.</li>

<li>
Percolator tab-delimited peptides output now contain a posterior error
probability (PEP) column.</li>

<li>
The Percolator tab-delimited peptide output has been corrected to show
the PSM with the best score, rather than the worst.</li>

<li>
The Percolator tab-delimited PSMs output "matches/spectrum" value has
been corrected.</li>

<li>
A new utility command, <code>make-pin</code>, is provided to create
input files for use by Percolator.</li>

<li>
The <code>spectrum-min-mass</code> and <code>spectrum-max-mass</code>
options have been renamed to <code>spectrum-min-mz</code> and
<code>spectrum-max-mz</code>, respectively.</li>

<li>
A <code>spectrum-parser</code> option was added to <code>q-ranker</code> and
<code>barista</code>.</li>

<li>
A bug was fixed in <code>q-ranker</code> and <code>barista</code> when
reading peptides with modifications.</li>

<li>
Fixed the <code>q-ranker</code> tab delimited output so that, for a
given peptide, flanking amino acids are reported for each protein that
contains that peptide, rather than only reporting one set of flanking
amino acids.</li>

<li>
A bug was fixed in <code>percolator</code>, wherein the first and last
two characters were being truncated from peptide sequences when the
input was missing the flanking amino acids or when the charge state
was not indicated in the PSM IDs.</li>

<li>
The crux spectrum parser has been removed.</li>

<li>
Q-ranker now outputs decoy files.</li>

<li>
The Boost.Random library is now being used for random number
generation.</li>

<li>
<code>calibrate-scores</code> no longer requires a protein input.</li>

<li>
<code>calibrate-scores</code> now only takes the top match per
spectrum and charge.</li>

<li>
<code>get-ms2-spectrum</code> now prints z-lines with Bullseye
files.</li>

<li>
Various performance and error handling improvements.</li>

</ul>

<hr></hr>

<h3>Version 1.40</h3> May 22, 2013
<h4>Major enchancements</h4>
<ul>

<li>
Crux Percolator was updated from version 1.05 to the latest release,
version 2.04.</li>

</ul>
<h4>Minor changes</h4>
<ul>

<li>
<p>The formula that is used to convert fragment m/z values from real
numbers into integers was modified.  Previously, the conversion was<br>
<pre>
  floor( (x / mz-bin-size) + 0.5 + mz-bin-offset )
</pre>
<br>The new conversion formula is <br>
<pre>
  floor( (x / mz-bin-size) + 1.0 - mz-bin-offset )
</pre>
<br>The default values of the two parameters (mz-bin-size and
mz-bin-offset) have not changed.  The allowed range of the
mz-bin-offset parameter was previously [-1,1], but has been changed to
[0,1].</p>

<p>
To understand the motivation for the changed formula, note that the
mz-bin-offset parameter controls the location of bin edges, relative
to integer masses on the mass scale.  In general, mz-bin-offset should
be chosen so that bin edges fall between the expected clusters of
fragment masses.  For fragments with 1+ charge, masses will cluster
near integer values (after dividing by mz-bin-width), and the ideal
value of mz-bin-offset would be 0.5.  For mixtures of fragments with
1+ and 2+ charges, masses will cluster near integer and half-integer
values, so mz-bin-offset near 0.25 or 0.75 would produce bin edges
that best avoid the clusters of fragment masses.  The old conversion
formula did not correctly locate bin edges, given a chosen
mz-bin-offset.  The new conversion formula produces a proper
translation of mz-bin-offset into bin edge locations.</p></li>

<li>
The <code>seed</code> parameter is now available to control the
seeding of random number generator.  The default value is 1.
<code>seed</code> is available as a parameter from all applications.
It can be set as a command line option for 
<code>crux search-for-matches</code>
and 
<code>crux percolator</code>.
</li>

<li>
The default value of the <code>decoys</code> parameter for <code>crux
search-for-matches</code> was incorrectly documented.  The default is
actually <code>peptide-shuffle</code>, but the documentation said the
default was <code>protein-shuffle</code>.  The documentation has been
corrected.</li>

<li>
The incorrectly labeled column header <code>xcorr rank</code> in barista and
q-ranker feature files has been corrected to <code>xcorr score</code>.
</li>

<li>
The q-ranker output file <code>qranker_output.xml</code> has been renamed to
<code>qranker.xml</code>.
</li>

<li>
The deltaCn computation has been modified to be consistent with
Percolator. Rather than using
<br /><pre>
     deltaCn<sub>i</sub> = (xcorr<sub>1</sub> - xcorr<sub>i+1</sub>) / xcorr<sub>1</sub>
</pre><br />
it is now computed using<br />
<pre>
     deltaCn<sub>i</sub> = (xcorr<sub>i</sub> - xcorr<sub>i+1</sub>) / max(xcorr<sub>i</sub>, 1.0)
</pre><br />
</li>

<li>
Percolator now accepts inputs in SQT, PepXML, and tab-delimited formats in addition to 
the PinXML format.
</li>

<li>
Flags were added to several commands allowing the user to control
whether various results files are created in the output directory:
<ul>
  <li><code>--sqt-output &lt;T|F&gt;</code> (search-for-matches)</li>
  <li><code>--mzid-output &lt;T|F&gt;</code> (search-for-matches, percolator)</li>
  <li><code>--pinxml-output &lt;T|F&gt;</code> (search-for-matches)</li>
  <li><code>--pepxml-output &lt;T|F&gt;</code> (search-for-matches, q-ranker, barista, percolator)</li>
  <li><code>--txt-output &lt;T|F&gt;</code> (search-for-matches, q-ranker, barista, percolator)</li>
</ul>
By default, all of these flags are set to false except <code>txt-output</code>.
</li>

</ul>

<hr></hr>

<h3>Version 1.39</h3> October 6, 2012

<h4>Major enchancements</h4>

<ul>

<li>
Crux is now released under an Apache license for all users.
</li>


<li>
Parsing MS/MS spectra is now supported using <a href="http://proteowizard.sourceforge.net/">Proteowizard</a> (v. 3.0.3950).  
This allows Crux to
handle MS/MS spectra in mzML (1.0 and 1.1), mzXML, MGF, MS2 and CMS2
formats.
Use <code>spectrum-parser=pwiz</code> to enable Proteowizard parsing.</li>
<li>
Crux now uses <code>cmake</code> for the build process rather than
<code>autoconf</code>/<code>automake</code>.
</li>
</ul>
<h3>Minor changes</h3>
<ul>

<li>
The Tide database search software is no longer distributed as part of Crux because its license is not compatible with the new Crux license.
</li>

<li>
Support for PIN XML output was added to <code>crux
search-for-matches</code>.
</li>
<li>
Fixed a bug in <code>crux create-index</code> on Windows and Cygin
that caused the program to fail with the message:
<br /><pre>
WARNING: Cannot rename directory
FATAL: Failed to create index
</pre>
</li>
<li>
The parameter <code>protein database</code> is now an option rather than a required argument for <code>crux spectral-counts</code>.
</li>
<li>
mzIdentML file support has been added for <code>crux spectral-counts</code>.
</li>
<li>
PepXML file support has been fixed for <code>crux spectral-counts</code> .
</li>
<li>
Fixed bug in packedNorm() that sometimes generated incorrect values for the posterior error probability.
</li>
<li>
Fixed bug in <code>crux create-index</code> on Windows and Cygwin that caused it to fail on Windows and Cygin.
</li>
</ul>

<hr></hr>

<h3>Version 1.38</h3> July 20, 2012

<h4>Major enhancements</h4>

<ul>

<li>
Hardklor and Bullseye, tools for analyzing high-resolution precursor
spectra, are now incorporated into Crux.</li>

<li>
Barista has been modified extensively so that it more closely
resembles the other tools in Crux:</li>

<ul>
<li>
Barista and Q-ranker accept search results in tab-delimited format, in addition to
SQT format.</li>
<li>
Barista now reports posterior error probabilities, in addition to
q-values, for PSMs, peptides and proteins.</li>
<li>
Barista's pep.xml output has been updated to be compatible with the
TransProteomic Pipeline (TPP).</li>
</ul>

<li>
The <code>sequest-search</code> command has been removed.  The
functionality of this command is still available using options for
the <code>search-for-matches</code> command (see
the <a href="faq.html">frequently asked questions list</a> for
details).</li>

</ul>

<h4>Minor changes</h4>

<ul>

<li>
<code>crux predict-peptide-ions</code> calculates the mass shift
resulting from the nh3 or h2o neutral loss correctly.  Previously, a
neutral loss resulted in an addition of mass rather than subtraction.
</li>

<li>
<code>crux predict-peptide-ions</code> reports ion-type as
'b','y','a', or 'p' rather than a number (i.e. 0, 1, 2, 3).</li>

<li>
<code>crux predict-peptide-ions</code> now only allows one type of
neutral loss modification per ion.  Previously, multiple different
types of neutral loss could be applied simultaneously to a single
ion.</li>

<li>
The <code>neutral-losses</code> option was removed from <code>crux
predict-peptide-ions</code>, due to its redundancy with the supported
the <code>--nh3</code> and <code>--h2o</code> options.</li>

<li>
<code>crux predict-peptide-ions</code> supports 'bya' in the
<code>--primary-ions</code> parameter, which will generate 
the a-ion series in addition to the 'b' and 'y' ions.</li> 

<li>
The spectrum parsing is updated so that peaks with zero intensity are
ignored.</li>

<li>
<code>crux spectral-counts</code> now has an option to compute the raw
spectral count.</li>

<li>
<code>crux spectral-counts</code> now has an option to compute dNSAF
values.</li>

<li>
A bug in <code>crux spectral-counts</code> was fixed so that it now
properly normalizes the NSAF value.</li>

<li>
Multiple missed cleavages are now handled by <code>crux
search-for-xlinks</code> using the missed-cleavages parameter.
Previously, this was unsupported.</li>

<li>
Ambiguous amino acids are handled differently.  'J' is interpreted to
indicate 'I' or 'L'.  Peptides containing B, Z, and X are no longer be
allowed, and a warning is issued when these amino acid codes are
encountered.</li>

<li>
The stand-alone <code>crux-predict-peptide-ions</code>
and <code>crux-generate-peptides</code> applications have been integrated
into the main <code>crux</code> application.</li>

<li>
A bug has been fixed that affected the intensity adjustment of
observed spectra when the bin width was set much larger or smaller
than 1.</li>

<li>
Beginning with version 1.37, q-ranker erroneously included decoy PSMs
along with target PSMs in the q-ranker.target.psms.txt file.  All PSMs
were sorted by q-ranker score so the targets and decoys were mixed
together with no accompanying labels.  This bug has been fixed so that
Q-ranker once again returns only target PSMs.</li>

<li>
The search option <code>display-summed-masses</code> has been replaced by
<code>mod-mass-format</code>.  With this option, there is a new format
for reporting modificiations: the mass in the square braces is that of the
preceeding amino acid plus the modification mass.  This format is compliant
with TPP pep.xml output.</li>

<li>
Modifications are reported differently in the pep.xml header to be
compliant with the TPP.</li>

<li>
The command <code>crux compute-q-values</code> now reports posterior
error probabilities in addition to q-values.  Consequently, the
command was renamed <code>crux calibrate-scores</code>.</li>

<li>
Crux now provides an explicit error message when an incorrectly
formatted MS2 file is parsed.  Previously, crux simply reported that
no spectra were found.</li>

<li>
Several additional scores were added to the <code>q-ranker</code>
pep.xml files.</li>

<li>Fixed the build procedure to work on both Lion and pre-Lion versions of OS X.</li>

<li>Fixed a bug in the normalization of the observed spectra.
Previously, after the 10-bin normalization of intensities, peaks with
heights below 5% of the maximum were not being removed.</li>

<li>
When a fragmentation spectra file is read, the assumed
peptide charge state information can be missing for the scans.  
In cases where this information has not been provided, 
Crux will now estimate the possible charge states.
</li>

<li>
The feature files for Q-ranker and Barista now contain a header
describing each feature.
</li>

<li>
Q-ranker and Barista now output all of the fields provided in the
input search files.
</li>

</ul>

<hr></hr>


<h3>Version 1.37</h3> December 22, 2011

<h4>Major enhancements</h4>

<ul>
<li>
Added <code>crux barista</code>, a tool for inferring protein
identifications.</li>

<li>
Reimplemented <code>crux q-ranker</code> with new outputs and
command-line syntax.</li>

<li>
Percolator and compute-q-values now compute and report posterior error
probabilities, in addition to q-values.</li>

<li>
<code>crux create-index</code> now generates and store decoy
peptides in the index.  Decoys can still be generated on-the-fly when
searching .fasta files.</li>

</ul>

<h4>Minor changes</h4>

<ul>

<li>
A pair of options, <code>cterm-fixed</code>
and <code>nterm-fixed</code>, allow fixed terminal peptide
modifications, i.e., a mass shift applied to every peptide on either or
both termini.</li>

<li>
A bug in the spectrum processing code was fixed, which was erroneously
eliminating a few of the highest m/z fragment peaks.  Xcorrs have
changed slightly as a result.</li>

<li>
Simplified the <code>--mz-bin-width</code> and 
</code>--mz-offset</code> parameters so that <code>--xcorr-var-bin</code>
is no longer needed.</li>

<li>
Indexes now store information about any static mods used when they
were created.</li>

<li>
In the tab-delimited output files the 'matches/spectrum' column gives
the number of target peptides compared to the spectrum and the decoy
file has an additional column, 'decoy matches/spectrum' that gives the
number of decoy peptides compared to the spectrum.  These two numbers
may differ when decoys are not generated on-the-fly.</li>
<li>
The header lines of Barista and QRanker include all of the columns 
in the search results.</li>
</ul>

<hr></hr>

<h3>Version 1.36</h3> August 4, 2011

<h4>Tide changes</h4>

<ul>

<li>
Added support for user-specifiable variable and static amino acid
modifications.</li>

<li>
Tide's version of XCorr has been modified so that it is always
identical to those of a recent version SEQUEST<sup>&reg;</sup>.</li>

<li>
Added support for user-specifiable maximum number of missed enzyme
cleavage points.</li>

<li>
Tide now performs basic charge state inference when this information
is missing from the spectrum input files.</li>

<li>
User-specifiable output formatting, using new
the <code>tide-results</code> utility, including
  <ul>
  <li>Text format with user-specifiable fields.
  <li>SQT format.
  <li>PepXML format.
  <li>Choose whether to display all proteins in which each peptide occurs or
just one representative.
  </ul>

<li>
Note that new file formats are created
by <code>tide-index</code>. Index files created by previous versions
of Tide should not be used with the new version.</li>

</ul>

<h4>Minor changes</h4>

<ul>
<li>
Q-ranker now reports q-values instead of false discovery rates.</li>

<li>
Corrected several errors in the pep.xml output, related to reporting
the spectrum filename, charge, and neutral mass.</li>

<li>
Changed the <code>missed-cleavages</code> option to allow specifying
the maximum number of missed cleavages in a peptide rather than
specifying none/any.</li>

<li>
Fixed a bug that did not print the spectrum file name correctly in the
pep.xml files.</li>

<li>
Improved the error message produced by <code>crux
spectral-counts</code> when the input PSM file does not contain the
required q-values.</li>

<li>
Previously, Crux's theoretical spectrum includes two flanking peaks
around each b- and y-ion.  The new
Boolean flag <code>use-flanking-peaks</code>, allows these to be
either on or off.  Flanking peaks are by default in 
<code>crux sequest-search</code> but are not used by default
in <code>crux search-for-matches</code>.</li>

</ul>

<hr></hr>

<h3>Version 1.35</h3> March 23, 2011

<h4>Major enhancements</h4>

<ul>

<li>
Added the <code>crux spectral-counts</code> command for estimating
protein quantification.</li>

</ul>

<h4>Minor changes</h4>

<ul>

<li>
The spectrum neutral mass is now calculated from the m+h value
provided by the Z-lines of an MS2 file.  Also, multiple z-lines of a
spectrum that have the same charge are now supported.  With these
changes, <code>crux search-for-matches</code> and <code>crux
sequest-search</code> can now take advantage of accurate precursor
masses in MS2 files generated by Bullseye (Hsieh et al. <i>J. Proteome
Res.</i>  9(2):1138-43, 2010).</li>

<li>
Made the <code>pep.xml</code> file header produced by Crux compatible
with the Transproteomic Pipeline.</li>

<li>
Introduced several changes to improve performance on MacOS X.</li>

<li>
Added an <code>nterm</code> option to the link argument of <code>crux
search-for-xlinks</code>.</li>

</ul>

<hr></hr>

<h3>Version 1.34</h3> December 22, 2010

<h4>Minor changes</h4>

<ul>

<li>
The default value of the "pi-zero" parameter has been changed from 0.9
to 1.0.</li>

<li>
A new option <code>--peptide-list</code> has been added to <code>crux
create-index</code>.  When set to T, this option causes an ASCII
file of peptides to be included in the output directory.  Each line
of the file lists the peptide sequence and its neutral mass.</li>

<li>
The default bin offset was returned to 0.68.  It had erroneously been
changed to 0 in version 1.33.</li>

<li>
A new option <code>--compute-sp</code> has been added to <code>crux
search-for-matches</code>.  When set to true, all candidate peptides
will be scored by Sp in addition to xcorr.  This option is recommended
for generating input to <code>percolator</code>
or <code>q-ranker</code>.</li>

<li>
Added <code>max-ion-charge</code> parameter to designate the maximum
charge for theoretical ions in <code>crux search-for-xlinks</code> and 
<code>crux xlink-assign-ions</code>.

<li>
Modifications may optionally indicate if they prevent cleavage or
prevent cross linking.

<li>
Results are printed to .pep.xml files in addition to .txt files.

<li>
Added a <code>mass-precision</code> option which sets how many digits
are written for all mass and m/z values in .txt, .sqt, and .ms2 files.

<li>
The columns printed to the .txt files now vary with the 
<code>crux</code> command being run and the settings so that unused
columns are not printed.  

<li>
Fixed a bug that limited what files were used as input for post-search
commands (e.g. <code>crux percolator</code>) based on fileroot.  Now
files with different fileroots can be analyzed together.

<li>
Fixed a bug that caused searches using fasta files to search peptides 
multiple times if they appeared in a file multiple times.


</ul>

<hr></hr>

<h3>Version 1.33</h3> July 7, 2010

<h4>Major enhancements</h4>

<ul>

<li>
The command line syntax
for <code>compute-q-values</code>, <code>percolator</code>
and <code>q-ranker</code> was modified to allow the programs to read
from and write to separate directories.</li>

<li>
A bug in q-ranker and percolator was fixed.  This bug was introduced
several versions ago, and it led to erroneously many PSMs receiving
very small q-values.  The problem relates to the scaling of the delta
Cn feature, and the fix is a temporary stopgap: we remove the feature
entirely.  The next version should have the corrected feature in
place.</li>

</ul>

<h4>Minor changes</h4>

<ul>

<li>
A new option <code>--min-peaks</code> has been added to set a filter 
for the minimum number of peaks a spectrum must have in order for it
to be searched.  The default minimum is 20 peaks.</li>

<li>
The hardcoded limit for the number of proteins allowed in a database 
has been removed.</li>

<li>
The hardcoded limit for the number of spectra and the number of 
peaks/spectrum has been removed.</li>

<li>
A new option <code>--xcorr-var-bin</code> has been added to toggle the
new binning of the m/z axis.  The default bin offset was returned back
to 0, but the default bin width is still 1.000508. (<i>Note: this
erroneous change was subsequently reverted in version 1.34</i>.)
</li>

<li>
The option <code>--max-ion-charge</code> now places a limit on the
maximum charge state of the ions generated for the xcorr theoretical 
spectra for <code>crux search-for-xlinks</code>.  This change is also 
supported by <code>xlink-assign-ions</code>.

<li>
The option <code>--no-xval</code> was added to q-ranker, allowing
faster execution by skipping the internal cross-validation to select
hyperparameters.</li>

<li>
The precision of modification masses written to the .txt files now matches 
the maximum precision given in the parameter file.

<li>
Sub-options <code>prevents&nbsp;cleavage</code> and 
<code>prevents&nbsp;cross-link</code> have been added to variable modifications 
and support has been provided for the <code>"prevents&nbsp;cleavage"</code> 
sub-option.</li>

</ul>

<hr></hr>

<h3>Version 1.32</h3> July 6, 2010

<h4>Major enhancement</h4>

<ul>

<li>
Version 1.32 includes changes only to Tide. A new binary is introduced
&mdash; a modified version of ProteoWizard's <b>msconvert</b> program
&mdash; that is capable of converting spectrum data from a wide range
of file formats into Tide-readable <i>.spectrumrecords</i> input
files.</li>

</ul>

<h4>Minor changes</h4>

<ul>

<li>
<b>tide-import-spectra</b> is removed from the distribution. Although
it was faster than msconvert, it was specific to ms2 files, whereas
msconvert now works with any ProteoWizard-supported file format.</li>

<li>
A standalone utility for reading binary <i>.spectrumrecords</i> files
is introduced, called <b>read-spectrumrecords</b>. This program is
useful, for example, for visually checking the output of msconvert.</li>

<li>
Demo input files <b>worm-06-10000.spectrumrecords</b>
and <b>yeast-02-10000.spectrumrecords</b> now replace their
counterparts worm-06-10000.ms2 and yeast-02-10000.ms2. With the
introduction of Tide-compatible msconvert, ms2 files are in no way
special to Tide anymore. Any ProteoWizard-supported file format can be
converted to the <i>.spectrumrecords</i> format for use with
Tide. Starting with data files in Tide's spectrumrecords format
eliminates the conversion step in the Tide search demo.</li>

<li>
The old demo scripts worm-demo.sh and yeast-demo.sh have each been
replaced by a pair of new scripts that demonstrate the indexing and
searching steps separately. This is in order to highlight the two-step
process and the fact that indexing needs to be done just once for each
fasta file, whereafter the index may be reused indefinitely to perform
searches.</li>

</ul>

<hr></hr>

<h3>Version 1.31</h3> June 2, 2010

<h4>Major enhancements</h4>

<ul>

<li>
This version of Crux is released with a demo version of a new search
engine, Tide.  Tide is an independent
reimplementation of the SEQUEST<sup>&reg;</sup> algorithm. The
immediate ancestor of Tide is the Crux <code>search-for-matches</code>
command, but Tide has been completely re-engineered to achieve a
thousandfold improvement in speed while exactly replicating Crux XCorr
scores.  Currently, Tide is not fully integrated with Crux, and is
available only in binary executable format.</li>

</ul>

<h4>Minor changes</h4>

<ul>
<li>
Two options have been added to <code>crux search-for-matches</code>
(<code>--mz-bin-width</code> and <code>--mz-bin-offset</code>) to
allow control of the binning of the m/z axis.</li>

<li>
The <code>ion-tolerance</code> option was removed from the search
tools.</li>

<li>
The default location of the left edge of the first bin along the m/z
axis is 0.68, rather than 0.0.  This change makes bin edges less
likely to fall near fragment peak locations.  The default bin width
has also changed from 1.001141 to 1.000508</li>

<li>
The log file now includes information about the date and time that the
command was issued, the name of the computer on which the command was
run, and the elapsed wall clock time at the end of the run.</li>

<li>
The command line option <code>--version T</code> has been replaced
with a command <code>crux version</code> that prints the version
number to standard output and then exits.</li>

<li>
The header for the feature file produced optionally by 
<code>crux percolator</code> and <code>crux q-ranker</code> now includes names
for the first two columns, scan number and label (i.e. target or decoy peptide).

</ul>

<hr></hr>

<h3>Version 1.30</h3> May 5, 2010

<h4>Major enhancements</h4>

<ul>
<li>
A new command, <code>xlink-search</code>, has been added.  This command
searches a collection of spectra against a sequence database, finding
cross-linked peptide matches.  The algorithm was described in the
following article:</li>

<blockquote>
Sean McIlwain, Paul Draghicescu, Pragya Singh, David R. Goodlett and
William Stafford
Noble.  <a href="http://noble.gs.washington.edu/proj/xhhc/">"Detecting
cross-linked peptides by searching against a database of cross-linked
peptide pairs."</a> <i>Journal of Proteome Research</i>.  2010.
</blockquote>

<li>
A new search command, <code>sequest-search</code>, was added.  The
original command, <code>search-for-matches</code>, behaves as before
except that no .sqt files are printed and no Sp scoring is performed.
The new <code>sequest-search</code> emulates SEQUEST<sup>&reg;</sup>
searching.  It first scores all candidate peptides with the Sp score,
then ranks and filters the results by that score, scoring the
remaining candidates with xcorr.  Results are printed to .txt and .sqt
files.</li>

<li>
The .mzXML file format is now supported for crux search-for-matches
and crux sequest-search when the <code>--use-mstoolkit</code> option
is set to TRUE.</li>

<li>
The .csm output files from <code>search-for-matches</code> are no
longer produced and post-search operations take .txt files as input.
</li>

</ul>

<h4>
Minor changes</h4>

<ul>

<li>
Replaced <code>mass-window</code> parameter with <code>
precursor-window</code> and added <code>precursor-window-type</code>
for selecting windows of type mass, m/z, or ppm. 
</li>

<li>
The <code>feature-file</code> option is now true/false instead of
taking a file name.  The file is named '&lt;fileroot&gt;.&lt;qranker|
percolator&gt;.features.txt'.  A header with the column names was
added to the file.</li>

<li>
The new option, <code>--scan-number</code>, performs a search on a 
specified subset of the spectra in the given file.</li>

<li>
When only one decoy file is produced, the name is now 'decoy.txt'
instead of 'decoy-1.txt'

<li>
In the .txt files, protein names are now followed by the start index
of the peptide.

<li>
Modified sequences are reported differently in the .txt files.
Instead of modifications being represented by symbols (*,@,#, etc.)
they are indicated with the mass shift of the modification within
square brackets.  As before, the modification information follows the
residue that is modified.  If multiple modifications appear on one
residue, the masses may either be summed together or printed
separately in a comma separated list.  This behavior is controlled by
the <code>--display-summed-mod-masses</code> option.</li>

<li>
The modified decoy sequences are generated differently.  Before, all
modified peptides were generated and each one was shuffled to create a
decoy peptide.  Now a peptide is shuffled once for each peptide_mod
and all modifications are applied to that same shuffled peptide.</li>

<li>
The 'percolator rank' column is now based on percolator scores instead
of percolator q-values.  For cases where two PSMs have different
percolator scores but the same q-value, the ranks will reflect the
score differences.</li>

<li>
The Weibull parameters used for computing p-values are now printed to
the .txt files.</li> 

<li>
The reporting of DeltaCn has changed.  For PSMs of rank i, deltaCn
used to computed be as deltaCn_i = (xcorr_0 - xcorr_i) / xcorr_0.
Thus, deltaCn for the top-ranked PSM was always 0.  Now deltaCn_i =
(xcorr_0 - xcorr_i+1) / xcorr_0.  This change only
affects <code>search-for-matches</code>,
not <code>sequest-search</code>.  It also means that 
<code>q-ranker</code> and <code>percolator</code> use the correct
DeltaCn values.
</li>

<li>
A new command, <code>print-processed-spectra</code>, performs
XCorr-style pre-processing on all spectra in a given file.</li>

<li>
A small bug was fixed, in which even if the user requested average
mass, the search programs still used monoisotopic mass in the
calculation of XCorr and Sp.</li>

<li>
Protein fasta files are now parsed protein-by-protein so that parsing
large files does not use excessive amounts of memory.</li>

<li>
A limit was removed on how many peptides a protein can produce.</li>

<li>
Crux is now built with g++ instead of gcc.</li>

</ul>

<hr></hr>

<h3>Version 1.22</h3> September 16, 2009

<h4>
Major enhancements</h4>

<ul>

<li>
Crux is now distributed in two versions, a full version that is
covered by the same type of license as before (free to non-profit
users, and via a licensing fee to commercial users), as well as a
stripped-down version that is released under an open source license.
The stripped-down version does not include the database search
functionality but does include all of the post-processing tools.  We
are unable to release the entire Crux package under an open source
license due to intellectual property issues.  Both versions of Crux
are available via the Crux web
page: <a href="http://noble.gs.washington.edu/proj/crux/">http://noble.gs.washington.edu/proj/crux/</a>.</li>

<li>
A new tool, q-ranker, is available for estimating peptide-spectrum
match q-values.  This tool was described in the following article:

<blockquote>
Marina Spivak, Jason Weston, Leon Bottou, Lukas K&auml;ll and William
Stafford Noble.  "Improvements to the Percolator algorithm for peptide
identification from shotgun proteomics data sets." <i>Journal of
Proteome Research.</i></blockquote></li>

<li>
Version 1.05 of <code>percolator</code> has now been integrated into
the Crux source tree.  A separate installation
of <code>percolator</code> is no longer needed for basic
<code>percolator</code> functionality. Note, however,
that <code>percolator</code> remains under active development.  You
may therefore wish to install the current, stand-alone version
of <code>percolator</code> and run it separately to take advantage of
new features.</li>

</ul>

<h4>Minor changes</h4>

<ul>

<li>
The internal normalization of the observed spectra has been modifed to
drop those peaks whose intensity is less than 1/20 of the maximum
intensity in the spectrum.  This brings the xcorr score
for <code>crux</code> into closer agreement with the xcorr score
for SEQUEST<sup>&reg;</sup>.</li>

<li>
Compute-q-values now generates three different q-values (1) from
p-values using an analytical null model, (2) from decoys and xcorr
using an empirical null model, or (3) from decoys and p-values using
an empirical null model.  All three types of q-values are computed
when p-values and decoys are present in the search results.</li>

<li>
A parameter file is now automatically written to the output
directory.</li>

<li>
A log file recording messages sent to stderr has been added for
<code>search-for-matches</code>, <code>compute-q-values</code>,
and <code>percolator</code>.</li>

<li>
The <code>--use-mz-window</code> parameter is now available for
<code>search-for-matches</code>.  When enabled, peptides must be
within +/- 'm/z-window' of the spectrum m/z.  The m/z-window value is
taken from <code>mass-window</code>.</li>

<li>
A numerical bug in the Weibull p-value calculation was fixed, which
had previously caused occasional erroneous NaNs to be output.</li>

<li>
The Weibull estimated p-values generated
by <code>search-for-matches</code> are now returned as p-values
instead of as -log(p-value).  The corresponding q-values returned from
<code>compute-q-values</code> are also now returned without the -log
transform.</li>

<li>
The <code>--precision</code> option has been changed to control the
total number of significant digits printed instead of the number of
digits after the decimal point.  The default precision has changed
from 6 to 8.</li>

<li>
The parameters estimated for the Weibull distribution (used for
computing p-values) now use the xcorrs from all PSMs for a spectrum
instead of a random selection of 500.</li>

<li>
The estimation of Weibull distribution parameters requires a minimum
number of scored PSMs.  In the previous version, spectra with fewer
PSMs than the minimum were not given a p-value.  Crux will now
generate extra decoys until there are enough scores.</li>

<li>
The p-values for decoy PSMs are now generated from the same Weibull
distribution parameters as are used for the targets of the same
spectrum.</li>

</ul>

<hr></hr>

<h3>Version 1.21</h3> May 14, 2009

<ul>

<li>
The output for <code>search-for-matches</code>, 
<code>compute-q-values</code>, and <code>percolator</code>
has been revised extensively.
<code>crux</code> will now create a directory, and all output files
will be created in that directory. 
By default the directory will be named <code>crux-output</code>,
but this can be changed using the new <code>output-dir</code> option.
<br>
The output files for <code>search-for-matches</code> will be:
<ul>
<li><code>search.target.csm</code></li>
<li><code>search.decoy-?.csm</code></li>
<li><code>search.target.sqt</code></li>
<li><code>search.target.txt</code></li>
</ul>
The output files for <code>compute-q-values</code> will be:
<ul>
<li><code>qvalues.target.sqt</code></li>
<li><code>qvalues.target.txt</code></li>
</ul>
The output files for <code>percolator</code> will be:
<ul>
<li><code>percolator.target.sqt</code></li>
<li><code>percolator.target.txt</code></li>
</ul>
</li>
<li>
The <code>fileroot</code> option has been added.
This option is used to specify a string which will be added as a prefix
to all output files.
</li>
<li>
The option <code>cleavages</code> was replaced with two
options, <code>enzyme</code> which specifies the name of an enzyme
(e.g.trypsin) and <code>digestion</code> which indicates
the degree of specificity, partial or full digest.  The full list of
available enzymes is in the html docs and in the usage statement.
See also <code>custom-enzyme</code> below.

<li>
The option <code>custom-enzyme</code> allows users to define arbitrary
digestion rules.  This overrides the <code>enzyme</code> option.
Syntax for the custom digestion rule is the same the syntax used by
X!Tandem and is described in the html docs.

<li>
The number of PSMs per spectrum printed to the output files is now
controlled by one option, <code>top-match</code>.  This
makes <code>max-sqt-result</code> obsolete.

<li>
It is now possible to control how many decoy sequences are generated
and in which file(s) they are returned.  There is a new
option, <code>num-decoys-per-target</code>, which can be used to
generate more than one shuffled peptide per spectrum.  This
replaces <code>number-decoy-set</code>.    

<li>
A new option, <code>decoy-location</code> has been introduced.  The
three possible values are 'target-file' where all PSMs (target and
decoys) are sorted together for each spectrum and returned in one
file, 'one-decoy-file' where target PSMs are printed to one file and
all decoys are printed to another, and 'separate-decoy-files' where
there are as many decoy files as there are decoys per target.

<li>
Protein names for decoy matches are now prepended with 'rand_' in the
SQT files as in 
'L rand_Y45678'.

<li>
The option <code>unique-peptides</code> only applies
to <code>crux-generate-matches</code>.  Each peptide is stored in the
index exactly once with references to all protein sources.  Searches with
fasta files print each peptide only once.

<li>
The precision of the masses and scores printed to the sqt and text
files can now be specified by the user.  The default precision changed
from 2 to 6.</li>

<li>
Search progress is now reported by printing every 10th spectrum that is
searched.  The verbosity can be adjusted with the  parameter
<code>print-search-progress</code>.

<li>
Decoy (shuffled) sequences now keep the first and last residue the
same as the target sequence that was shuffled to produce it.  This is
a reversion to previous behavior.

<li>
It is now possible to skip the Sp score and score all PSMs with xcorr.
The default procedure is still to score all peptides for one spectrum
with Sp, rank by Sp, and eliminate all but the best-ranking PSMs (by
default, the top 500).  The remaining PSMs are scored by xcorr,
re-ranked by xcorr and the top results returned.  By setting
max-rank-preliminary=0, the Sp scoring is skipped and xcorr is
computed for all PSMs.</li>

<li>
A new parameter <code>reverse-sequence</code> can be used to generate
decoy peptides by reversing them rather than shuffling.  The first and
last residues are left unmoved.  If the sequence is a palindrome ,
then a decoy will be generated by shuffling and a note to that effect
will be printed at the DETAILED INFO level of output (verbosity =
40).</li>

<li>
P-values are now computed for decoy peptides.</li>

<li>
The algorithm used to calculated the xcorr score has been modified so
that xcorr score will be in better agreement with scores generated by
SEQUEST<sup>&reg;</sup>.</li>

</ul>

<hr></hr>

<h3>Version 1.20</h3> January 6, 2009

<ul>

<li>
Generating peptides and searching with up to eleven different dynamic
modifications is now possible.  New options associated with this
feature are mod, cmod, nmod, max-mods, max-aas-modified.

<li>
The format of the .csm files has changed and files written by older
versions of crux are not readable with crux version 1.2.

<li>
When the option <code>cleavages</code> is set to <code>all</code>,
peptide generation ignores all tryptic cleavage sites, effectively setting
the <code>missed-cleavages</code> option to <code>TRUE</code>
regardless of user settings.

<li>
When one spectrum has identical xcorr scores for different sequences,
the rank of all those matches will be the same.  Matches with the next
highest score will rank one below.

<li>
The options for setting the preliminary and primary score type have
been removed and are fixed as Sp and xcorr, respectively.  A new
option, <code>compute-p-values=&lt;T | F&gt;</code>, was added to
control p-value computation.

<li>
The SQT file contains the spectrum calculated mass instead of observed
mass/charge on the S line.

<li>
There is now a test for confirming that the file downloaded from the
crux website was not corrupted.  See installation instructions for
details. 

<li>
Calculating a p-value requires a minimum of 40 matches.  Spectra with
fewer than 40 matches will have p-value scores returned as NaN and a
warning will be printed at the DETAILED_INFO level (40) of verbosity.

<li>
Fixed error in generating neutral-loss peaks created as part of the
theoretical spectrum. 

</ul>

<hr></hr>

<h3>Version 1.02</h3> December 1, 2008

<ul>

<li>
Three programs, <code>crux-create-index</code>,
<code>crux-search-for-matches</code>,
and <code>crux-analyze-matches</code>, were merged into one program
named
<code>crux</code>.</li>

<li>
Percolator is now truly optional as all Crux programs will build
without it.</li>

<li>
Fragment masses can now be calculated as average or mono-isotopic.
This is controlled by the <code>fragment-mass</code> option in the
parameter file.</li>

<li>
The name of the score-type option that calculates p-values was changed
from xcorr-logp to xcorr-pvalue.</li>

<li>
SQT files have two new lines in the header which describe the
arrangement of values in the results.</li>

<li>
HTML documentation was updated to reflect the above changes.</li>

</ul>

<hr></hr>

<h3>Version 1.01</h3>

<p>October 15, 2008</p>

<ul>

<li>
A bug limiting the length of the name of an index file was fixed.</li>

<li>
Modifications were made so that Crux will build with version
1.05 of Percolator.  This is the only supported version of
Percolator.</li>

<li>
Memory leaks in <code>crux-search-for-matches</code> were patched.</li>

<li>
The <code>--version</code> option was added.</li>

</ul>

<hr></hr>

<h3>Version 1.0</h3>

<p>March 4, 2008</p>

Initial release
	<!-- END CONTENT -->
		</div>
	</div>

<footer class="site-footer">
	<div id="centerfooter">
		<div class="footerimportantlinks">
			<img src="images/linkicon.png" style="width:16px; height:16px"><h3>Important links</h3>
			<ul>
				<li><a href="faq.html">Crux FAQ</a></li>
				<li><a href="glossary.html">Glossary of terminology</a></li>
				<li><a href="http://scholar.google.com/citations?hl=en&user=Rw9S1HIAAAAJ">Google Scholar profile</a></li>
				<li><a href="https://github.com/crux-toolkit/crux-toolkit">GitHub</a></li>
				<li><a href="release-notes.html">Release Notes</a></li>
				<li><a href="https://mailman1.u.washington.edu/mailman/listinfo/crux-users" title="Receive announcements of new versions">Join the mailing list</a></li>
				<li><a href="http://www.apache.org/licenses/LICENSE-2.0">Apache license</a></li>
				<li><a href="http://groups.google.com/group/crux-users">Support Board</a></li>
			</ul>
		</div>
		<div class="footerimportantlinks tutoriallinks">
			<img src="images/tutorialicon.png" style="height:16px"><h3>Tutorials</h3>
			<ul>
				<li><a href="tutorials/install.html">Installation</a></li>
				<li><a href="tutorials/gettingstarted.html">Getting started with Crux</a></li>
				<li><a href="tutorials/search.html">Running a simple search using Tide and Percolator</a></li>
				<li><a href="tutorials/customizedsearch.html">Customization and search options</a></li>
				<li><a href="tutorials/spectralcounts.html">Using spectral-counts</a></li>
			</ul>
		</div>
		<div id="footertext">
			<p>
				The original version of Crux was written by Chris Park and Aaron Klammer
				under the supervision
				of <a href="http://www.gs.washington.edu/faculty/maccoss.htm">Prof. Michael
				MacCoss</a>
				and <a href="http://noble.gs.washington.edu/~noble">Prof. William
				Stafford Noble</a> in the Department of Genome Sciences at the
				University of Washington, Seattle.  Website by <a href="http://www.yuvalboss.com/">Yuval Boss</a>. 
				<br />The complete list of contributors
				can be found <a href="contributors.html">here</a>.
				<br />
				<br />
				Maintenance and development of Crux is funded by the <a href="https://www.nih.gov/">National Institutes of Health</a> award P41 GM103533. 
			</p>
		</div>
	</div>
</footer>
	
</body>

</html>
<|MERGE_RESOLUTION|>--- conflicted
+++ resolved
@@ -56,17 +56,7 @@
 
 <h4>Minor changes</h4>
 <ul>
-<<<<<<< HEAD
   <li>30 May 2023: File overwrite bug fix in diameter</li>
-  <li>14 March 2023: Added a new column, called `unmodified sequence`, to tab-delimited outputs containing plain 
-    peptide sequence without modifications. The new column appear in tide-search, diameter, assign-confidence, 
-    and cascade results, etc. </li>
-  <li>14 March 2023: Cleavage type column was removed from tab-delimited outputs (produced by 
-    tide-search, diameter, assign-confidenec, etc).</li>
-  <li>20 Feb 2023: Tide-index aux locations are merged to peptide protocol buffer.</li>
-  <li>20 Feb 2023: Tide-index shuffles modified and unmodified target peptides in the same way.</li>
-  <li>07 Feb 2023: Bug fix in mix-max procedure. qvalues are now the smallest fdrs 
-=======
   <li>14 April 2023: Added by-ions matched, by-ions total, and by-ions-fraction columns to tide-search output 
     in case of standard XCorr scoring.</li>
   <li>14 March 2023: Added a new column, called "unmodified sequence," to tab-delimited outputs.  This column contain the peptide sequence without modifications. The new column appears in tide-search, diameter, assign-confidence, 
@@ -75,7 +65,6 @@
     tide-search, diameter, and assign-confidence.</li>
   <li>20 Feb 2023: Tide-index aux locations were merged into the peptide protocol buffer.</li>
   <li>20 Feb 2023: Tide-index now shuffles modified and unmodified target peptides in the same way.</li>
->>>>>>> b74024b9
   <li>19 Feb 2023: Add a "filename" column to the Percolator tab-delimited output files.</li>
   <li>07 Feb 2023: Fix bug in mix-max procedure. The q-values are now the smallest FDRs 
     for the associated thresholds. </li>
