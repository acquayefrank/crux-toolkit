<html>
<head>
<title>Release notes for Crux</title>
<link href="./crux.css" rel="styleSheet" type="text/css">
</head>
<body>
<blockquote> 
<h1>Release notes for Crux</h1>

<h2>Changes since last named release</h2>

<h3>Major changes</h3>

<ul>

<li>
Cascade-search application added to crux.</li>

<li>
Subtract-index application added to crux.</li>

<li>
The OS X version now requires OS X Yosemite. It can be built
from source using the Clang compilers distributed with the latest version of
XCode.</li>

<li>
The Windows version is now 64-bit, built using Visual Studio 2013.</li>

<li>
Added the <code>peptide-centric-search</code> option to tide-search.</li>

<li>
Renamed the command <code>calibrate-scores</code>
to <code>assign-confidence</code> and completely re-vamped its
functionality.</li>

<li>
Updated Hardklor to version 2.19.</li>

<li>
Updated Comet to version 2015.01 rev. 2.</li>

<li>
Added the <code>pipeline</code> command.</li>

</ul>

<h3>Minor changes</h3>

<ul>

<li>
Bug fixed in reporting flanking amino acids in <code>PostProcessProtein.cpp</code>.</li>

<li>
<code>Mix-max</code> procedure is updated to handle ties among target and decoy scores.</li>

<li>
Default value of <code>use-neutral-loss-peaks</code> changed to <code>true</code></li>

<li>
<code>Exact p-value</code> calculation takes into account the flanking and neutral loss peaks. </li>

<li>
A bug was fixed in the naming of the Percolator input (.pin) file that
is produced by Comet when the <code>output_percolatorfile</code>
option is turned on.  Previously, the file was named "comet.tsv"; now
it is "comet.target.pin."</li>

<li>
<code>Assign-confidence</code> can take multiple input files.
</li>

<li>
The <code>comet</code> command can take multiple input files.
</li>

<li>
The <code>sidak</code> option has been added
to <code>assign-confidence</code> to perform a Sidak adjustment.
</li>

<li>
The <code>peptide-level</code> option has been added
to <code>assign-confidence</code>.
</li>

<li>
The refactored XCorr score has been re-scaled (by dividing by 20) to
put it into a range that is comparable to that of the original XCorr score.</li>

<li>
The comet version has been updated to 2015.01 rev. 0
</li>

<li>
The default value of <code>mz-bin-offset</code> has been changed from
0.68 to 0.40.</li>

<li>
The <code>percolator</code> command outputs the <code>pout</code> XML format
again.</li>

<li>
Fixed a bug in <code>tide-search</code> causing it to fail when
<code>remove-precursor-peak</code> removed all peaks in a spectrum.</li>

<li>
The <code>max-precursor-charge</code> parameter
for <code>tide-search</code> has been introduced.</li>

<li>
Fixed a bug in candidate peptide selection when m/z tolerance is
used.</li>

<li>
Added the <code>read-tide-index</code> command, which reads an index produced
by <code>tide-index</code> and prints a list of peptides it contains.</li>

<li>
Added the <code>stop-after</code> option to print-processed-spectra, which
controls the point at which to stop preprocessing.</li>

<li>
The <code>tide-search</code> command now accepts multiple spectrum input files.
</li>

<li>
Added the <code>use-z-line</code> option to specify whether precursor
information is taken from the S or Z line when parsing MS2 files using
ProteoWizard.</li>

<li>
Added missing options to the <code>percolator</code> command.</li>

<li>
The <code>tide-search</code> command may now accept a FASTA database in
place of the index, in which case <code>tide-index</code> will be run prior to
the search. The <code>store-index</code> option allows the generated index
to be saved.</li>

<<<<<<< HEAD
=======
<li><code>2015/06/17 &ndash;</code>
The <code>assign-confidence</code> command will automatically detect
score type if the <code>score</code> parameter is not specified, searching for
xcorr, e-value, or exact p-values.</li>

>>>>>>> 039a6ec9
<li>
<code>2015/06/17 &ndash;</code>
The <code>cascade-search</code> will report the source index database of the 
peptide for all identified PSMs.</li>

<li>
<code>2015/06/25 &ndash;</code>
The <code>top-match</code> parameter has been removed from
<code>cascade-search</code>.</li>
</ul>

<hr></hr>


<h2>Version 2.1</h2> October 8, 2014

<h3>Major enhancements</h3>

<ul>

<li>
The <code>tide-search</code> command now supports calculation of exact
p-values via dynamic programming, as described
in <a href="http://www.ncbi.nlm.nih.gov/pubmed/24895379">this
article</a>.  The p-value calculation is controlled with
the <code>exact-p-value</code> parameter.</li>

<li>
<code>search-for-xlinks</code> now supports variable modifications and
larger protein databases.  This new code is disabled by default, but
can be turned on by setting the
parameter <code>use-old-xlink=F</code>.</li>

</ul>

<h3>Minor changes</h3>

<ul>

<li>
The default value of <code>mz_bin_offset</code> has been changed to 0.40 from 0.68.</li>

<li>
The <code>centroided</code> parameter for the <code>hardklor</code> command is
now implemented.</li>

<li>
The <code>spectrum-format</code> parameter for the <code>bullseye</code> command
works properly.</li>

<li>
The <code>tide-search</code> command now uses information from the Z line rather
than the S line when reading spectrum files in the MS2 file format.</li>

<li>
The <code>tide-search</code> command now accepts the
<code>spectrum-parser</code> parameter.</li>

<li>
The <code>protein-database</code> parameter
to <code>spectral-counts</code> now only accepts fasta files.  Parsing
of a protein index is no longer supported.</li>

<li>
A bug was fixed in the <code>spectral-counts</code> command that prevented 
<code>tide-search</code> output files from being parsed correctly.</li>   

<li>
The <code>default-direction</code> parameter now takes a string value of the feature
name rather than an integer.
</li>

<li>
The parameters <code>mz-bin-width</code> and <code>mz-bin-offset</code> have been added
to <code>tide-search</code>.</li>

<li>
Percolator output now includes, for each PSM, the name of the file
in which the spectrum resides.
</li>

<li>
The parameters <code>clip-nterm-methionine</code>, <code>keep-terminal-aminos</code>, and <code>min-mods</code> have been added to <code>tide-index</code>.
</li>

<li>
The parameters <code>use-flanking-peaks</code>
and <code>use-neutral-loss-peaks</code> have been added to
<code>tide-search</code>.</li>

<li>
The calculation of XCorr was simplified in Tide.  In the new version, 
<code>tide-index</code> only generates peptides and sorts them,
leaving the generation of theoretical peaks to be done entirely on the
fly by <code>tide-search</code>.</li>

<li>
The <code>tide-search</code> command now prints search progress reports both to
the screen and to the log file. The interval at which progress is printed can
be controlled using the <code>print-search-progress</code> parameter.</li>

<li>
The <code>calibrate-scores</code> command now outputs files with the stem
"calibrate-scores" rather than "qvalue."</li>

<li>
The <code>use-flanking-peaks</code> parameter now has a default value of
false.</li>

<li>
The Comet search engine was updated to version 2014011.</li>

<li>
The MSToolkit parser was updated to the latest version (r73).</li>

<li>
The <code>version</code> command now outputs the revision number.</code>

<li>
Various improvements in performance and error handling were implemented.</li>

</ul>

<hr></hr>

<h2>Version 2.0</h2> June 6, 2014
<h3>Major enhancements</h3>
<ul>

<li>
Two new search engines are now included in Crux: Comet and Tide.  The
old search engine, search-for-matches, has been retired.</li>

<li>Percolator has been updated to version 2.07.</li>

<li>
Crux now compiles in native Windows, rather than requiring
Cygwin.  Consequently, Crux running under Windows can parse vendor
proprietary formats using the appropriate Proteowizard libraries.</li>

</ul>

<h3>Minor changes</h3>

<ul>

<li>
The "enyzme" parameters "lysc", "lysn", "arg_c", "glue_c", and
"pepsin_a" were renamed to "lys-c", "lys-n", "arg-c", "glue-c", and
"pepsin-a".</li>

<li>
Percolator outputs decoy files in addition to target files.</li>

<li>
Percolator tab-delimited peptides output now contain a posterior error
probability (PEP) column.</li>

<li>
The Percolator tab-delimited peptide output has been corrected to show
the PSM with the best score, rather than the worst.</li>

<li>
The Percolator tab-delimited PSMs output "matches/spectrum" value has
been corrected.</li>

<li>
A new utility command, <code>make-pin</code>, is provided to create
input files for use by Percolator.</li>

<li>
The <code>spectrum-min-mass</code> and <code>spectrum-max-mass</code>
options have been renamed to <code>spectrum-min-mz</code> and
<code>spectrum-max-mz</code>, respectively.</li>

<li>
A <code>spectrum-parser</code> option was added to <code>q-ranker</code> and
<code>barista</code>.</li>

<li>
A bug was fixed in <code>q-ranker</code> and <code>barista</code> when
reading peptides with modifications.</li>

<li>
Fixed the <code>q-ranker</code> tab delimited output so that, for a
given peptide, flanking amino acids are reported for each protein that
contains that peptide, rather than only reporting one set of flanking
amino acids.</li>

<li>
A bug was fixed in <code>percolator</code>, wherein the first and last
two characters were being truncated from peptide sequences when the
input was missing the flanking amino acids or when the charge state
was not indicated in the PSM IDs.</li>

<li>
The crux spectrum parser has been removed.</li>

<li>
Q-ranker now outputs decoy files.</li>

<li>
The Boost.Random library is now being used for random number
generation.</li>

<li>
<code>calibrate-scores</code> no longer requires a protein input.</li>

<li>
<code>calibrate-scores</code> now only takes the top match per
spectrum and charge.</li>

<li>
<code>get-ms2-spectrum</code> now prints z-lines with Bullseye
files.</li>

<li>
Various performance and error handling improvements.</li>

</ul>

<hr></hr>

<h2>Version 1.40</h2> May 22, 2013
<h3>Major enchancements</h3>
<ul>

<li>
Crux Percolator was updated from version 1.05 to the latest release,
version 2.04.</li>

</ul>
<h3>Minor changes</h3>
<ul>

<li>
<p>The formula that is used to convert fragment m/z values from real
numbers into integers was modified.  Previously, the conversion was
<pre>
  floor( (x / mz-bin-size) + 0.5 + mz-bin-offset )
</pre>
The new conversion formula is 
<pre>
  floor( (x / mz-bin-size) + 1.0 - mz-bin-offset )
</pre>
The default values of the two parameters (mz-bin-size and
mz-bin-offset) have not changed.  The allowed range of the
mz-bin-offset parameter was previously [-1,1], but has been changed to
[0,1].</p>

<p>
To understand the motivation for the changed formula, note that the
mz-bin-offset parameter controls the location of bin edges, relative
to integer masses on the mass scale.  In general, mz-bin-offset should
be chosen so that bin edges fall between the expected clusters of
fragment masses.  For fragments with 1+ charge, masses will cluster
near integer values (after dividing by mz-bin-width), and the ideal
value of mz-bin-offset would be 0.5.  For mixtures of fragments with
1+ and 2+ charges, masses will cluster near integer and half-integer
values, so mz-bin-offset near 0.25 or 0.75 would produce bin edges
that best avoid the clusters of fragment masses.  The old conversion
formula did not correctly locate bin edges, given a chosen
mz-bin-offset.  The new conversion formula produces a proper
translation of mz-bin-offset into bin edge locations.</p></li>

<li>
The <code>seed</code> parameter is now available to control the
seeding of random number generator.  The default value is 1.
<code>seed</code> is available as a parameter from all applications.
It can be set as a command line option for 
<code>crux search-for-matches</code>
and 
<code>crux percolator</code>.
</li>

<li>
The default value of the <code>decoys</code> parameter for <code>crux
search-for-matches</code> was incorrectly documented.  The default is
actually <code>peptide-shuffle</code>, but the documentation said the
default was <code>protein-shuffle</code>.  The documentation has been
corrected.</li>

<li>
The incorrectly labeled column header <code>xcorr rank</code> in barista and
q-ranker feature files has been corrected to <code>xcorr score</code>.
</li>

<li>
The q-ranker output file <code>qranker_output.xml</code> has been renamed to
<code>qranker.xml</code>.
</li>

<li>
The deltaCn computation has been modified to be consistent with
Percolator. Rather than using
<pre>
     deltaCn<sub>i</sub> = (xcorr<sub>1</sub> - xcorr<sub>i+1</sub>) / xcorr<sub>1</sub>
</pre>
it is now computed using
<pre>
     deltaCn<sub>i</sub> = (xcorr<sub>i</sub> - xcorr<sub>i+1</sub>) / max(xcorr<sub>i</sub>, 1.0)
</pre>
</li>

<li>
Percolator now accepts inputs in SQT, PepXML, and tab-delimited formats in addition to 
the PinXML format.
</li>

<li>
Flags were added to several commands allowing the user to control
whether various results files are created in the output directory:
<ul>
  <li><code>--sqt-output &lt;T|F&gt;</code> (search-for-matches)</li>
  <li><code>--mzid-output &lt;T|F&gt;</code> (search-for-matches, percolator)</li>
  <li><code>--pinxml-output &lt;T|F&gt;</code> (search-for-matches)</li>
  <li><code>--pepxml-output &lt;T|F&gt;</code> (search-for-matches, q-ranker, barista, percolator)</li>
  <li><code>--txt-output &lt;T|F&gt;</code> (search-for-matches, q-ranker, barista, percolator)</li>
</ul>
By default, all of these flags are set to false except <code>txt-output</code>.
</li>

</ul>

<hr></hr>

<h2>Version 1.39</h2> October 6, 2012

<h3>Major enchancements</h3>

<ul>

<li>
Crux is now released under an Apache license for all users.
</li>


<li>
Parsing MS/MS spectra is now supported using <a href="http://proteowizard.sourceforge.net/">Proteowizard</a> (v. 3.0.3950).  
This allows Crux to
handle MS/MS spectra in mzML (1.0 and 1.1), mzXML, MGF, MS2 and CMS2
formats.
Use <code>spectrum-parser=pwiz</code> to enable Proteowizard parsing.</li>
<li>
Crux now uses <code>cmake</code> for the build process rather than
<code>autoconf</code>/<code>automake</code>.
</li>
</ul>
<h3>Minor changes</h3>
<ul>

<li>
The Tide database search software is no longer distributed as part of Crux because its license is not compatible with the new Crux license.
</li>

<li>
Support for PIN XML output was added to <code>crux
search-for-matches</code>.
</li>
<li>
Fixed a bug in <code>crux create-index</code> on Windows and Cygin
that caused the program to fail with the message:
<pre>
WARNING: Cannot rename directory
FATAL: Failed to create index
</pre>
</li>
<li>
The parameter <code>protein database</code> is now an option rather than a required argument for <code>crux spectral-counts</code>.
</li>
<li>
mzIdentML file support has been added for <code>crux spectral-counts</code>.
</li>
<li>
PepXML file support has been fixed for <code>crux spectral-counts</code> .
</li>
<li>
Fixed bug in packedNorm() that sometimes generated incorrect values for the posterior error probability.
</li>
<li>
Fixed bug in <code>crux create-index</code> on Windows and Cygwin that caused it to fail on Windows and Cygin.
</li>
</ul>

<hr></hr>

<h2>Version 1.38</h2> July 20, 2012

<h3>Major enhancements</h3>

<ul>

<li>
Hardklor and Bullseye, tools for analyzing high-resolution precursor
spectra, are now incorporated into Crux.</li>

<li>
Barista has been modified extensively so that it more closely
resembles the other tools in Crux:</li>

<ul>
<li>
Barista and Q-ranker accept search results in tab-delimited format, in addition to
SQT format.</li>
<li>
Barista now reports posterior error probabilities, in addition to
q-values, for PSMs, peptides and proteins.</li>
<li>
Barista's pep.xml output has been updated to be compatible with the
TransProteomic Pipeline (TPP).</li>
</ul>

<li>
The <code>sequest-search</code> command has been removed.  The
functionality of this command is still available using options for
the <code>search-for-matches</code> command (see
the <a href="crux-faq.html">frequently asked questions list</a> for
details).</li>

</ul>

<h3>Minor changes</h3>

<ul>

<li>
<code>crux predict-peptide-ions</code> calculates the mass shift
resulting from the nh3 or h2o neutral loss correctly.  Previously, a
neutral loss resulted in an addition of mass rather than subtraction.
</li>

<li>
<code>crux predict-peptide-ions</code> reports ion-type as
'b','y','a', or 'p' rather than a number (i.e. 0, 1, 2, 3).</li>

<li>
<code>crux predict-peptide-ions</code> now only allows one type of
neutral loss modification per ion.  Previously, multiple different
types of neutral loss could be applied simultaneously to a single
ion.</li>

<li>
The <code>neutral-losses</code> option was removed from <code>crux
predict-peptide-ions</code>, due to its redundancy with the supported
the <code>--nh3</code> and <code>--h2o</code> options.</li>

<li>
<code>crux predict-peptide-ions</code> supports 'bya' in the
<code>--primary-ions</code> parameter, which will generate 
the a-ion series in addition to the 'b' and 'y' ions.</li> 

<li>
The spectrum parsing is updated so that peaks with zero intensity are
ignored.</li>

<li>
<code>crux spectral-counts</code> now has an option to compute the raw
spectral count.</li>

<li>
<code>crux spectral-counts</code> now has an option to compute dNSAF
values.</li>

<li>
A bug in <code>crux spectral-counts</code> was fixed so that it now
properly normalizes the NSAF value.</li>

<li>
Multiple missed cleavages are now handled by <code>crux
search-for-xlinks</code> using the missed-cleavages parameter.
Previously, this was unsupported.</li>

<li>
Ambiguous amino acids are handled differently.  'J' is interpreted to
indicate 'I' or 'L'.  Peptides containing B, Z, and X are no longer be
allowed, and a warning is issued when these amino acid codes are
encountered.</li>

<li>
The stand-alone <code>crux-predict-peptide-ions</code>
and <code>crux-generate-peptides</code> applications have been integrated
into the main <code>crux</code> application.</li>

<li>
A bug has been fixed that affected the intensity adjustment of
observed spectra when the bin width was set much larger or smaller
than 1.</li>

<li>
Beginning with version 1.37, q-ranker erroneously included decoy PSMs
along with target PSMs in the q-ranker.target.psms.txt file.  All PSMs
were sorted by q-ranker score so the targets and decoys were mixed
together with no accompanying labels.  This bug has been fixed so that
Q-ranker once again returns only target PSMs.</li>

<li>
The search option <code>display-summed-masses</code> has been replaced by
<code>mod-mass-format</code>.  With this option, there is a new format
for reporting modificiations: the mass in the square braces is that of the
preceeding amino acid plus the modification mass.  This format is compliant
with TPP pep.xml output.</li>

<li>
Modifications are reported differently in the pep.xml header to be
compliant with the TPP.</li>

<li>
The command <code>crux compute-q-values</code> now reports posterior
error probabilities in addition to q-values.  Consequently, the
command was renamed <code>crux calibrate-scores</code>.</li>

<li>
Crux now provides an explicit error message when an incorrectly
formatted MS2 file is parsed.  Previously, crux simply reported that
no spectra were found.</li>

<li>
Several additional scores were added to the <code>q-ranker</code>
pep.xml files.</li>

<li>Fixed the build procedure to work on both Lion and pre-Lion versions of OS X.</li>

<li>Fixed a bug in the normalization of the observed spectra.
Previously, after the 10-bin normalization of intensities, peaks with
heights below 5% of the maximum were not being removed.</li>

<li>
When a fragmentation spectra file is read, the assumed
peptide charge state information can be missing for the scans.  
In cases where this information has not been provided, 
Crux will now estimate the possible charge states.
</li>

<li>
The feature files for Q-ranker and Barista now contain a header
describing each feature.
</li>

<li>
Q-ranker and Barista now output all of the fields provided in the
input search files.
</li>

</ul>

<hr></hr>


<h2>Version 1.37</h2> December 22, 2011

<h3>Major enhancements</h3>

<ul>
<li>
Added <code>crux barista</code>, a tool for inferring protein
identifications.</li>

<li>
Reimplemented <code>crux q-ranker</code> with new outputs and
command-line syntax.</li>

<li>
Percolator and compute-q-values now compute and report posterior error
probabilities, in addition to q-values.</li>

<li>
<code>crux create-index</code> now generates and store decoy
peptides in the index.  Decoys can still be generated on-the-fly when
searching .fasta files.</li>

</ul>

<h3>Minor changes</h3>

<ul>

<li>
A pair of options, <code>cterm-fixed</code>
and <code>nterm-fixed</code>, allow fixed terminal peptide
modifications, i.e., a mass shift applied to every peptide on either or
both termini.</li>

<li>
A bug in the spectrum processing code was fixed, which was erroneously
eliminating a few of the highest m/z fragment peaks.  Xcorrs have
changed slightly as a result.</li>

<li>
Simplified the <code>--mz-bin-width</code> and 
</code>--mz-offset</code> parameters so that <code>--xcorr-var-bin</code>
is no longer needed.</li>

<li>
Indexes now store information about any static mods used when they
were created.</li>

<li>
In the tab-delimited output files the 'matches/spectrum' column gives
the number of target peptides compared to the spectrum and the decoy
file has an additional column, 'decoy matches/spectrum' that gives the
number of decoy peptides compared to the spectrum.  These two numbers
may differ when decoys are not generated on-the-fly.</li>
<li>
The header lines of Barista and QRanker include all of the columns 
in the search results.</li>
</ul>

<hr></hr>

<h2>Version 1.36</h2> August 4, 2011

<h3>Tide changes</h3>

<ul>

<li>
Added support for user-specifiable variable and static amino acid
modifications.</li>

<li>
Tide's version of XCorr has been modified so that it is always
identical to those of a recent version SEQUEST<sup>&reg;</sup>.</li>

<li>
Added support for user-specifiable maximum number of missed enzyme
cleavage points.</li>

<li>
Tide now performs basic charge state inference when this information
is missing from the spectrum input files.</li>

<li>
User-specifiable output formatting, using new
the <code>tide-results</code> utility, including
  <ul>
  <li>Text format with user-specifiable fields.
  <li>SQT format.
  <li>PepXML format.
  <li>Choose whether to display all proteins in which each peptide occurs or
just one representative.
  </ul>

<li>
Note that new file formats are created
by <code>tide-index</code>. Index files created by previous versions
of Tide should not be used with the new version.</li>

</ul>

<h3>Minor changes</h3>

<ul>
<li>
Q-ranker now reports q-values instead of false discovery rates.</li>

<li>
Corrected several errors in the pep.xml output, related to reporting
the spectrum filename, charge, and neutral mass.</li>

<li>
Changed the <code>missed-cleavages</code> option to allow specifying
the maximum number of missed cleavages in a peptide rather than
specifying none/any.</li>

<li>
Fixed a bug that did not print the spectrum file name correctly in the
pep.xml files.</li>

<li>
Improved the error message produced by <code>crux
spectral-counts</code> when the input PSM file does not contain the
required q-values.</li>

<li>
Previously, Crux's theoretical spectrum includes two flanking peaks
around each b- and y-ion.  The new
Boolean flag <code>use-flanking-peaks</code>, allows these to be
either on or off.  Flanking peaks are by default in 
<code>crux sequest-search</code> but are not used by default
in <code>crux search-for-matches</code>.</li>

</ul>

<hr></hr>

<h2>Version 1.35</h2> March 23, 2011

<h3>Major enhancements</h3>

<ul>

<li>
Added the <code>crux spectral-counts</code> command for estimating
protein quantification.</li>

</ul>

<h3>Minor changes</h3>

<ul>

<li>
The spectrum neutral mass is now calculated from the m+h value
provided by the Z-lines of an MS2 file.  Also, multiple z-lines of a
spectrum that have the same charge are now supported.  With these
changes, <code>crux search-for-matches</code> and <code>crux
sequest-search</code> can now take advantage of accurate precursor
masses in MS2 files generated by Bullseye (Hsieh et al. <i>J. Proteome
Res.</i>  9(2):1138-43, 2010).</li>

<li>
Made the <code>pep.xml</code> file header produced by Crux compatible
with the Transproteomic Pipeline.</li>

<li>
Introduced several changes to improve performance on MacOS X.</li>

<li>
Added an <code>nterm</code> option to the link argument of <code>crux
search-for-xlinks</code>.</li>

</ul>

<hr></hr>

<h2>Version 1.34</h3> December 22, 2010

<h3>Minor changes</h3>

<ul>

<li>
The default value of the "pi-zero" parameter has been changed from 0.9
to 1.0.</li>

<li>
A new option <code>--peptide-list</code> has been added to <code>crux
create-index</code>.  When set to T, this option causes an ASCII
file of peptides to be included in the output directory.  Each line
of the file lists the peptide sequence and its neutral mass.</li>

<li>
The default bin offset was returned to 0.68.  It had erroneously been
changed to 0 in version 1.33.</li>

<li>
A new option <code>--compute-sp</code> has been added to <code>crux
search-for-matches</code>.  When set to true, all candidate peptides
will be scored by Sp in addition to xcorr.  This option is recommended
for generating input to <code>percolator</code>
or <code>q-ranker</code>.</li>

<li>
Added <code>max-ion-charge</code> parameter to designate the maximum
charge for theoretical ions in <code>crux search-for-xlinks</code> and 
<code>crux xlink-assign-ions</code>.

<li>
Modifications may optionally indicate if they prevent cleavage or
prevent cross linking.

<li>
Results are printed to .pep.xml files in addition to .txt files.

<li>
Added a <code>mass-precision</code> option which sets how many digits
are written for all mass and m/z values in .txt, .sqt, and .ms2 files.

<li>
The columns printed to the .txt files now vary with the 
<code>crux</code> command being run and the settings so that unused
columns are not printed.  

<li>
Fixed a bug that limited what files were used as input for post-search
commands (e.g. <code>crux percolator</code>) based on fileroot.  Now
files with different fileroots can be analyzed together.

<li>
Fixed a bug that caused searches using fasta files to search peptides 
multiple times if they appeared in a file multiple times.


</ul>

<hr></hr>

<h2>Version 1.33</h2> July 7, 2010

<h3>Major enhancements</h3>

<ul>

<li>
The command line syntax
for <code>compute-q-values</code>, <code>percolator</code>
and <code>q-ranker</code> was modified to allow the programs to read
from and write to separate directories.</li>

<li>
A bug in q-ranker and percolator was fixed.  This bug was introduced
several versions ago, and it led to erroneously many PSMs receiving
very small q-values.  The problem relates to the scaling of the delta
Cn feature, and the fix is a temporary stopgap: we remove the feature
entirely.  The next version should have the corrected feature in
place.</li>

</ul>

<h3>Minor changes</h3>

<ul>

<li>
A new option <code>--min-peaks</code> has been added to set a filter 
for the minimum number of peaks a spectrum must have in order for it
to be searched.  The default minimum is 20 peaks.</li>

<li>
The hardcoded limit for the number of proteins allowed in a database 
has been removed.</li>

<li>
The hardcoded limit for the number of spectra and the number of 
peaks/spectrum has been removed.</li>

<li>
A new option <code>--xcorr-var-bin</code> has been added to toggle the
new binning of the m/z axis.  The default bin offset was returned back
to 0, but the default bin width is still 1.000508. (<i>Note: this
erroneous change was subsequently reverted in version 1.34</i>.)
</li>

<li>
The option <code>--max-ion-charge</code> now places a limit on the
maximum charge state of the ions generated for the xcorr theoretical 
spectra for <code>crux search-for-xlinks</code>.  This change is also 
supported by <code>xlink-assign-ions</code>.

<li>
The option <code>--no-xval</code> was added to q-ranker, allowing
faster execution by skipping the internal cross-validation to select
hyperparameters.</li>

<li>
The precision of modification masses written to the .txt files now matches 
the maximum precision given in the parameter file.

<li>
Sub-options <code>prevents&nbsp;cleavage</code> and 
<code>prevents&nbsp;cross-link</code> have been added to variable modifications 
and support has been provided for the <code>"prevents&nbsp;cleavage"</code> 
sub-option.</li>

</ul>

<hr></hr>

<h2>Version 1.32</h2> July 6, 2010

<h3>Major enhancement</h3>

<ul>

<li>
Version 1.32 includes changes only to Tide. A new binary is introduced
&mdash; a modified version of ProteoWizard's <b>msconvert</b> program
&mdash; that is capable of converting spectrum data from a wide range
of file formats into Tide-readable <i>.spectrumrecords</i> input
files.</li>

</ul>

<h3>Minor changes</h3>

<ul>

<li>
<b>tide-import-spectra</b> is removed from the distribution. Although
it was faster than msconvert, it was specific to ms2 files, whereas
msconvert now works with any ProteoWizard-supported file format.</li>

<li>
A standalone utility for reading binary <i>.spectrumrecords</i> files
is introduced, called <b>read-spectrumrecords</b>. This program is
useful, for example, for visually checking the output of msconvert.</li>

<li>
Demo input files <b>worm-06-10000.spectrumrecords</b>
and <b>yeast-02-10000.spectrumrecords</b> now replace their
counterparts worm-06-10000.ms2 and yeast-02-10000.ms2. With the
introduction of Tide-compatible msconvert, ms2 files are in no way
special to Tide anymore. Any ProteoWizard-supported file format can be
converted to the <i>.spectrumrecords</i> format for use with
Tide. Starting with data files in Tide's spectrumrecords format
eliminates the conversion step in the Tide search demo.</li>

<li>
The old demo scripts worm-demo.sh and yeast-demo.sh have each been
replaced by a pair of new scripts that demonstrate the indexing and
searching steps separately. This is in order to highlight the two-step
process and the fact that indexing needs to be done just once for each
fasta file, whereafter the index may be reused indefinitely to perform
searches.</li>

</ul>

<hr></hr>

<h2>Version 1.31</h2> June 2, 2010

<h3>Major enhancements</h3>

<ul>

<li>
This version of Crux is released with a demo version of a new search
engine, <a href="../tide/index.html">Tide</a>.  Tide is an independent
reimplementation of the SEQUEST<sup>&reg;</sup> algorithm. The
immediate ancestor of Tide is the Crux <code>search-for-matches</code>
command, but Tide has been completely re-engineered to achieve a
thousandfold improvement in speed while exactly replicating Crux XCorr
scores.  Currently, Tide is not fully integrated with Crux, and is
available only in binary executable format.</li>

</ul>

<h3>Minor changes</h3>

<ul>
<li>
Two options have been added to <code>crux search-for-matches</code>
(<code>--mz-bin-width</code> and <code>--mz-bin-offset</code>) to
allow control of the binning of the m/z axis.</li>

<li>
The <code>ion-tolerance</code> option was removed from the search
tools.</li>

<li>
The default location of the left edge of the first bin along the m/z
axis is 0.68, rather than 0.0.  This change makes bin edges less
likely to fall near fragment peak locations.  The default bin width
has also changed from 1.001141 to 1.000508</li>

<li>
The log file now includes information about the date and time that the
command was issued, the name of the computer on which the command was
run, and the elapsed wall clock time at the end of the run.</li>

<li>
The command line option <code>--version T</code> has been replaced
with a command <code>crux version</code> that prints the version
number to standard output and then exits.</li>

<li>
The header for the feature file produced optionally by 
<code>crux percolator</code> and <code>crux q-ranker</code> now includes names
for the first two columns, scan number and label (i.e. target or decoy peptide).

</ul>

<hr></hr>

<h2>Version 1.30</h2> May 5, 2010

<h3>Major enhancements</h3>

<ul>
<li>
A new command, <code>xlink-search</code>, has been added.  This command
searches a collection of spectra against a sequence database, finding
cross-linked peptide matches.  The algorithm was described in the
following article:</li>

<blockquote>
Sean McIlwain, Paul Draghicescu, Pragya Singh, David R. Goodlett and
William Stafford
Noble.  <a href="http://noble.gs.washington.edu/proj/xhhc/">"Detecting
cross-linked peptides by searching against a database of cross-linked
peptide pairs."</a> <i>Journal of Proteome Research</i>.  2010.
</blockquote>

<li>
A new search command, <code>sequest-search</code>, was added.  The
original command, <code>search-for-matches</code>, behaves as before
except that no .sqt files are printed and no Sp scoring is performed.
The new <code>sequest-search</code> emulates SEQUEST<sup>&reg;</sup>
searching.  It first scores all candidate peptides with the Sp score,
then ranks and filters the results by that score, scoring the
remaining candidates with xcorr.  Results are printed to .txt and .sqt
files.</li>

<li>
The .mzXML file format is now supported for crux search-for-matches
and crux sequest-search when the <code>--use-mstoolkit</code> option
is set to TRUE.</li>

<li>
The .csm output files from <code>search-for-matches</code> are no
longer produced and post-search operations take .txt files as input.
</li>

</ul>

<h3>
Minor changes</h3>

<ul>

<li>
Replaced <code>mass-window</code> parameter with <code>
precursor-window</code> and added <code>precursor-window-type</code>
for selecting windows of type mass, m/z, or ppm. 
</li>

<li>
The <code>feature-file</code> option is now true/false instead of
taking a file name.  The file is named '&lt;fileroot&gt;.&lt;qranker|
percolator&gt;.features.txt'.  A header with the column names was
added to the file.</li>

<li>
The new option, <code>--scan-number</code>, performs a search on a 
specified subset of the spectra in the given file.</li>

<li>
When only one decoy file is produced, the name is now 'decoy.txt'
instead of 'decoy-1.txt'

<li>
In the .txt files, protein names are now followed by the start index
of the peptide.

<li>
Modified sequences are reported differently in the .txt files.
Instead of modifications being represented by symbols (*,@,#, etc.)
they are indicated with the mass shift of the modification within
square brackets.  As before, the modification information follows the
residue that is modified.  If multiple modifications appear on one
residue, the masses may either be summed together or printed
separately in a comma separated list.  This behavior is controlled by
the <code>--display-summed-mod-masses</code> option.</li>

<li>
The modified decoy sequences are generated differently.  Before, all
modified peptides were generated and each one was shuffled to create a
decoy peptide.  Now a peptide is shuffled once for each peptide_mod
and all modifications are applied to that same shuffled peptide.</li>

<li>
The 'percolator rank' column is now based on percolator scores instead
of percolator q-values.  For cases where two PSMs have different
percolator scores but the same q-value, the ranks will reflect the
score differences.</li>

<li>
The Weibull parameters used for computing p-values are now printed to
the .txt files.</li> 

<li>
The reporting of DeltaCn has changed.  For PSMs of rank i, deltaCn
used to computed be as deltaCn_i = (xcorr_0 - xcorr_i) / xcorr_0.
Thus, deltaCn for the top-ranked PSM was always 0.  Now deltaCn_i =
(xcorr_0 - xcorr_i+1) / xcorr_0.  This change only
affects <code>search-for-matches</code>,
not <code>sequest-search</code>.  It also means that 
<code>q-ranker</code> and <code>percolator</code> use the correct
DeltaCn values.
</li>

<li>
A new command, <code>print-processed-spectra</code>, performs
XCorr-style pre-processing on all spectra in a given file.</li>

<li>
A small bug was fixed, in which even if the user requested average
mass, the search programs still used monoisotopic mass in the
calculation of XCorr and Sp.</li>

<li>
Protein fasta files are now parsed protein-by-protein so that parsing
large files does not use excessive amounts of memory.</li>

<li>
A limit was removed on how many peptides a protein can produce.</li>

<li>
Crux is now built with g++ instead of gcc.</li>

</ul>

<hr></hr>

<h2>Version 1.22</h2> September 16, 2009

<h3>
Major enhancements</h3>

<ul>

<li>
Crux is now distributed in two versions, a full version that is
covered by the same type of license as before (free to non-profit
users, and via a licensing fee to commercial users), as well as a
stripped-down version that is released under an open source license.
The stripped-down version does not include the database search
functionality but does include all of the post-processing tools.  We
are unable to release the entire Crux package under an open source
license due to intellectual property issues.  Both versions of Crux
are available via the Crux web
page: <a href="http://noble.gs.washington.edu/proj/crux/">http://noble.gs.washington.edu/proj/crux/</a>.</li>

<li>
A new tool, q-ranker, is available for estimating peptide-spectrum
match q-values.  This tool was described in the following article:

<blockquote>
Marina Spivak, Jason Weston, Leon Bottou, Lukas K&auml;ll and William
Stafford Noble.  "Improvements to the Percolator algorithm for peptide
identification from shotgun proteomics data sets." <i>Journal of
Proteome Research.</i></blockquote></li>

<li>
Version 1.05 of <code>percolator</code> has now been integrated into
the Crux source tree.  A separate installation
of <code>percolator</code> is no longer needed for basic
<code>percolator</code> functionality. Note, however,
that <code>percolator</code> remains under active development.  You
may therefore wish to install the current, stand-alone version
of <code>percolator</code> and run it separately to take advantage of
new features.</li>

</ul>

<h3>Minor changes</h3>

<ul>

<li>
The internal normalization of the observed spectra has been modifed to
drop those peaks whose intensity is less than 1/20 of the maximum
intensity in the spectrum.  This brings the xcorr score
for <code>crux</code> into closer agreement with the xcorr score
for SEQUEST<sup>&reg;</sup>.</li>

<li>
Compute-q-values now generates three different q-values (1) from
p-values using an analytical null model, (2) from decoys and xcorr
using an empirical null model, or (3) from decoys and p-values using
an empirical null model.  All three types of q-values are computed
when p-values and decoys are present in the search results.</li>

<li>
A parameter file is now automatically written to the output
directory.</li>

<li>
A log file recording messages sent to stderr has been added for
<code>search-for-matches</code>, <code>compute-q-values</code>,
and <code>percolator</code>.</li>

<li>
The <code>--use-mz-window</code> parameter is now available for
<code>search-for-matches</code>.  When enabled, peptides must be
within +/- 'm/z-window' of the spectrum m/z.  The m/z-window value is
taken from <code>mass-window</code>.</li>

<li>
A numerical bug in the Weibull p-value calculation was fixed, which
had previously caused occasional erroneous NaNs to be output.</li>

<li>
The Weibull estimated p-values generated
by <code>search-for-matches</code> are now returned as p-values
instead of as -log(p-value).  The corresponding q-values returned from
<code>compute-q-values</code> are also now returned without the -log
transform.</li>

<li>
The <code>--precision</code> option has been changed to control the
total number of significant digits printed instead of the number of
digits after the decimal point.  The default precision has changed
from 6 to 8.</li>

<li>
The parameters estimated for the Weibull distribution (used for
computing p-values) now use the xcorrs from all PSMs for a spectrum
instead of a random selection of 500.</li>

<li>
The estimation of Weibull distribution parameters requires a minimum
number of scored PSMs.  In the previous version, spectra with fewer
PSMs than the minimum were not given a p-value.  Crux will now
generate extra decoys until there are enough scores.</li>

<li>
The p-values for decoy PSMs are now generated from the same Weibull
distribution parameters as are used for the targets of the same
spectrum.</li>

</ul>

<hr></hr>

<h2>Version 1.21</h2> May 14, 2009

<ul>

<li>
The output for <code>search-for-matches</code>, 
<code>compute-q-values</code>, and <code>percolator</code>
has been revised extensively.
<code>crux</code> will now create a directory, and all output files
will be created in that directory. 
By default the directory will be named <code>crux-output</code>,
but this can be changed using the new <code>output-dir</code> option.
<br>
The output files for <code>search-for-matches</code> will be:
<ul>
<li><code>search.target.csm</code></li>
<li><code>search.decoy-?.csm</code></li>
<li><code>search.target.sqt</code></li>
<li><code>search.target.txt</code></li>
</ul>
The output files for <code>compute-q-values</code> will be:
<ul>
<li><code>qvalues.target.sqt</code></li>
<li><code>qvalues.target.txt</code></li>
</ul>
The output files for <code>percolator</code> will be:
<ul>
<li><code>percolator.target.sqt</code></li>
<li><code>percolator.target.txt</code></li>
</ul>
</li>
<li>
The <code>fileroot</code> option has been added.
This option is used to specify a string which will be added as a prefix
to all output files.
</li>
<li>
The option <code>cleavages</code> was replaced with two
options, <code>enzyme</code> which specifies the name of an enzyme
(e.g.trypsin) and <code>digestion</code> which indicates
the degree of specificity, partial or full digest.  The full list of
available enzymes is in the html docs and in the usage statement.
See also <code>custom-enzyme</code> below.

<li>
The option <code>custom-enzyme</code> allows users to define arbitrary
digestion rules.  This overrides the <code>enzyme</code> option.
Syntax for the custom digestion rule is the same the syntax used by
X!Tandem and is described in the html docs.

<li>
The number of PSMs per spectrum printed to the output files is now
controlled by one option, <code>top-match</code>.  This
makes <code>max-sqt-result</code> obsolete.

<li>
It is now possible to control how many decoy sequences are generated
and in which file(s) they are returned.  There is a new
option, <code>num-decoys-per-target</code>, which can be used to
generate more than one shuffled peptide per spectrum.  This
replaces <code>number-decoy-set</code>.    

<li>
A new option, <code>decoy-location</code> has been introduced.  The
three possible values are 'target-file' where all PSMs (target and
decoys) are sorted together for each spectrum and returned in one
file, 'one-decoy-file' where target PSMs are printed to one file and
all decoys are printed to another, and 'separate-decoy-files' where
there are as many decoy files as there are decoys per target.

<li>
Protein names for decoy matches are now prepended with 'rand_' in the
SQT files as in 
'L rand_Y45678'.

<li>
The option <code>unique-peptides</code> only applies
to <code>crux-generate-matches</code>.  Each peptide is stored in the
index exactly once with references to all protein sources.  Searches with
fasta files print each peptide only once.

<li>
The precision of the masses and scores printed to the sqt and text
files can now be specified by the user.  The default precision changed
from 2 to 6.</li>

<li>
Search progress is now reported by printing every 10th spectrum that is
searched.  The verbosity can be adjusted with the  parameter
<code>print-search-progress</code>.

<li>
Decoy (shuffled) sequences now keep the first and last residue the
same as the target sequence that was shuffled to produce it.  This is
a reversion to previous behavior.

<li>
It is now possible to skip the Sp score and score all PSMs with xcorr.
The default procedure is still to score all peptides for one spectrum
with Sp, rank by Sp, and eliminate all but the best-ranking PSMs (by
default, the top 500).  The remaining PSMs are scored by xcorr,
re-ranked by xcorr and the top results returned.  By setting
max-rank-preliminary=0, the Sp scoring is skipped and xcorr is
computed for all PSMs.</li>

<li>
A new parameter <code>reverse-sequence</code> can be used to generate
decoy peptides by reversing them rather than shuffling.  The first and
last residues are left unmoved.  If the sequence is a palindrome ,
then a decoy will be generated by shuffling and a note to that effect
will be printed at the DETAILED INFO level of output (verbosity =
40).</li>

<li>
P-values are now computed for decoy peptides.</li>

<li>
The algorithm used to calculated the xcorr score has been modified so
that xcorr score will be in better agreement with scores generated by
SEQUEST<sup>&reg;</sup>.</li>

</ul>

<hr></hr>

<h2>Version 1.20</h2> January 6, 2009

<ul>

<li>
Generating peptides and searching with up to eleven different dynamic
modifications is now possible.  New options associated with this
feature are mod, cmod, nmod, max-mods, max-aas-modified.

<li>
The format of the .csm files has changed and files written by older
versions of crux are not readable with crux version 1.2.

<li>
When the option <code>cleavages</code> is set to <code>all</code>,
peptide generation ignores all tryptic cleavage sites, effectively setting
the <code>missed-cleavages</code> option to <code>TRUE</code>
regardless of user settings.

<li>
When one spectrum has identical xcorr scores for different sequences,
the rank of all those matches will be the same.  Matches with the next
highest score will rank one below.

<li>
The options for setting the preliminary and primary score type have
been removed and are fixed as Sp and xcorr, respectively.  A new
option, <code>compute-p-values=&lt;T | F&gt;</code>, was added to
control p-value computation.

<li>
The SQT file contains the spectrum calculated mass instead of observed
mass/charge on the S line.

<li>
There is now a test for confirming that the file downloaded from the
crux website was not corrupted.  See installation instructions for
details. 

<li>
Calculating a p-value requires a minimum of 40 matches.  Spectra with
fewer than 40 matches will have p-value scores returned as NaN and a
warning will be printed at the DETAILED_INFO level (40) of verbosity.

<li>
Fixed error in generating neutral-loss peaks created as part of the
theoretical spectrum. 

</ul>

<hr></hr>

<h2>Version 1.02</h2> December 1, 2008

<ul>

<li>
Three programs, <code>crux-create-index</code>,
<code>crux-search-for-matches</code>,
and <code>crux-analyze-matches</code>, were merged into one program
named
<code>crux</code>.</li>

<li>
Percolator is now truly optional as all Crux programs will build
without it.</li>

<li>
Fragment masses can now be calculated as average or mono-isotopic.
This is controlled by the <code>fragment-mass</code> option in the
parameter file.</li>

<li>
The name of the score-type option that calculates p-values was changed
from xcorr-logp to xcorr-pvalue.</li>

<li>
SQT files have two new lines in the header which describe the
arrangement of values in the results.</li>

<li>
HTML documentation was updated to reflect the above changes.</li>

</ul>

<hr></hr>

<h2>Version 1.01</h2>

<p>October 15, 2008</p>

<ul>

<li>
A bug limiting the length of the name of an index file was fixed.</li>

<li>
Modifications were made so that Crux will build with version
1.05 of Percolator.  This is the only supported version of
Percolator.</li>

<li>
Memory leaks in <code>crux-search-for-matches</code> were patched.</li>

<li>
The <code>--version</code> option was added.</li>

</ul>

<hr></hr>

<h2>Version 1.0</h2>

<p>March 4, 2008</p>

<blockquote>
Initial release
</blockquote>

<hr></hr>

<p>
<a href="crux.html">Crux home</a></p>

</blockquote>
</body>
</html>
<|MERGE_RESOLUTION|>--- conflicted
+++ resolved
@@ -140,14 +140,11 @@
 the search. The <code>store-index</code> option allows the generated index
 to be saved.</li>
 
-<<<<<<< HEAD
-=======
 <li><code>2015/06/17 &ndash;</code>
 The <code>assign-confidence</code> command will automatically detect
 score type if the <code>score</code> parameter is not specified, searching for
 xcorr, e-value, or exact p-values.</li>
 
->>>>>>> 039a6ec9
 <li>
 <code>2015/06/17 &ndash;</code>
 The <code>cascade-search</code> will report the source index database of the 
