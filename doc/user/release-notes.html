<html>
<head>
<title>Release notes for Crux</title>
<meta name="viewport" content="width=device-width, initial-scale=1.0" />
<link rel="stylesheet" type="text/css" href="styles.css">
<script type="text/javascript">
  var _gaq = _gaq || [];
  _gaq.push(['_setAccount', 'UA-26136956-1']);
  _gaq.push(['_trackPageview']);

  (function() {
    var ga = document.createElement('script'); ga.type = 'text/javascript'; ga.async = true;
    ga.src = ('https:' == document.location.protocol ? 'https://ssl' : 'http://www') + '.google-analytics.com/ga.js';
    var s = document.getElementsByTagName('script')[0]; s.parentNode.insertBefore(ga, s);
  })();
</script>
<script src="http://ajax.googleapis.com/ajax/libs/jquery/1.8.3/jquery.min.js"></script>
<script type="text/javascript">
	// Main Menu
	$( document ).ready(function() {
			var pull 		= $('.btn');
				menu 		= $('nav ul');
				menuHeight	= menu.height();

			$(pull).on('click', function(e) {
				e.preventDefault();
				menu.slideToggle();
			});

			$(window).resize(function(){
	    		var w = $(window).width();
	    		if(w > 320 && menu.is(':hidden')) {
	    			menu.removeAttr('style');
	    		} 
			});
	});
</script>
</head>
<body>
	<div class="page-wrap">
	 	<nav>
			<div class="btn">
		    </div>
		    <img src="images/crux-logo.png" id="logo"></a>
			<ul id="navitems">
			    <li><a href="index.html">Home</a></li>
			    <li><a href="download.html">Download</a></li>
			    <li><a href="fileformats.html">File Formats</a></li>
		        <li><a href="http://groups.google.com/group/crux-users">Contact</a></li> <!--Link to google support board-->
		    </ul>
		</nav>
		<div id="content">
		<!-- START CONTENT -->
    <h2>Release notes for Crux</h2>


<h4>Minor changes</h4>
<ul>
<<<<<<< HEAD
  <li>26 Oct. Comet has been upgraded to version 2021.01.0.</li>
  <li>26 Oct. Kojak has been upgraded to commit defa8c9.</li>
  <li>26 Oct. MSToolkit has been upgraded to commit 4cb705d.</li>
  <li>26 Oct. IUPAC symbol 'O' is now the amino acid pyrrolysine.</li>
=======
<li>16 Nov 2021: Dropped support for 32-bit versions of Crux.</li>
<li>9 Nov 2021: Fix the crash bug in <code>diameter</code> when there is no MS1 spectrum in the input file.  </li>
<li>5 Nov 2021: Update the param-medic documentation to include
  pointers to published papers and to describe detection of modifications.</li>
  <li>30 Oct 2021: Remove the protein-reverse option from "--decoy-format" in <code>tide-index</code> and <code>generate-peptides</code>.  </li>
  <li>23 Oct 2021: Revised the <code>tide-index</code> so that "--peptide-list T" will generate a single text file listing of all the peptides in the database, along with their corresponding decoy peptides, neutral masses and proteins, one per line.  </li>
>>>>>>> a0372fc4
  <li>18 Oct 2021: Fixed a bug in DIAmeter that caused it to detect 0 PSMs when the <code>windowWideness</code> property is missing in the input file. </li>
  <li>18 Oct 2021: Revised the DIAmeter documentation to clarify which options are affected by the setting of <code>diameter-instrument</code>. </li>
</ul>

<hr/>


<h3>Version 4.1</h3> October Oct. 11, 2021

<h4>Major changes</h4>
<ul>
  <li>06 Oct 2021: Added DIAmeter module for searching for detecting peptides from data-independent acquisition mass spec data without requiring a spectral library.
  The methodology is described in<br/>
  <a href="https://doi.org/10.1093/bioinformatics/btab284"/>
  Lu et al. Bioinformatics 37(Supplement_1):i434–i442, 2021</a>.
  </li>

</ul>

<h4>Minor changes</h4>
<ul>
  <li>14 Sept 2021: Add second set of smoke-tests that give tide-search a FASTA file instead of a database index.</li>
  <li>14 Sept 2021: Replace contents of demo.ms2 in the tutorials with new data (bug #454).</li>
  <li>10 Jun 2021: Fixed bug in computing the m/z window size in
  Tide.  Affected only the setting when <code>precursor-window-type=mz</code>.</li>
  <li>7 Jun 2021: Revised documentation and added check to ensure that
  the brief-output option to tide-search is not used in conjunction
  with formats other than tab-delimited text output.</li>
  <li>11 May 2021: Fixed bug in p-value search that incorrectly set the bin_width to 0 when tide-search was given a FASTA file.</li>
  <li>11 May 2021: Added smoke tests to test case where tide-search is given a FASTA file instead of a index.</li>
</ul>

<hr/>

<h3>Version 4.0</h3> April 06, 2021

<h4>Major changes</h3>

<ul>
  <li>Mar. 9, 2021: Removed seldom used commands: xlink, xlink-assign-ions, xlink-score-spectrum,
  barista, q-ranker, extract-columns, extract-rows, stat-column, sort-by-column.
  </li>

  <li>Nov. 6, 2020: Updated to use Comet 2019.05.</li>

  <li>Nov. 6, 2020: Added Kojak module for searching for cross-linked peptides.
  The methodology is described in<br/>
  <a href="https://www.ncbi.nlm.nih.gov/pmc/articles/PMC4428575"/>
  Hoopmann et al. Journal of Proteome Research, 2015</a>.
  </li>

  <li>July 23, 2019: Added the Tailor PSM score calibration method to Tide-search as
  an option.
  </li>

  <li>June 4, 2019: The Crux automatic build process was modified to use a cached version 
  of the Proteowizard source, rather than always using the latest version available.
  The current cached version is Proteowizard 3.0, Git commit c172999.
  You can configure the Crux build to use the most recent available
  Proteowizard source code by passing the option
  -DUSE_LATEST_PWIZ=ON on the CMake command line.
  </li>
  <li>
    April 23, 2019: Updated Param-Medic to enable inference of the
    presence of various types of modifications, including
    stable-isotope and isobaric labeling and tandem mass tags as well
    as the enrichment of phosphorylated peptides. The methodology is
    described in
    <a href="https://pubs.acs.org/doi/full/10.1021/acs.jproteome.8b00954">May
      et al. Journal of Proteome Research, 2019</a>.</li>
</ul>


<h4>Minor changes</h4>

<ul>
  <li>
    Mar 10, 2021: Changed num-threads default to 1.
  </li>
  <li>
    Feb. 12, 2021: Added date of latest commit to version string.
  </li>
  <li>
    Feb. 11, 2021: Fixed bug in support for comet. Output files were
    being stored in the wrong directory when multiple spectra files
    were provided.
  </li>
  <li>
    Feb 9, 2021: Added process ID number to the names of temporary
    files created by Tide, to avoid conflicts.</li>
  <li>
    Jan. 11, 2021: Fixed break in build of Percolator.
  </li>
  <li>
    December 7, 2020: Updated documentation to remove "+" from the usage statement.
  </li>
  <li>
    December 4, 2020: Updated schematic diagram of Crux tools.
  </li>
  <li>
    December 3, 2020: Fixed bug in peptide-centric search that caused
    mis-scaling of XCORR score on some Linux systems.
  </li>
  <li>
    September 16, 2020: Add an additional parser to parse scan number out of the “TITLE” line in MGF files. Now the TITLE line can consist of two formats. The first format is TITLE=fileName.scanNumber.scanNumber.charge.dta. The second format is TITLE=fileName.scanNumber.scanNumber.charge File:"fileNameWithExtension", NativeID:"controllerType=0 controllerNumber=1 scan=scanNumber"
  </li>
  <li>
    Sept. 18, 2020: Updated MGF file parser to handle title line.
  </li>
  <li>
    August 28, 2020: Updated documentation for --use-neutral-loss-peaks.
  </li>

  <li>
    August 27, 2020: Added support for protein terminal modifications. See <a href="faq.html">FAQ page</a> for details.
  </li>
  
  <li>
    August 7, 2020: Added --lysarginase as an enzyme option to tide-index
    and generate-peptides. The rule this enzyme follows is [ ]:[KR].
  </li>

  <li>
    May 28, 2020: Added fixes for pepXML schema validation failures.
  </li>

  <li>
    April 28, 2020: Added the --brief-output option to tide-search,
    which prints only a subset of fields to the output file.
  </li>
  <li>
    April 27, 2020: Fixed build of Percolator to use BLAS libraries.
  </li>
  <li>
    March 18, 2020: Crux now builds MSTookit from original repository
    rather than a fork.
  </li>

  <li>
    December 16, 2019: Fixed a bug in Tailor method where minimal number of candidate
    peptides were selected incorrectly.
  </li>

  <li>
    October 18, 2019: Added res-ev p-value to performance-test. Fixed a bug in assign-confidence
    where columns were incorrectly shown when res-ev p-value was used as the score function.
  </li>

  <li>
    October 16, 2019: Fixed a bug in spectral-counts where the first amino acid
    of a peptide was be ignored if the flanking amino acids were unavailable.
  </li>

  <li>
    October 1, 2019: Added the "--static" option for percolator to enable the
    use of pretrained, static models.
  </li>

  <li>
    July 24, 2019: Fixed a bug in tide-search where delta_cn and delta_lcn were not
    correctly calculated for the following score functions: res-ev, res-ev p-value, and
    combined p-value.
  </li>

  <li>
    June 19, 2019: Fixed a couple of bugs in the calculation of residue-evidence
    and res-ev p-value. Correctly released memory when determining amino acid frequency.
    Added a bounds check when adding evidence to the residue-evidence matrix.
    Previously when calculating residue-evidence, all fragment ions were considered to be
    1+ or 2+. Now fragment ions are only considered to be 2+ when the precursor charge
    is at least 2.
  </li>

  <li>
    April 16, 20219: Fixed Windows path parsing bug in spectral-counts.
  </li>

  <li>
    April 11, 2019: Changed the default parameters for tide-search so
    that the default mz bin width is 0.02 Da instead of 1.0005079 Da 
    and the default precursor mass window is 50 ppm, rather
    than the previous default of 3 Da.
  </li>

  <li>
    November 6, 2018: Decoy generation will now allow duplicate decoy peptides 
    within a decoy database and bewteen decoy databases.
  </li>

  <li>
    September 18, 2018: Modified the custom-enzyme flag to tide-index
    so that {X} can be used to indicate that all amino acids prevent
    cleavage. This is useful when providing a pre-digested set of
    peptides as input to tide-index.
  </li>
  
  <li>
    September 10, 2018: Fixed a bug in the calculation of the lnrSp
    feature in make-pin.  Previously, the code took the log of the
    rank, indexed from zero.  To avoid taking the log of zero, the
    code inserted the value zero when the rank was equal to zero. The
    effect was that both rank 0 and rank 1 received the same lnrSp
    score (i.e., zero).  The fix is to do the calculation with rank
    indexed from one instead of zero.</li>
  <li>
    August 22, 2018: Fixed a bug causing filenames to be blank in
    Percolator outputs.</li>
  <li>
    August 14, 2018: Improved handling for terminal modifications when
    parsing peptide sequences.</li>
  <li>
    July 17, 2018: Added a hidden option called "use-old-atdc" to the
    assign-confidence command. This is included to allow comparison of
    the originally published version of aTDC with the new-and-improved
    version.</li>
  <li>
    July 16, 2018: Fixed a bug in how decoys are generated in
    tide-index.  An off-by-one indexing problem led to some decoys
    being erroneously skipped even if they were not actually
    duplicates.</li>
  <li>
    June 19, 2018: Updated comet to release 2018012.</li>
  <li>
    May 30, 2018: Fixed a bug in spectral-counts that affected how the
    parsimony flag reported peptide ranks.</li>
</ul>

<hr/>

<h3>Version 3.2.x</h3> June 19, 2018

<h4>Major changes</h4>

<ul>
<li>
Crux on Linux now requires v 2.17 or higher of the C runtime libraries.
</li>
<li>Building Crux on Windows now requires Visual Studio 2017</li>
</ul>
<h4>Minor changes</h4>
<ul>
<li>Fixed documentation errata</li>
<li>Disabled network access by Comet</li>
<li>Updated to Comet 2018012</li>
<li>A 32-bit Linux version of Crux can be built on 64-bit Linux machines.</li>
<li>Added support for parsing UNIMOD modifications.</li>
</ul>

<h3>Version 3.2</h3> May 20, 2018


<h4>Major changes</h4>

<ul>

  <li>
    Added the residue-evidence (res-ev), residue-evidence p-value 
    (res-ev p-value), and combined p-value score
    functions to tide-index and cascade-search, and modified
    assign-confidence and percolator to handle these score
    functions.  More details are available in 
  <a href="https://www.biorxiv.org/content/early/2018/03/30/290858">"Combining
  high resolution and exact calibration to boost statistical power: A
  well-calibrated score function for high-resolution MS2
    data"</a>.</li>
  
  <li>
    Implemented the "average target-decoy competition" protocol
    in <code>assign-confidence</code>.  More details are available in
  <a href="https://link.springer.com/chapter/10.1007/978-3-319-56970-3_7">"Progressive
  calibration and averaging for tandem mass spectrometry statistical
  confidence estimation: Why settle for a single decoy?"</a>.</li>

  <li>
    Added the localize-modification command to find the most likely locations
    of post-translational modifications on peptides from a set of
    peptide-spectrum matches.</li>

  <li>
    Improved handling of modifications in tide-index, allowing for indices
    containing many different types of modifications.</li>

</ul>

<h4>Minor changes</h4>

<ul>

  <li>
    Added 'equal-I-and-L' option to tide-index and spectral-counts commands.
    This directs the commands to treat I and L as equivalent amino acids. </li>

  <li>
    Percolator and make-pin can now accept multiple files on the
    command line.</li>

  <li>
    Updated Comet to version 2018.01 rev. 0.</li>

  <li>
    Implemented improvements to I/O speed for MzIdent format.</li>

  <li>
    Crux distributions are now identified using an abbreviated unique
    string from the version control system.</li>

  <li>
    Added support for mzML to qranker and barista.</li>

  <li>
    Modified tide-search to reports peak counts separately for each
    thread.</li>

  <li>
    Added "deisotope" option to tide-search.</li>

  <li>
    Added "max-charge-feature" option to make-pin so
    that the user can control how many charge features are
    created.</li>
  
  <li>
    Improved tide-index so that it will automatically recognize when
    too many temporary files will be required and to index modified
    peptides using an alternate method.</li>

  <li>
    Added the "mod-precision" option to control the
    number of digits used to represent post-translational
    modifications in various output files.</li>

  <li>
    Modified cascade-search so that the q-value threshold is not
    applied to the final database in the cascade.</li>

  <li>
    Tide-index will now clip methionines at the begining of proteins that do
    not have an internal clevage site.</li>

  <li>
    Enabled search-for-xlinks to search multiple spectra files,
    in any of the file formats supported by Proteowizard.  Support for the
    <code>file-column</code> option added.</li>

  <li>
    Added the print-progress, concat, and mono-link options to
    search-for-xlinks and simplified the mod option.</li>

  <li>
    Changed the tide-search precursor-window option upper bound from
    100 to 1,000,000,000 to allow open modification searching.</li>

  <li>
    Added PepXML support for mod_nterm_mass and mod_cterm_mass on
    modification_info.</li>

  <li>
    Removed the <code>feature-file-in</code> option to Percolator and
    added <code>top-match-in</code>, <code>train-best-positive</code> and
    <code>spectral-counting-fdr</code> options.</li>

  <li>
    Improved handling of the istopic-mass parameter in
    search-for-xlinks.</li>

  <li>
    Allow amino acids J (leucine or isoleucine), O (pyrrolysine, and U
    (selenocysteine) with the <code>tide-index</code> command.</li>

  <li>
    Added target/decoy column to tide-search and search-for-xlinks
    output files.</li>

  <li>
    Fixed mstoolkit to allow building with more recent versions of
    GCC.</li>

  <li>
    Fixed bug in tide-search that used total candidate count in
    output, rather than target candidate count.</li>

  <li>
    Fixed the percolator picked-protein option.</li>
  
  <li>
    Fixed error in handling of the custom-enzyme option.</li>

  <li>
    Fixed subtract-index so that it performs the subtraction only on the target
    peptides, and then removes for each subtracted target its corresponding
    decoy. Previously, the command did a simple subtraction separately on the
    targets and on the decoys.</li>

  <li>
    Fixed error that caused subtract-index to ignore the mass-precision
    option.</li>

  <li>
    Fixed error in search-for-xlinks that allowed too many missed
    cleavages.</li>

  <li>
    Fixed error in search-for-xlinks related to average mass.</li>

  <li>
    Fix an error in the processing of the peptide-list option to
    subtract-index.</li>

  <li>
    Fixed error in search-for-xlinks that attempted to use reversed decoys.
    search-for-xlinks only supports shuffled decoys.</li>
  
  <li>
    Numerous minor bug fixes and improvements to the documentation.</li>

  <li>
    Added 'How can I search my isotopically labeled data with Tide or
    Comet' to the FAQ.</li>

  <li>
    Added 'How do Tide and Comet handle combinations of static and variable
    modifications, as well as n-terminal modifications?' to the FAQ.</li>

  <li>
    Updated tutorial for test-fdr in percolator.</li>

  <li>
    Fixed a bug with target-decoy competition in assign-confidence when multiple
    matches had the same score.</li>

</ul>

<hr/>

<h3>Version 3.1</h3> January 10, 2017

<h4>Major changes</h4>

<ul>

  <li>Updated Crux to always use the latest version of Percolator on
      GitHub, rather than the most recent tagged release.</li>

  <li>Added the Param-medic command to perform automated inference of
    precursor and fragment m/z parameters.  Param-medic options are
    also available for Comet and Tide.</li>

  <li>Added the isotope-error parameter to Tide.</li>

</ul>

<h4>Minor changes</h4>

<ul>

  <li>
    Added support for several new options to Percolator (search-input,
    tdc, subset-max-train).</li>

  <li>
    Allow assign-confidence to rank by Percolator score.</li>

  <li>
    Added +1 to the numerator of the FDR estimation when
    carrying out target-decoy competition.  This correction was
    proposed by Barber and
    Candes, <a href="https://arxiv.org/abs/1404.5609"><i>Annals of
    Statistics</i></a>, 2015, as well as by He et al.,
    <a href="http://arxiv.org/abs/1501.00537"</a>arXiv:1501.00537</a>,
    2015.</li>
       
  <li>
    Fixed incorrect default value for the cpos parameter to
    percolator.</li>

  <li>Many other minor bug fixes and enhancements.</li>

</ul>

<hr/>

<h3>Version 3.0</h3> August 1, 2016

<h4>Major changes</h4>

<ul>

<li>
The <code>tide-search</code> command now supports threading. See the
<code>num-threads</code> parameter for details.</li>

<li>
Added the <code>pipeline</code> command to run a series of commands, and
the <code>cascade-search</code> to run searches across a series of
databases.</li>

<li>
Renamed the command <code>calibrate-scores</code>
to <code>assign-confidence</code> and completely revamped its
functionality.</li>

<li>
The <code>search-for-xlinks</code> command offers parameters to
control categories of
candidates: <code>xlink-include-inter</code>, <code>xlink-include-intra</code>,
and
<code>xlink-include-inter-intra</code>.</li>

<li>
Added the <code>peptide-centric-search</code> option to tide-search.</li>

<li>
Compiling the Mac OS version now requires OS X Yosemite. It can be built
from source using the Clang compilers distributed with the latest version of
XCode.</li>

<li>
32-bit and 64-bit Windows versions are now available, built using Visual Studio 2013.</li>

<li>
Updated Percolator to version 2.10.</li>

<li>
Updated Hardklor to version 2.30.</li>

<li>
Updated Comet to version 2016.01 rev. 1.</li>

</ul>

<h4>Minor changes</h4>

<ul>

<li>
The Windows version of Crux can be built with support for vendor specific file
formats disabled.</li>

<li>
Added the <code>temp-dir</code> option
to <code>tide-index</code>.</li>

<li>
The utilities <code>create-docs</code>, <code>subtract-index</code>,
and <code>psm-convert</code> were added to Crux.</li>

<li>The <code>generate-peptides</code> application has been revamped.</li>

<li>Fixed a bug in <code>barista</code> that occurred when the number of
peptides exceeded the number of PSMs.</li>

<li>Precursor mass selection is fixed in <code>tide-search</code> when units
are m/z.</li>

<li><code>hardklor</code> and <code>bullseye</code> now use standard logging.</li>

<li>Version number added to log files. Additionally, the version numbers of
<code>percolator</code>, <code>comet</code>, and <code>boost</code> are shown
in the output of the <code>version</code> command.</li>

<li>
Short usage message is displayed on error (the full usage message is still
displayed when a command is entered with no arguments).</li>

<li>
<code>feature-in-file</code> parameter added to <code>percolator</code>.</li>

<li>
The <code>seed</code> parameter for <code>percolator</code> has been renamed
to <code>percolator-seed</code>.</li>

<li>
<code>comet</code> exits with return code 1 on failure, rather than 0.</li>

<li>
Default value for <code>use_sparse_matrix</code> changed to <code>1</code>.</li>

<li>
Default value for <code>use-neutral-loss-peaks</code> changed to <code>true</code>.</li>

<li>
<code>xlink-score-method</code> parameter added to <code>xlink-score-spectrum</code>.</li>

<li>
deltaLCn column added to <code>tide-search</code> tab-delimited output.</li>

<li>
Bug fixed in reporting flanking amino acids in <code>PostProcessProtein.cpp</code>.</li>

<li>
<code>Mix-max</code> procedure is updated to handle ties among target and decoy scores.</li>

<li>
Default value of <code>use-neutral-loss-peaks</code> changed to <code>true</code></li>

<li>
<code>Exact p-value</code> calculation takes into account the flanking and neutral loss peaks. </li>

<li>
A bug was fixed in the naming of the Percolator input (.pin) file that
is produced by Comet when the <code>output_percolatorfile</code>
option is turned on.  Previously, the file was named "comet.tsv"; now
it is "comet.target.pin."</li>

<li>
<code>Assign-confidence</code> can take multiple input files.
</li>

<li>
The <code>comet</code> command can take multiple input files.
</li>

<li>
The <code>sidak</code> option has been added
to <code>assign-confidence</code> to perform a Sidak adjustment.
</li>

<li>
The <code>peptide-level</code> option has been added
to <code>assign-confidence</code>.
</li>

<li>
The refactored XCorr score has been re-scaled (by dividing by 20) to
put it into a range that is comparable to that of the original XCorr score.</li>

<li>
The default value of <code>mz-bin-offset</code> has been changed from
0.68 to 0.40.</li>

<li>
The <code>percolator</code> command outputs the <code>pout</code> XML format
again (controlled by the <code>pout-output</code> parameter).</li>

<li>
The <code>percolator</code> command can output its native output by using the
<code>original-output</code> parameter.</li>

<li>
Fixed a bug in <code>tide-search</code> causing it to fail when
<code>remove-precursor-peak</code> removed all peaks in a spectrum.</li>

<li>
The <code>max-precursor-charge</code> parameter
for <code>tide-search</code> has been introduced.</li>

<li>
Fixed a bug in candidate peptide selection when m/z tolerance is
used.</li>

<li>
Added the <code>read-tide-index</code> command, which reads an index produced
by <code>tide-index</code> and prints a list of peptides it contains.</li>

<li>
Added the <code>stop-after</code> option to print-processed-spectra, which
controls the point at which to stop preprocessing.</li>

<li>
The <code>tide-search</code> command now accepts multiple spectrum input files.
</li>

<li>
Added the <code>use-z-line</code> option to specify whether precursor
information is taken from the S or Z line when parsing MS2 files using
ProteoWizard.</li>

<li>
Added missing options to the <code>percolator</code> command.</li>

<li>
The <code>tide-search</code> command may now accept a FASTA database in
place of the index, in which case <code>tide-index</code> will be run prior to
the search. The <code>store-index</code> option allows the generated index
to be saved.</li>

<li>
The <code>assign-confidence</code> command will automatically detect
score type if the <code>score</code> parameter is not specified, searching for
xcorr, e-value, or exact p-values.</li>

<li>
The <code>cascade-search</code> will report the source index database of the 
peptide for all identified PSMs.</li>

<li>
The <code>top-match</code> parameter has been removed from
<code>cascade-search</code>.</li>

<li>
<code>Assign-confidence</code> has got new options: "combine-modified-peptide" 
and "combine-charge-states".</li>

<li>
<code>Assign-confidence</code> now supports top-match&gt;1 in peptide-level filtering 
mode.</li>

<li>
<code>Assign-confidence</code> can use smoothed-p-value scores for PSM ranking.</li>

<li>
<code>Assign-confidence</code> now does not carry out target-decoy competition in 
peptide-level filtering mode.</li>

<li>
Added the <code>xlink-assign-ions</code> and <code>xlink-score-spectrum
</code> commands.</li>

<li>
Rearranged estimation methods in <code>assign-confidence</code>.</li>

<li>
Added top-match option for <code>estimation-method=peptide-level</code> 
case in <code>assign-confidence</code>.</li>

<li>
Modified assign-confidence so that ties during target-decoy
competition are broken randomly.</li>

<li>
Changed the Percolator output feature "file" to contain the name of
  the file containing the spectrum (if available), rather than the
  name of the file containing the PSM.</li>

<li>
Added to <code>search-for-xlinks</code>, <code>xlink-assign-ions</code>
  and <code>xlink-score-spectrum</code> parameters of the form
  "use-a-ion" for a, b, c, x, y, and z-ions.</li>

<li>Various other minor bug/leak fixes and performance enhancements.</li>

<li>Added the <code>allow-dups</code> option to tide-index.</li>

</ul>

<hr></hr>


<h3>Version 2.1</h3> October 8, 2014

<h4>Major enhancements</h4>

<ul>

<li>
The <code>tide-search</code> command now supports calculation of exact
p-values via dynamic programming, as described
in <a href="http://www.ncbi.nlm.nih.gov/pubmed/24895379">this
article</a>.  The p-value calculation is controlled with
the <code>exact-p-value</code> parameter.</li>

<li>
<code>search-for-xlinks</code> now supports variable modifications and
larger protein databases.  This new code is disabled by default, but
can be turned on by setting the
parameter <code>use-old-xlink=F</code>.</li>

</ul>

<h4>Minor changes</h4>

<ul>

<li>
The default value of <code>mz_bin_offset</code> has been changed to 0.40 from 0.68.</li>

<li>
The <code>centroided</code> parameter for the <code>hardklor</code> command is
now implemented.</li>

<li>
The <code>spectrum-format</code> parameter for the <code>bullseye</code> command
works properly.</li>

<li>
The <code>tide-search</code> command now uses information from the Z line rather
than the S line when reading spectrum files in the MS2 file format.</li>

<li>
The <code>tide-search</code> command now accepts the
<code>spectrum-parser</code> parameter.</li>

<li>
The <code>protein-database</code> parameter
to <code>spectral-counts</code> now only accepts fasta files.  Parsing
of a protein index is no longer supported.</li>

<li>
A bug was fixed in the <code>spectral-counts</code> command that prevented 
<code>tide-search</code> output files from being parsed correctly.</li>   

<li>
The <code>default-direction</code> parameter now takes a string value of the feature
name rather than an integer.
</li>

<li>
The parameters <code>mz-bin-width</code> and <code>mz-bin-offset</code> have been added
to <code>tide-search</code>.</li>

<li>
Percolator output now includes, for each PSM, the name of the file
in which the spectrum resides.
</li>

<li>
The parameters <code>clip-nterm-methionine</code>, <code>keep-terminal-aminos</code>, and <code>min-mods</code> have been added to <code>tide-index</code>.
</li>

<li>
The parameters <code>use-flanking-peaks</code>
and <code>use-neutral-loss-peaks</code> have been added to
<code>tide-search</code>.</li>

<li>
The calculation of XCorr was simplified in Tide.  In the new version, 
<code>tide-index</code> only generates peptides and sorts them,
leaving the generation of theoretical peaks to be done entirely on the
fly by <code>tide-search</code>.</li>

<li>
The <code>tide-search</code> command now prints search progress reports both to
the screen and to the log file. The interval at which progress is printed can
be controlled using the <code>print-search-progress</code> parameter.</li>

<li>
The <code>calibrate-scores</code> command now outputs files with the stem
"calibrate-scores" rather than "qvalue."</li>

<li>
The <code>use-flanking-peaks</code> parameter now has a default value of
false.</li>

<li>
The Comet search engine was updated to version 2014011.</li>

<li>
The MSToolkit parser was updated to the latest version (r73).</li>

<li>
The <code>version</code> command now outputs the revision number.</code>

<li>
Various improvements in performance and error handling were implemented.</li>

</ul>

<hr></hr>

<h3>Version 2.0</h3> June 6, 2014
<h4>Major enhancements</h4>
<ul>

<li>
Two new search engines are now included in Crux: Comet and Tide.  The
old search engine, search-for-matches, has been retired.</li>

<li>Percolator has been updated to version 2.07.</li>

<li>
Crux now compiles in native Windows, rather than requiring
Cygwin.  Consequently, Crux running under Windows can parse vendor
proprietary formats using the appropriate Proteowizard libraries.</li>

</ul>

<h4>Minor changes</h4>

<ul>

<li>
The "enyzme" parameters "lysc", "lysn", "arg_c", "glue_c", and
"pepsin_a" were renamed to "lys-c", "lys-n", "arg-c", "glue-c", and
"pepsin-a".</li>

<li>
Percolator outputs decoy files in addition to target files.</li>

<li>
Percolator tab-delimited peptides output now contain a posterior error
probability (PEP) column.</li>

<li>
The Percolator tab-delimited peptide output has been corrected to show
the PSM with the best score, rather than the worst.</li>

<li>
The Percolator tab-delimited PSMs output "matches/spectrum" value has
been corrected.</li>

<li>
A new utility command, <code>make-pin</code>, is provided to create
input files for use by Percolator.</li>

<li>
The <code>spectrum-min-mass</code> and <code>spectrum-max-mass</code>
options have been renamed to <code>spectrum-min-mz</code> and
<code>spectrum-max-mz</code>, respectively.</li>

<li>
A <code>spectrum-parser</code> option was added to <code>q-ranker</code> and
<code>barista</code>.</li>

<li>
A bug was fixed in <code>q-ranker</code> and <code>barista</code> when
reading peptides with modifications.</li>

<li>
Fixed the <code>q-ranker</code> tab delimited output so that, for a
given peptide, flanking amino acids are reported for each protein that
contains that peptide, rather than only reporting one set of flanking
amino acids.</li>

<li>
A bug was fixed in <code>percolator</code>, wherein the first and last
two characters were being truncated from peptide sequences when the
input was missing the flanking amino acids or when the charge state
was not indicated in the PSM IDs.</li>

<li>
The crux spectrum parser has been removed.</li>

<li>
Q-ranker now outputs decoy files.</li>

<li>
The Boost.Random library is now being used for random number
generation.</li>

<li>
<code>calibrate-scores</code> no longer requires a protein input.</li>

<li>
<code>calibrate-scores</code> now only takes the top match per
spectrum and charge.</li>

<li>
<code>get-ms2-spectrum</code> now prints z-lines with Bullseye
files.</li>

<li>
Various performance and error handling improvements.</li>

</ul>

<hr></hr>

<h3>Version 1.40</h3> May 22, 2013
<h4>Major enchancements</h4>
<ul>

<li>
Crux Percolator was updated from version 1.05 to the latest release,
version 2.04.</li>

</ul>
<h4>Minor changes</h4>
<ul>

<li>
<p>The formula that is used to convert fragment m/z values from real
numbers into integers was modified.  Previously, the conversion was<br>
<pre>
  floor( (x / mz-bin-size) + 0.5 + mz-bin-offset )
</pre>
<br>The new conversion formula is <br>
<pre>
  floor( (x / mz-bin-size) + 1.0 - mz-bin-offset )
</pre>
<br>The default values of the two parameters (mz-bin-size and
mz-bin-offset) have not changed.  The allowed range of the
mz-bin-offset parameter was previously [-1,1], but has been changed to
[0,1].</p>

<p>
To understand the motivation for the changed formula, note that the
mz-bin-offset parameter controls the location of bin edges, relative
to integer masses on the mass scale.  In general, mz-bin-offset should
be chosen so that bin edges fall between the expected clusters of
fragment masses.  For fragments with 1+ charge, masses will cluster
near integer values (after dividing by mz-bin-width), and the ideal
value of mz-bin-offset would be 0.5.  For mixtures of fragments with
1+ and 2+ charges, masses will cluster near integer and half-integer
values, so mz-bin-offset near 0.25 or 0.75 would produce bin edges
that best avoid the clusters of fragment masses.  The old conversion
formula did not correctly locate bin edges, given a chosen
mz-bin-offset.  The new conversion formula produces a proper
translation of mz-bin-offset into bin edge locations.</p></li>

<li>
The <code>seed</code> parameter is now available to control the
seeding of random number generator.  The default value is 1.
<code>seed</code> is available as a parameter from all applications.
It can be set as a command line option for 
<code>crux search-for-matches</code>
and 
<code>crux percolator</code>.
</li>

<li>
The default value of the <code>decoys</code> parameter for <code>crux
search-for-matches</code> was incorrectly documented.  The default is
actually <code>peptide-shuffle</code>, but the documentation said the
default was <code>protein-shuffle</code>.  The documentation has been
corrected.</li>

<li>
The incorrectly labeled column header <code>xcorr rank</code> in barista and
q-ranker feature files has been corrected to <code>xcorr score</code>.
</li>

<li>
The q-ranker output file <code>qranker_output.xml</code> has been renamed to
<code>qranker.xml</code>.
</li>

<li>
The deltaCn computation has been modified to be consistent with
Percolator. Rather than using
<br /><pre>
     deltaCn<sub>i</sub> = (xcorr<sub>1</sub> - xcorr<sub>i+1</sub>) / xcorr<sub>1</sub>
</pre><br />
it is now computed using<br />
<pre>
     deltaCn<sub>i</sub> = (xcorr<sub>i</sub> - xcorr<sub>i+1</sub>) / max(xcorr<sub>i</sub>, 1.0)
</pre><br />
</li>

<li>
Percolator now accepts inputs in SQT, PepXML, and tab-delimited formats in addition to 
the PinXML format.
</li>

<li>
Flags were added to several commands allowing the user to control
whether various results files are created in the output directory:
<ul>
  <li><code>--sqt-output &lt;T|F&gt;</code> (search-for-matches)</li>
  <li><code>--mzid-output &lt;T|F&gt;</code> (search-for-matches, percolator)</li>
  <li><code>--pinxml-output &lt;T|F&gt;</code> (search-for-matches)</li>
  <li><code>--pepxml-output &lt;T|F&gt;</code> (search-for-matches, q-ranker, barista, percolator)</li>
  <li><code>--txt-output &lt;T|F&gt;</code> (search-for-matches, q-ranker, barista, percolator)</li>
</ul>
By default, all of these flags are set to false except <code>txt-output</code>.
</li>

</ul>

<hr></hr>

<h3>Version 1.39</h3> October 6, 2012

<h4>Major enchancements</h4>

<ul>

<li>
Crux is now released under an Apache license for all users.
</li>


<li>
Parsing MS/MS spectra is now supported using <a href="http://proteowizard.sourceforge.net/">Proteowizard</a> (v. 3.0.3950).  
This allows Crux to
handle MS/MS spectra in mzML (1.0 and 1.1), mzXML, MGF, MS2 and CMS2
formats.
Use <code>spectrum-parser=pwiz</code> to enable Proteowizard parsing.</li>
<li>
Crux now uses <code>cmake</code> for the build process rather than
<code>autoconf</code>/<code>automake</code>.
</li>
</ul>
<h3>Minor changes</h3>
<ul>

<li>
The Tide database search software is no longer distributed as part of Crux because its license is not compatible with the new Crux license.
</li>

<li>
Support for PIN XML output was added to <code>crux
search-for-matches</code>.
</li>
<li>
Fixed a bug in <code>crux create-index</code> on Windows and Cygin
that caused the program to fail with the message:
<br /><pre>
WARNING: Cannot rename directory
FATAL: Failed to create index
</pre>
</li>
<li>
The parameter <code>protein database</code> is now an option rather than a required argument for <code>crux spectral-counts</code>.
</li>
<li>
mzIdentML file support has been added for <code>crux spectral-counts</code>.
</li>
<li>
PepXML file support has been fixed for <code>crux spectral-counts</code> .
</li>
<li>
Fixed bug in packedNorm() that sometimes generated incorrect values for the posterior error probability.
</li>
<li>
Fixed bug in <code>crux create-index</code> on Windows and Cygwin that caused it to fail on Windows and Cygin.
</li>
</ul>

<hr></hr>

<h3>Version 1.38</h3> July 20, 2012

<h4>Major enhancements</h4>

<ul>

<li>
Hardklor and Bullseye, tools for analyzing high-resolution precursor
spectra, are now incorporated into Crux.</li>

<li>
Barista has been modified extensively so that it more closely
resembles the other tools in Crux:</li>

<ul>
<li>
Barista and Q-ranker accept search results in tab-delimited format, in addition to
SQT format.</li>
<li>
Barista now reports posterior error probabilities, in addition to
q-values, for PSMs, peptides and proteins.</li>
<li>
Barista's pep.xml output has been updated to be compatible with the
TransProteomic Pipeline (TPP).</li>
</ul>

<li>
The <code>sequest-search</code> command has been removed.  The
functionality of this command is still available using options for
the <code>search-for-matches</code> command (see
the <a href="faq.html">frequently asked questions list</a> for
details).</li>

</ul>

<h4>Minor changes</h4>

<ul>

<li>
<code>crux predict-peptide-ions</code> calculates the mass shift
resulting from the nh3 or h2o neutral loss correctly.  Previously, a
neutral loss resulted in an addition of mass rather than subtraction.
</li>

<li>
<code>crux predict-peptide-ions</code> reports ion-type as
'b','y','a', or 'p' rather than a number (i.e. 0, 1, 2, 3).</li>

<li>
<code>crux predict-peptide-ions</code> now only allows one type of
neutral loss modification per ion.  Previously, multiple different
types of neutral loss could be applied simultaneously to a single
ion.</li>

<li>
The <code>neutral-losses</code> option was removed from <code>crux
predict-peptide-ions</code>, due to its redundancy with the supported
the <code>--nh3</code> and <code>--h2o</code> options.</li>

<li>
<code>crux predict-peptide-ions</code> supports 'bya' in the
<code>--primary-ions</code> parameter, which will generate 
the a-ion series in addition to the 'b' and 'y' ions.</li> 

<li>
The spectrum parsing is updated so that peaks with zero intensity are
ignored.</li>

<li>
<code>crux spectral-counts</code> now has an option to compute the raw
spectral count.</li>

<li>
<code>crux spectral-counts</code> now has an option to compute dNSAF
values.</li>

<li>
A bug in <code>crux spectral-counts</code> was fixed so that it now
properly normalizes the NSAF value.</li>

<li>
Multiple missed cleavages are now handled by <code>crux
search-for-xlinks</code> using the missed-cleavages parameter.
Previously, this was unsupported.</li>

<li>
Ambiguous amino acids are handled differently.  'J' is interpreted to
indicate 'I' or 'L'.  Peptides containing B, Z, and X are no longer be
allowed, and a warning is issued when these amino acid codes are
encountered.</li>

<li>
The stand-alone <code>crux-predict-peptide-ions</code>
and <code>crux-generate-peptides</code> applications have been integrated
into the main <code>crux</code> application.</li>

<li>
A bug has been fixed that affected the intensity adjustment of
observed spectra when the bin width was set much larger or smaller
than 1.</li>

<li>
Beginning with version 1.37, q-ranker erroneously included decoy PSMs
along with target PSMs in the q-ranker.target.psms.txt file.  All PSMs
were sorted by q-ranker score so the targets and decoys were mixed
together with no accompanying labels.  This bug has been fixed so that
Q-ranker once again returns only target PSMs.</li>

<li>
The search option <code>display-summed-masses</code> has been replaced by
<code>mod-mass-format</code>.  With this option, there is a new format
for reporting modificiations: the mass in the square braces is that of the
preceeding amino acid plus the modification mass.  This format is compliant
with TPP pep.xml output.</li>

<li>
Modifications are reported differently in the pep.xml header to be
compliant with the TPP.</li>

<li>
The command <code>crux compute-q-values</code> now reports posterior
error probabilities in addition to q-values.  Consequently, the
command was renamed <code>crux calibrate-scores</code>.</li>

<li>
Crux now provides an explicit error message when an incorrectly
formatted MS2 file is parsed.  Previously, crux simply reported that
no spectra were found.</li>

<li>
Several additional scores were added to the <code>q-ranker</code>
pep.xml files.</li>

<li>Fixed the build procedure to work on both Lion and pre-Lion versions of OS X.</li>

<li>Fixed a bug in the normalization of the observed spectra.
Previously, after the 10-bin normalization of intensities, peaks with
heights below 5% of the maximum were not being removed.</li>

<li>
When a fragmentation spectra file is read, the assumed
peptide charge state information can be missing for the scans.  
In cases where this information has not been provided, 
Crux will now estimate the possible charge states.
</li>

<li>
The feature files for Q-ranker and Barista now contain a header
describing each feature.
</li>

<li>
Q-ranker and Barista now output all of the fields provided in the
input search files.
</li>

</ul>

<hr></hr>


<h3>Version 1.37</h3> December 22, 2011

<h4>Major enhancements</h4>

<ul>
<li>
Added <code>crux barista</code>, a tool for inferring protein
identifications.</li>

<li>
Reimplemented <code>crux q-ranker</code> with new outputs and
command-line syntax.</li>

<li>
Percolator and compute-q-values now compute and report posterior error
probabilities, in addition to q-values.</li>

<li>
<code>crux create-index</code> now generates and store decoy
peptides in the index.  Decoys can still be generated on-the-fly when
searching .fasta files.</li>

</ul>

<h4>Minor changes</h4>

<ul>

<li>
A pair of options, <code>cterm-fixed</code>
and <code>nterm-fixed</code>, allow fixed terminal peptide
modifications, i.e., a mass shift applied to every peptide on either or
both termini.</li>

<li>
A bug in the spectrum processing code was fixed, which was erroneously
eliminating a few of the highest m/z fragment peaks.  Xcorrs have
changed slightly as a result.</li>

<li>
Simplified the <code>--mz-bin-width</code> and 
</code>--mz-offset</code> parameters so that <code>--xcorr-var-bin</code>
is no longer needed.</li>

<li>
Indexes now store information about any static mods used when they
were created.</li>

<li>
In the tab-delimited output files the 'matches/spectrum' column gives
the number of target peptides compared to the spectrum and the decoy
file has an additional column, 'decoy matches/spectrum' that gives the
number of decoy peptides compared to the spectrum.  These two numbers
may differ when decoys are not generated on-the-fly.</li>
<li>
The header lines of Barista and QRanker include all of the columns 
in the search results.</li>
</ul>

<hr></hr>

<h3>Version 1.36</h3> August 4, 2011

<h4>Tide changes</h4>

<ul>

<li>
Added support for user-specifiable variable and static amino acid
modifications.</li>

<li>
Tide's version of XCorr has been modified so that it is always
identical to those of a recent version SEQUEST<sup>&reg;</sup>.</li>

<li>
Added support for user-specifiable maximum number of missed enzyme
cleavage points.</li>

<li>
Tide now performs basic charge state inference when this information
is missing from the spectrum input files.</li>

<li>
User-specifiable output formatting, using new
the <code>tide-results</code> utility, including
  <ul>
  <li>Text format with user-specifiable fields.
  <li>SQT format.
  <li>PepXML format.
  <li>Choose whether to display all proteins in which each peptide occurs or
just one representative.
  </ul>

<li>
Note that new file formats are created
by <code>tide-index</code>. Index files created by previous versions
of Tide should not be used with the new version.</li>

</ul>

<h4>Minor changes</h4>

<ul>
<li>
Q-ranker now reports q-values instead of false discovery rates.</li>

<li>
Corrected several errors in the pep.xml output, related to reporting
the spectrum filename, charge, and neutral mass.</li>

<li>
Changed the <code>missed-cleavages</code> option to allow specifying
the maximum number of missed cleavages in a peptide rather than
specifying none/any.</li>

<li>
Fixed a bug that did not print the spectrum file name correctly in the
pep.xml files.</li>

<li>
Improved the error message produced by <code>crux
spectral-counts</code> when the input PSM file does not contain the
required q-values.</li>

<li>
Previously, Crux's theoretical spectrum includes two flanking peaks
around each b- and y-ion.  The new
Boolean flag <code>use-flanking-peaks</code>, allows these to be
either on or off.  Flanking peaks are by default in 
<code>crux sequest-search</code> but are not used by default
in <code>crux search-for-matches</code>.</li>

</ul>

<hr></hr>

<h3>Version 1.35</h3> March 23, 2011

<h4>Major enhancements</h4>

<ul>

<li>
Added the <code>crux spectral-counts</code> command for estimating
protein quantification.</li>

</ul>

<h4>Minor changes</h4>

<ul>

<li>
The spectrum neutral mass is now calculated from the m+h value
provided by the Z-lines of an MS2 file.  Also, multiple z-lines of a
spectrum that have the same charge are now supported.  With these
changes, <code>crux search-for-matches</code> and <code>crux
sequest-search</code> can now take advantage of accurate precursor
masses in MS2 files generated by Bullseye (Hsieh et al. <i>J. Proteome
Res.</i>  9(2):1138-43, 2010).</li>

<li>
Made the <code>pep.xml</code> file header produced by Crux compatible
with the Transproteomic Pipeline.</li>

<li>
Introduced several changes to improve performance on MacOS X.</li>

<li>
Added an <code>nterm</code> option to the link argument of <code>crux
search-for-xlinks</code>.</li>

</ul>

<hr></hr>

<h3>Version 1.34</h3> December 22, 2010

<h4>Minor changes</h4>

<ul>

<li>
The default value of the "pi-zero" parameter has been changed from 0.9
to 1.0.</li>

<li>
A new option <code>--peptide-list</code> has been added to <code>crux
create-index</code>.  When set to T, this option causes an ASCII
file of peptides to be included in the output directory.  Each line
of the file lists the peptide sequence and its neutral mass.</li>

<li>
The default bin offset was returned to 0.68.  It had erroneously been
changed to 0 in version 1.33.</li>

<li>
A new option <code>--compute-sp</code> has been added to <code>crux
search-for-matches</code>.  When set to true, all candidate peptides
will be scored by Sp in addition to xcorr.  This option is recommended
for generating input to <code>percolator</code>
or <code>q-ranker</code>.</li>

<li>
Added <code>max-ion-charge</code> parameter to designate the maximum
charge for theoretical ions in <code>crux search-for-xlinks</code> and 
<code>crux xlink-assign-ions</code>.

<li>
Modifications may optionally indicate if they prevent cleavage or
prevent cross linking.

<li>
Results are printed to .pep.xml files in addition to .txt files.

<li>
Added a <code>mass-precision</code> option which sets how many digits
are written for all mass and m/z values in .txt, .sqt, and .ms2 files.

<li>
The columns printed to the .txt files now vary with the 
<code>crux</code> command being run and the settings so that unused
columns are not printed.  

<li>
Fixed a bug that limited what files were used as input for post-search
commands (e.g. <code>crux percolator</code>) based on fileroot.  Now
files with different fileroots can be analyzed together.

<li>
Fixed a bug that caused searches using fasta files to search peptides 
multiple times if they appeared in a file multiple times.


</ul>

<hr></hr>

<h3>Version 1.33</h3> July 7, 2010

<h4>Major enhancements</h4>

<ul>

<li>
The command line syntax
for <code>compute-q-values</code>, <code>percolator</code>
and <code>q-ranker</code> was modified to allow the programs to read
from and write to separate directories.</li>

<li>
A bug in q-ranker and percolator was fixed.  This bug was introduced
several versions ago, and it led to erroneously many PSMs receiving
very small q-values.  The problem relates to the scaling of the delta
Cn feature, and the fix is a temporary stopgap: we remove the feature
entirely.  The next version should have the corrected feature in
place.</li>

</ul>

<h4>Minor changes</h4>

<ul>

<li>
A new option <code>--min-peaks</code> has been added to set a filter 
for the minimum number of peaks a spectrum must have in order for it
to be searched.  The default minimum is 20 peaks.</li>

<li>
The hardcoded limit for the number of proteins allowed in a database 
has been removed.</li>

<li>
The hardcoded limit for the number of spectra and the number of 
peaks/spectrum has been removed.</li>

<li>
A new option <code>--xcorr-var-bin</code> has been added to toggle the
new binning of the m/z axis.  The default bin offset was returned back
to 0, but the default bin width is still 1.000508. (<i>Note: this
erroneous change was subsequently reverted in version 1.34</i>.)
</li>

<li>
The option <code>--max-ion-charge</code> now places a limit on the
maximum charge state of the ions generated for the xcorr theoretical 
spectra for <code>crux search-for-xlinks</code>.  This change is also 
supported by <code>xlink-assign-ions</code>.

<li>
The option <code>--no-xval</code> was added to q-ranker, allowing
faster execution by skipping the internal cross-validation to select
hyperparameters.</li>

<li>
The precision of modification masses written to the .txt files now matches 
the maximum precision given in the parameter file.

<li>
Sub-options <code>prevents&nbsp;cleavage</code> and 
<code>prevents&nbsp;cross-link</code> have been added to variable modifications 
and support has been provided for the <code>"prevents&nbsp;cleavage"</code> 
sub-option.</li>

</ul>

<hr></hr>

<h3>Version 1.32</h3> July 6, 2010

<h4>Major enhancement</h4>

<ul>

<li>
Version 1.32 includes changes only to Tide. A new binary is introduced
&mdash; a modified version of ProteoWizard's <b>msconvert</b> program
&mdash; that is capable of converting spectrum data from a wide range
of file formats into Tide-readable <i>.spectrumrecords</i> input
files.</li>

</ul>

<h4>Minor changes</h4>

<ul>

<li>
<b>tide-import-spectra</b> is removed from the distribution. Although
it was faster than msconvert, it was specific to ms2 files, whereas
msconvert now works with any ProteoWizard-supported file format.</li>

<li>
A standalone utility for reading binary <i>.spectrumrecords</i> files
is introduced, called <b>read-spectrumrecords</b>. This program is
useful, for example, for visually checking the output of msconvert.</li>

<li>
Demo input files <b>worm-06-10000.spectrumrecords</b>
and <b>yeast-02-10000.spectrumrecords</b> now replace their
counterparts worm-06-10000.ms2 and yeast-02-10000.ms2. With the
introduction of Tide-compatible msconvert, ms2 files are in no way
special to Tide anymore. Any ProteoWizard-supported file format can be
converted to the <i>.spectrumrecords</i> format for use with
Tide. Starting with data files in Tide's spectrumrecords format
eliminates the conversion step in the Tide search demo.</li>

<li>
The old demo scripts worm-demo.sh and yeast-demo.sh have each been
replaced by a pair of new scripts that demonstrate the indexing and
searching steps separately. This is in order to highlight the two-step
process and the fact that indexing needs to be done just once for each
fasta file, whereafter the index may be reused indefinitely to perform
searches.</li>

</ul>

<hr></hr>

<h3>Version 1.31</h3> June 2, 2010

<h4>Major enhancements</h4>

<ul>

<li>
This version of Crux is released with a demo version of a new search
engine, Tide.  Tide is an independent
reimplementation of the SEQUEST<sup>&reg;</sup> algorithm. The
immediate ancestor of Tide is the Crux <code>search-for-matches</code>
command, but Tide has been completely re-engineered to achieve a
thousandfold improvement in speed while exactly replicating Crux XCorr
scores.  Currently, Tide is not fully integrated with Crux, and is
available only in binary executable format.</li>

</ul>

<h4>Minor changes</h4>

<ul>
<li>
Two options have been added to <code>crux search-for-matches</code>
(<code>--mz-bin-width</code> and <code>--mz-bin-offset</code>) to
allow control of the binning of the m/z axis.</li>

<li>
The <code>ion-tolerance</code> option was removed from the search
tools.</li>

<li>
The default location of the left edge of the first bin along the m/z
axis is 0.68, rather than 0.0.  This change makes bin edges less
likely to fall near fragment peak locations.  The default bin width
has also changed from 1.001141 to 1.000508</li>

<li>
The log file now includes information about the date and time that the
command was issued, the name of the computer on which the command was
run, and the elapsed wall clock time at the end of the run.</li>

<li>
The command line option <code>--version T</code> has been replaced
with a command <code>crux version</code> that prints the version
number to standard output and then exits.</li>

<li>
The header for the feature file produced optionally by 
<code>crux percolator</code> and <code>crux q-ranker</code> now includes names
for the first two columns, scan number and label (i.e. target or decoy peptide).

</ul>

<hr></hr>

<h3>Version 1.30</h3> May 5, 2010

<h4>Major enhancements</h4>

<ul>
<li>
A new command, <code>xlink-search</code>, has been added.  This command
searches a collection of spectra against a sequence database, finding
cross-linked peptide matches.  The algorithm was described in the
following article:</li>

<blockquote>
Sean McIlwain, Paul Draghicescu, Pragya Singh, David R. Goodlett and
William Stafford
Noble.  <a href="http://noble.gs.washington.edu/proj/xhhc/">"Detecting
cross-linked peptides by searching against a database of cross-linked
peptide pairs."</a> <i>Journal of Proteome Research</i>.  2010.
</blockquote>

<li>
A new search command, <code>sequest-search</code>, was added.  The
original command, <code>search-for-matches</code>, behaves as before
except that no .sqt files are printed and no Sp scoring is performed.
The new <code>sequest-search</code> emulates SEQUEST<sup>&reg;</sup>
searching.  It first scores all candidate peptides with the Sp score,
then ranks and filters the results by that score, scoring the
remaining candidates with xcorr.  Results are printed to .txt and .sqt
files.</li>

<li>
The .mzXML file format is now supported for crux search-for-matches
and crux sequest-search when the <code>--use-mstoolkit</code> option
is set to TRUE.</li>

<li>
The .csm output files from <code>search-for-matches</code> are no
longer produced and post-search operations take .txt files as input.
</li>

</ul>

<h4>
Minor changes</h4>

<ul>

<li>
Replaced <code>mass-window</code> parameter with <code>
precursor-window</code> and added <code>precursor-window-type</code>
for selecting windows of type mass, m/z, or ppm. 
</li>

<li>
The <code>feature-file</code> option is now true/false instead of
taking a file name.  The file is named '&lt;fileroot&gt;.&lt;qranker|
percolator&gt;.features.txt'.  A header with the column names was
added to the file.</li>

<li>
The new option, <code>--scan-number</code>, performs a search on a 
specified subset of the spectra in the given file.</li>

<li>
When only one decoy file is produced, the name is now 'decoy.txt'
instead of 'decoy-1.txt'

<li>
In the .txt files, protein names are now followed by the start index
of the peptide.

<li>
Modified sequences are reported differently in the .txt files.
Instead of modifications being represented by symbols (*,@,#, etc.)
they are indicated with the mass shift of the modification within
square brackets.  As before, the modification information follows the
residue that is modified.  If multiple modifications appear on one
residue, the masses may either be summed together or printed
separately in a comma separated list.  This behavior is controlled by
the <code>--display-summed-mod-masses</code> option.</li>

<li>
The modified decoy sequences are generated differently.  Before, all
modified peptides were generated and each one was shuffled to create a
decoy peptide.  Now a peptide is shuffled once for each peptide_mod
and all modifications are applied to that same shuffled peptide.</li>

<li>
The 'percolator rank' column is now based on percolator scores instead
of percolator q-values.  For cases where two PSMs have different
percolator scores but the same q-value, the ranks will reflect the
score differences.</li>

<li>
The Weibull parameters used for computing p-values are now printed to
the .txt files.</li> 

<li>
The reporting of DeltaCn has changed.  For PSMs of rank i, deltaCn
used to computed be as deltaCn_i = (xcorr_0 - xcorr_i) / xcorr_0.
Thus, deltaCn for the top-ranked PSM was always 0.  Now deltaCn_i =
(xcorr_0 - xcorr_i+1) / xcorr_0.  This change only
affects <code>search-for-matches</code>,
not <code>sequest-search</code>.  It also means that 
<code>q-ranker</code> and <code>percolator</code> use the correct
DeltaCn values.
</li>

<li>
A new command, <code>print-processed-spectra</code>, performs
XCorr-style pre-processing on all spectra in a given file.</li>

<li>
A small bug was fixed, in which even if the user requested average
mass, the search programs still used monoisotopic mass in the
calculation of XCorr and Sp.</li>

<li>
Protein fasta files are now parsed protein-by-protein so that parsing
large files does not use excessive amounts of memory.</li>

<li>
A limit was removed on how many peptides a protein can produce.</li>

<li>
Crux is now built with g++ instead of gcc.</li>

</ul>

<hr></hr>

<h3>Version 1.22</h3> September 16, 2009

<h4>
Major enhancements</h4>

<ul>

<li>
Crux is now distributed in two versions, a full version that is
covered by the same type of license as before (free to non-profit
users, and via a licensing fee to commercial users), as well as a
stripped-down version that is released under an open source license.
The stripped-down version does not include the database search
functionality but does include all of the post-processing tools.  We
are unable to release the entire Crux package under an open source
license due to intellectual property issues.  Both versions of Crux
are available via the Crux web
page: <a href="http://noble.gs.washington.edu/proj/crux/">http://noble.gs.washington.edu/proj/crux/</a>.</li>

<li>
A new tool, q-ranker, is available for estimating peptide-spectrum
match q-values.  This tool was described in the following article:

<blockquote>
Marina Spivak, Jason Weston, Leon Bottou, Lukas K&auml;ll and William
Stafford Noble.  "Improvements to the Percolator algorithm for peptide
identification from shotgun proteomics data sets." <i>Journal of
Proteome Research.</i></blockquote></li>

<li>
Version 1.05 of <code>percolator</code> has now been integrated into
the Crux source tree.  A separate installation
of <code>percolator</code> is no longer needed for basic
<code>percolator</code> functionality. Note, however,
that <code>percolator</code> remains under active development.  You
may therefore wish to install the current, stand-alone version
of <code>percolator</code> and run it separately to take advantage of
new features.</li>

</ul>

<h4>Minor changes</h4>

<ul>

<li>
The internal normalization of the observed spectra has been modifed to
drop those peaks whose intensity is less than 1/20 of the maximum
intensity in the spectrum.  This brings the xcorr score
for <code>crux</code> into closer agreement with the xcorr score
for SEQUEST<sup>&reg;</sup>.</li>

<li>
Compute-q-values now generates three different q-values (1) from
p-values using an analytical null model, (2) from decoys and xcorr
using an empirical null model, or (3) from decoys and p-values using
an empirical null model.  All three types of q-values are computed
when p-values and decoys are present in the search results.</li>

<li>
A parameter file is now automatically written to the output
directory.</li>

<li>
A log file recording messages sent to stderr has been added for
<code>search-for-matches</code>, <code>compute-q-values</code>,
and <code>percolator</code>.</li>

<li>
The <code>--use-mz-window</code> parameter is now available for
<code>search-for-matches</code>.  When enabled, peptides must be
within +/- 'm/z-window' of the spectrum m/z.  The m/z-window value is
taken from <code>mass-window</code>.</li>

<li>
A numerical bug in the Weibull p-value calculation was fixed, which
had previously caused occasional erroneous NaNs to be output.</li>

<li>
The Weibull estimated p-values generated
by <code>search-for-matches</code> are now returned as p-values
instead of as -log(p-value).  The corresponding q-values returned from
<code>compute-q-values</code> are also now returned without the -log
transform.</li>

<li>
The <code>--precision</code> option has been changed to control the
total number of significant digits printed instead of the number of
digits after the decimal point.  The default precision has changed
from 6 to 8.</li>

<li>
The parameters estimated for the Weibull distribution (used for
computing p-values) now use the xcorrs from all PSMs for a spectrum
instead of a random selection of 500.</li>

<li>
The estimation of Weibull distribution parameters requires a minimum
number of scored PSMs.  In the previous version, spectra with fewer
PSMs than the minimum were not given a p-value.  Crux will now
generate extra decoys until there are enough scores.</li>

<li>
The p-values for decoy PSMs are now generated from the same Weibull
distribution parameters as are used for the targets of the same
spectrum.</li>

</ul>

<hr></hr>

<h3>Version 1.21</h3> May 14, 2009

<ul>

<li>
The output for <code>search-for-matches</code>, 
<code>compute-q-values</code>, and <code>percolator</code>
has been revised extensively.
<code>crux</code> will now create a directory, and all output files
will be created in that directory. 
By default the directory will be named <code>crux-output</code>,
but this can be changed using the new <code>output-dir</code> option.
<br>
The output files for <code>search-for-matches</code> will be:
<ul>
<li><code>search.target.csm</code></li>
<li><code>search.decoy-?.csm</code></li>
<li><code>search.target.sqt</code></li>
<li><code>search.target.txt</code></li>
</ul>
The output files for <code>compute-q-values</code> will be:
<ul>
<li><code>qvalues.target.sqt</code></li>
<li><code>qvalues.target.txt</code></li>
</ul>
The output files for <code>percolator</code> will be:
<ul>
<li><code>percolator.target.sqt</code></li>
<li><code>percolator.target.txt</code></li>
</ul>
</li>
<li>
The <code>fileroot</code> option has been added.
This option is used to specify a string which will be added as a prefix
to all output files.
</li>
<li>
The option <code>cleavages</code> was replaced with two
options, <code>enzyme</code> which specifies the name of an enzyme
(e.g.trypsin) and <code>digestion</code> which indicates
the degree of specificity, partial or full digest.  The full list of
available enzymes is in the html docs and in the usage statement.
See also <code>custom-enzyme</code> below.

<li>
The option <code>custom-enzyme</code> allows users to define arbitrary
digestion rules.  This overrides the <code>enzyme</code> option.
Syntax for the custom digestion rule is the same the syntax used by
X!Tandem and is described in the html docs.

<li>
The number of PSMs per spectrum printed to the output files is now
controlled by one option, <code>top-match</code>.  This
makes <code>max-sqt-result</code> obsolete.

<li>
It is now possible to control how many decoy sequences are generated
and in which file(s) they are returned.  There is a new
option, <code>num-decoys-per-target</code>, which can be used to
generate more than one shuffled peptide per spectrum.  This
replaces <code>number-decoy-set</code>.    

<li>
A new option, <code>decoy-location</code> has been introduced.  The
three possible values are 'target-file' where all PSMs (target and
decoys) are sorted together for each spectrum and returned in one
file, 'one-decoy-file' where target PSMs are printed to one file and
all decoys are printed to another, and 'separate-decoy-files' where
there are as many decoy files as there are decoys per target.

<li>
Protein names for decoy matches are now prepended with 'rand_' in the
SQT files as in 
'L rand_Y45678'.

<li>
The option <code>unique-peptides</code> only applies
to <code>crux-generate-matches</code>.  Each peptide is stored in the
index exactly once with references to all protein sources.  Searches with
fasta files print each peptide only once.

<li>
The precision of the masses and scores printed to the sqt and text
files can now be specified by the user.  The default precision changed
from 2 to 6.</li>

<li>
Search progress is now reported by printing every 10th spectrum that is
searched.  The verbosity can be adjusted with the  parameter
<code>print-search-progress</code>.

<li>
Decoy (shuffled) sequences now keep the first and last residue the
same as the target sequence that was shuffled to produce it.  This is
a reversion to previous behavior.

<li>
It is now possible to skip the Sp score and score all PSMs with xcorr.
The default procedure is still to score all peptides for one spectrum
with Sp, rank by Sp, and eliminate all but the best-ranking PSMs (by
default, the top 500).  The remaining PSMs are scored by xcorr,
re-ranked by xcorr and the top results returned.  By setting
max-rank-preliminary=0, the Sp scoring is skipped and xcorr is
computed for all PSMs.</li>

<li>
A new parameter <code>reverse-sequence</code> can be used to generate
decoy peptides by reversing them rather than shuffling.  The first and
last residues are left unmoved.  If the sequence is a palindrome ,
then a decoy will be generated by shuffling and a note to that effect
will be printed at the DETAILED INFO level of output (verbosity =
40).</li>

<li>
P-values are now computed for decoy peptides.</li>

<li>
The algorithm used to calculated the xcorr score has been modified so
that xcorr score will be in better agreement with scores generated by
SEQUEST<sup>&reg;</sup>.</li>

</ul>

<hr></hr>

<h3>Version 1.20</h3> January 6, 2009

<ul>

<li>
Generating peptides and searching with up to eleven different dynamic
modifications is now possible.  New options associated with this
feature are mod, cmod, nmod, max-mods, max-aas-modified.

<li>
The format of the .csm files has changed and files written by older
versions of crux are not readable with crux version 1.2.

<li>
When the option <code>cleavages</code> is set to <code>all</code>,
peptide generation ignores all tryptic cleavage sites, effectively setting
the <code>missed-cleavages</code> option to <code>TRUE</code>
regardless of user settings.

<li>
When one spectrum has identical xcorr scores for different sequences,
the rank of all those matches will be the same.  Matches with the next
highest score will rank one below.

<li>
The options for setting the preliminary and primary score type have
been removed and are fixed as Sp and xcorr, respectively.  A new
option, <code>compute-p-values=&lt;T | F&gt;</code>, was added to
control p-value computation.

<li>
The SQT file contains the spectrum calculated mass instead of observed
mass/charge on the S line.

<li>
There is now a test for confirming that the file downloaded from the
crux website was not corrupted.  See installation instructions for
details. 

<li>
Calculating a p-value requires a minimum of 40 matches.  Spectra with
fewer than 40 matches will have p-value scores returned as NaN and a
warning will be printed at the DETAILED_INFO level (40) of verbosity.

<li>
Fixed error in generating neutral-loss peaks created as part of the
theoretical spectrum. 

</ul>

<hr></hr>

<h3>Version 1.02</h3> December 1, 2008

<ul>

<li>
Three programs, <code>crux-create-index</code>,
<code>crux-search-for-matches</code>,
and <code>crux-analyze-matches</code>, were merged into one program
named
<code>crux</code>.</li>

<li>
Percolator is now truly optional as all Crux programs will build
without it.</li>

<li>
Fragment masses can now be calculated as average or mono-isotopic.
This is controlled by the <code>fragment-mass</code> option in the
parameter file.</li>

<li>
The name of the score-type option that calculates p-values was changed
from xcorr-logp to xcorr-pvalue.</li>

<li>
SQT files have two new lines in the header which describe the
arrangement of values in the results.</li>

<li>
HTML documentation was updated to reflect the above changes.</li>

</ul>

<hr></hr>

<h3>Version 1.01</h3>

<p>October 15, 2008</p>

<ul>

<li>
A bug limiting the length of the name of an index file was fixed.</li>

<li>
Modifications were made so that Crux will build with version
1.05 of Percolator.  This is the only supported version of
Percolator.</li>

<li>
Memory leaks in <code>crux-search-for-matches</code> were patched.</li>

<li>
The <code>--version</code> option was added.</li>

</ul>

<hr></hr>

<h3>Version 1.0</h3>

<p>March 4, 2008</p>

Initial release
	<!-- END CONTENT -->
		</div>
	</div>

<footer class="site-footer">
	<div id="centerfooter">
		<div class="footerimportantlinks">
			<img src="images/linkicon.png" style="width:16px; height:16px"><h3>Important links</h3>
			<ul>
				<li><a href="faq.html">Crux FAQ</a></li>
				<li><a href="glossary.html">Glossary of terminology</a></li>
				<li><a href="http://scholar.google.com/citations?hl=en&user=Rw9S1HIAAAAJ">Google Scholar profile</a></li>
				<li><a href="https://github.com/crux-toolkit/crux-toolkit">GitHub</a></li>
				<li><a href="release-notes.html">Release Notes</a></li>
				<li><a href="https://mailman1.u.washington.edu/mailman/listinfo/crux-users" title="Receive announcements of new versions">Join the mailing list</a></li>
				<li><a href="http://www.apache.org/licenses/LICENSE-2.0">Apache license</a></li>
				<li><a href="http://groups.google.com/group/crux-users">Support Board</a></li>
			</ul>
		</div>
		<div class="footerimportantlinks tutoriallinks">
			<img src="images/tutorialicon.png" style="height:16px"><h3>Tutorials</h3>
			<ul>
				<li><a href="tutorials/install.html">Installation</a></li>
				<li><a href="tutorials/gettingstarted.html">Getting started with Crux</a></li>
				<li><a href="tutorials/search.html">Running a simple search using Tide and Percolator</a></li>
				<li><a href="tutorials/customizedsearch.html">Customization and search options</a></li>
				<li><a href="tutorials/spectralcounts.html">Using spectral-counts</a></li>
			</ul>
		</div>
		<div id="footertext">
			<p>
				The original version of Crux was written by Chris Park and Aaron Klammer
				under the supervision
				of <a href="http://www.gs.washington.edu/faculty/maccoss.htm">Prof. Michael
				MacCoss</a>
				and <a href="http://noble.gs.washington.edu/~noble">Prof. William
				Stafford Noble</a> in the Department of Genome Sciences at the
				University of Washington, Seattle.  Website by <a href="http://www.yuvalboss.com/">Yuval Boss</a>. 
				<br />The complete list of contributors
				can be found <a href="contributors.html">here</a>.
				<br />
				<br />
				Maintenance and development of Crux is funded by the <a href="https://www.nih.gov/">National Institutes of Health</a> award P41 GM103533. 
			</p>
		</div>
	</div>
</footer>
	
</body>

</html>
<|MERGE_RESOLUTION|>--- conflicted
+++ resolved
@@ -56,19 +56,16 @@
 
 <h4>Minor changes</h4>
 <ul>
-<<<<<<< HEAD
-  <li>26 Oct. Comet has been upgraded to version 2021.01.0.</li>
-  <li>26 Oct. Kojak has been upgraded to commit defa8c9.</li>
-  <li>26 Oct. MSToolkit has been upgraded to commit 4cb705d.</li>
-  <li>26 Oct. IUPAC symbol 'O' is now the amino acid pyrrolysine.</li>
-=======
-<li>16 Nov 2021: Dropped support for 32-bit versions of Crux.</li>
-<li>9 Nov 2021: Fix the crash bug in <code>diameter</code> when there is no MS1 spectrum in the input file.  </li>
-<li>5 Nov 2021: Update the param-medic documentation to include
+  <li>16 Nov 2021: Comet has been upgraded to version 2021.01.0.</li>
+  <li>16 Nov 2021: Kojak has been upgraded to commit defa8c9.</li>
+  <li>16 Nov 2021: MSToolkit has been upgraded to commit 4cb705d.</li>
+  <li>16 Nov 2021: IUPAC symbol 'O' is now the amino acid pyrrolysine.</li>
+  <li>16 Nov 2021: Dropped support for 32-bit versions of Crux.</li>
+  <li>9 Nov 2021: Fix the crash bug in <code>diameter</code> when there is no MS1 spectrum in the input file.  </li>
+  <li>5 Nov 2021: Update the param-medic documentation to include
   pointers to published papers and to describe detection of modifications.</li>
   <li>30 Oct 2021: Remove the protein-reverse option from "--decoy-format" in <code>tide-index</code> and <code>generate-peptides</code>.  </li>
   <li>23 Oct 2021: Revised the <code>tide-index</code> so that "--peptide-list T" will generate a single text file listing of all the peptides in the database, along with their corresponding decoy peptides, neutral masses and proteins, one per line.  </li>
->>>>>>> a0372fc4
   <li>18 Oct 2021: Fixed a bug in DIAmeter that caused it to detect 0 PSMs when the <code>windowWideness</code> property is missing in the input file. </li>
   <li>18 Oct 2021: Revised the DIAmeter documentation to clarify which options are affected by the setting of <code>diameter-instrument</code>. </li>
 </ul>
