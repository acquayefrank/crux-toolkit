<html>
<head>
<title>Release notes for Crux</title>
<meta name="viewport" content="width=device-width, initial-scale=1.0" />
<link rel="stylesheet" type="text/css" href="styles.css">
<!-- Google tag (gtag.js) -->
<script async src="https://www.googletagmanager.com/gtag/js?id=G-V7XKGGFPYX"></script>
<script>
  window.dataLayer = window.dataLayer || [];
  function gtag(){dataLayer.push(arguments);}
  gtag('js', new Date());

  gtag('config', 'G-V7XKGGFPYX');
</script>
<script src="http://ajax.googleapis.com/ajax/libs/jquery/1.8.3/jquery.min.js"></script>
<script type="text/javascript">
	// Main Menu
	$( document ).ready(function() {
			var pull 		= $('.btn');
				menu 		= $('nav ul');
				menuHeight	= menu.height();

			$(pull).on('click', function(e) {
				e.preventDefault();
				menu.slideToggle();
			});

			$(window).resize(function(){
	    		var w = $(window).width();
	    		if(w > 320 && menu.is(':hidden')) {
	    			menu.removeAttr('style');
	    		} 
			});
	});
</script>
</head>
<body>
	<div class="page-wrap">
	 	<nav>
			<div class="btn">
		    </div>
		    <img src="images/crux-logo.png" id="logo"></a>
			<ul id="navitems">
			    <li><a href="index.html">Home</a></li>
			    <li><a href="download.html">Download</a></li>
			    <li><a href="fileformats.html">File Formats</a></li>
		        <li><a href="http://groups.google.com/group/crux-users">Contact</a></li> <!--Link to google support board-->
		    </ul>
		</nav>
		<div id="content">
		<!-- START CONTENT -->
    <h2>Release notes for Crux</h2>


<h3>Version 4.2</h3> April 6, 2024

<h4>Major changes</h4>
  
  <li>11 December 2024: Updated to use Percolator rel 3-07-01. Retention time now
  included in Percolator output.</li>
  <li>18 Oct 2024: speeded up tide-search, restuctured its code.
  <li>18 Oct 2024: Added support to produce output in mztab format.
  <li>18 Oct 2024: tide-index supports unimod codes.  
  <li>6 April 2024: Updated to use Percolator commit d0d48b5.
  <li>11 March 2024: Updated to use ProteoWizard 3.0.24044.fd6604. This required shifting Crux and
  dependencies to the C++14 standard and disabling the C++11 ABI. This fixed
  issues building Crux on newer releases of Linux and MacOS. The Centos 7
  build was replaced with Ubuntu 20.04 in GitHub commit action for Master branch.
  The recommended version of CMake is now 3.24. Earlier versions will work,
  but you may see some warning messages.
  </li>
<h4>Minor changes</h4>
<ul>
<<<<<<< HEAD
  <li>6 Dec 2024: create Spectrum Convert application.</li>
=======
  <li>28 Jan 2025: Bug fix in tide-search when searching without decoy peptides. </li>
>>>>>>> 880299c5
  <li>25 Oct 2024: Fixed bug in parameter handling for spectral-counts inside of the pipeline command.</li>
  <li>25 Oct 2024: add .gz format as read fasta file option.
  <li>22 Oct 2024: added error message when user specifies non-supported score functions. fixed bug that prevented building on windows/mac.
  <li>18 Oct 2024: terminal amino acids can be modified by terminal modifications and resiudal mods.
  <li>18 Oct 2024: tide-search reports tailor scores, and statistics about b-y- ions.
  <li>18 Oct 2024: tide-search runs only combined p-values.
  <li>18 Oct 2024: non-used options removed from tide-search: --compute-sp, --file-column, --brief-output, --peptide-centric-search, --evidence-granularity, --use-tailor-calibration (it is automatically calculated), From tide-index:--keep-terminal-aminos.  
  <li>15 September 2024: Unify Sorting. Replace quick sort algorithms with std::sort</li>
  <li>11 September 2024: Removed usage plot from Crux website home page.
  <li>06 Auguest 2024: Minor changes to website support.</li>
  <li>30 July 2024: Modified tool use events to submit via GA4.</li>
  <li>02 July 2024: Typo fix in the documentation of precursor window calculation.</li>
  <li>12 April 2024: Fixed bug in ArgParser with repeated options and arguments.</li>
  <li>6 April 2024: Updated UNIMOD definitions.</li>
  <li>26 March 2024: Updated smoke tests.</li>
  <li>11 Jan 2024: added spectral-counts to pipeline command.</li>
  <li>11 Jan 2024: Fixed bug where NSAF runs to completion with no database.</li>
  <li>14 Nov 2023: Fixed bug in spectral-counts documentation, LaTex not being
  rendered.</li>
  <li>10 Oct 2023: When a parameter introduced by user doesn't match, app halts with an error.</li>
  <li>5 Oct 2023: Fixed bug in Bullseye and Hardklor which prevented them from
  processing files with a '#' in the file name.</li>
  <li>1 Oct 2023: Removed uneeded DLL from Windows distribution. Fixed error in Thermo RAW file support.</li>
  <li>1 Sept 2023: Fixed several bugs related to spectral counts. Spectral counts can now parse native Percolator output.</li>
  <li>25 July 2023: crux percolator --pepxml-output T now uses internal
  percolator code to generate pepxml output.</li>
  <li>10 July 2023: Added support for the percolator --no-terminate option, which
  allows execution to continue even if the SVM encounters issues.</li>
  <li>30 May 2023: File overwrite bug fix in diameter</li>
  <li>14 April 2023: Added by-ions matched, by-ions total, and by-ions-fraction columns to tide-search output 
    in case of standard XCorr scoring.</li>
  <li>14 March 2023: Added a new column, called "unmodified sequence," to tab-delimited outputs.  This column contain the peptide sequence without modifications. The new column appears in tide-search, diameter, assign-confidence, 
    and cascade-search results. </li>
  <li>14 March 2023: The "cleavage type" column was removed from tab-delimited outputs produced by 
    tide-search, diameter, and assign-confidence.</li>
  <li>20 Feb 2023: Tide-index aux locations were merged into the peptide protocol buffer.</li>
  <li>20 Feb 2023: Tide-index now shuffles modified and unmodified target peptides in the same way.</li>
  <li>19 Feb 2023: Add a "filename" column to the Percolator tab-delimited output files.</li>
  <li>07 Feb 2023: Fix bug in mix-max procedure. The q-values are now the smallest FDRs 
    for the associated thresholds. </li>
  <li>13 Jan 2023: Tide-search halts with an error message when the user tries 
    to use tailor-calibration in conjunction with peptide-centric search. </li>
  <li>13 Jan 2023: Added a check to verify that these release notes are
    updated in every pull request.</li>
  <li>09 Jan 2023: Upgraded to Comet 2022.01 rev 2. Fixed issue #572: handling of
  Comet isotope_error option (now allows values 0-5).</li>
  <li>04 Jan 2023:  Fix divide-by-zero bug in postprocessing diameter results.</li>
  <li>16 Dec 2022:  Changed the default precision for specifying
  variable modifications to four decimal points rather than two.</li>
  <li>13 Dec 2022: Updated to Kojak commit 4307dfa from Oct 11 2022 and 
  MSToolkit commit 20e99ce from Sept. 14 2022.
  Added NeoPepXMLParser commit e89f166 from Jul 1 2022 as an external dependency.</li>
  <li>15 Oct 2022:  The percolator command no longer creates mzIdentML 
  output, and the tab-delimited text format produced by crux percolator
  now mimics that of the stand-alone version of Percolator. The crux
  spectral-counts and assign-confidence commands have been updated 
  to parse the new percolator output files.Updated to percolator committ 879af86.</li>
  <li>28 Sept 2022: Updated Assign-confidence to the new comet output. </li>
  <li>28 Sept 2022: Updated performance and smoke tests </li>
  <li>28 Sept 2022: Added option to tide-search to search spectra in a min- and max-precursor-charge range. </li>
  <li>28 Sept 2022: Removed the option from tide-index to generate decoy protein fasta file.</li>
  <li>28 Sept 2022: Fixed bug in tide index which prevented it generating terminal variable modifications.</li>
  <li>28 Sept 2022: Fixed bug in tide index which slowed it down when generating many mods.</li>
  <li>22 Aug 2022: The scalability of tide-index has been improved to allow for creation 
  of very large peptide databases. This is done by sorting and filtering the peptides on 
  disk rather than in memory. A new parameter, --memory-limit, allows the user to specify
  an upper bound on the memory (i.e. RAM) usage of tide-index. Note that this update 
  required that the data structure used in Tide's index files has changed. It is therefore 
  recommended that users' recreate old index files. Currently, indices in the old format
  can still be used with tide-index, but this format may be deprecated in future releases 
  of Crux.</li>
  <li>17 August 2022: Updated to percolator committ 1e82daa.</li>
  <li>27 July 2022: Fixed bug preventing percolator from running on Kojak output.</li>
  <li>19 July 2022: Added min_peptide_score parameter to Kojak. </li>
  <li>09 June 2022: Upgraded to ProteoWizard 3.0.22014 (commit aadd392). This
  also upgrades to BOOST 1.67 which fixes a problem building Crux on current MacOS
  systems.</li>
  <li>Upgraded to Protocol Buffers 3.19.4</li>
  <li>Upgraded to GFlags 2.2.2</li>
  <li>09 June 2022: Added support for building using GitHub Actions.</li>
  <li>01 May 2022: XCorr scoring implementing in C++. This resolves a
  longstanding bug in our multithreading code. </li>
  <li>20 Jan 2022: The XCorr scoring, exact p-value, and ResEv in Tide-Search has been sped up. </li> 
  <li>10 Jan 2022: Fixed bug that resulted in rank=0 for search results in pepxml files (issue #521).</li>                       
  <li>16 Nov 2021: The preprocessing of the exact p-value method has been aligned to the preprocessing of the standard XCorr scoring. </li> 
  <li>16 Nov 2021: Comet has been upgraded to version 2021.01.0.</li>
  <li>16 Nov 2021: Kojak has been upgraded to commit defa8c9.</li>
  <li>16 Nov 2021: MSToolkit has been upgraded to commit 4cb705d.</li>
  <li>16 Nov 2021: IUPAC symbol 'O' is now the amino acid pyrrolysine.</li>
  <li>16 Nov 2021: Dropped support for 32-bit versions of Crux.</li>
  <li>9 Nov 2021: Fix the crash bug in <code>diameter</code> when there is no MS1 spectrum in the input file.  </li>
  <li>5 Nov 2021: Update the param-medic documentation to include
  pointers to published papers and to describe detection of modifications.</li>
  <li>30 Oct 2021: Remove the protein-reverse option from "--decoy-format" in <code>tide-index</code> and <code>generate-peptides</code>.  </li>
  <li>23 Oct 2021: Revised the <code>tide-index</code> so that "--peptide-list T" will generate a single text file listing of all the peptides in the database, along with their corresponding decoy peptides, neutral masses and proteins, one per line.  </li>
  <li>18 Oct 2021: Fixed a bug in DIAmeter that caused it to detect 0 PSMs when the <code>windowWideness</code> property is missing in the input file. </li>
  <li>18 Oct 2021: Revised the DIAmeter documentation to clarify which options are affected by the setting of <code>diameter-instrument</code>. </li>
</ul>

<hr/>


<h3>Version 4.1</h3> October Oct. 11, 2021

<h4>Major changes</h4>
<ul>
  <li>06 Oct 2021: Added DIAmeter module for searching for detecting peptides from data-independent acquisition mass spec data without requiring a spectral library.
  The methodology is described in<br/>
  <a href="https://doi.org/10.1093/bioinformatics/btab284"/>
  Lu et al. Bioinformatics 37(Supplement_1):i434–i442, 2021</a>.
  </li>

</ul>

<h4>Minor changes</h4>
<ul>
  <li>14 Sept 2021: Add second set of smoke-tests that give tide-search a FASTA file instead of a database index.</li>
  <li>14 Sept 2021: Replace contents of demo.ms2 in the tutorials with new data (bug #454).</li>
  <li>10 Jun 2021: Fixed bug in computing the m/z window size in
  Tide.  Affected only the setting when <code>precursor-window-type=mz</code>.</li>
  <li>7 Jun 2021: Revised documentation and added check to ensure that
  the brief-output option to tide-search is not used in conjunction
  with formats other than tab-delimited text output.</li>
  <li>11 May 2021: Fixed bug in p-value search that incorrectly set the bin_width to 0 when tide-search was given a FASTA file.</li>
  <li>11 May 2021: Added smoke tests to test case where tide-search is given a FASTA file instead of a index.</li>

</ul>

<hr/>

<h3>Version 4.0</h3> April 06, 2021

<h4>Major changes</h3>

<ul>
  <li>Mar. 9, 2021: Removed seldom used commands: xlink, xlink-assign-ions, xlink-score-spectrum,
  barista, q-ranker, extract-columns, extract-rows, stat-column, sort-by-column.
  </li>

  <li>Nov. 6, 2020: Updated to use Comet 2019.05.</li>

  <li>Nov. 6, 2020: Added Kojak module for searching for cross-linked peptides.
  The methodology is described in<br/>
  <a href="https://www.ncbi.nlm.nih.gov/pmc/articles/PMC4428575"/>
  Hoopmann et al. Journal of Proteome Research, 2015</a>.
  </li>

  <li>July 23, 2019: Added the Tailor PSM score calibration method to Tide-search as
  an option.
  </li>

  <li>June 4, 2019: The Crux automatic build process was modified to use a cached version 
  of the Proteowizard source, rather than always using the latest version available.
  The current cached version is Proteowizard 3.0, Git commit c172999.
  You can configure the Crux build to use the most recent available
  Proteowizard source code by passing the option
  -DUSE_LATEST_PWIZ=ON on the CMake command line.
  </li>
  <li>
    April 23, 2019: Updated Param-Medic to enable inference of the
    presence of various types of modifications, including
    stable-isotope and isobaric labeling and tandem mass tags as well
    as the enrichment of phosphorylated peptides. The methodology is
    described in
    <a href="https://pubs.acs.org/doi/full/10.1021/acs.jproteome.8b00954">May
      et al. Journal of Proteome Research, 2019</a>.</li>
</ul>


<h4>Minor changes</h4>

<ul>
  <li>

    Mar 10, 2021: Changed num-threads default to 1.
  </li>
  <li>
    Feb. 12, 2021: Added date of latest commit to version string.
  </li>
  <li>
    Feb. 11, 2021: Fixed bug in support for comet. Output files were
    being stored in the wrong directory when multiple spectra files
    were provided.
  </li>
  <li>
    Feb 9, 2021: Added process ID number to the names of temporary
    files created by Tide, to avoid conflicts.</li>
  <li>
    Jan. 11, 2021: Fixed break in build of Percolator.
  </li>
  <li>
    December 7, 2020: Updated documentation to remove "+" from the usage statement.
  </li>
  <li>
    December 4, 2020: Updated schematic diagram of Crux tools.
  </li>
  <li>
    December 3, 2020: Fixed bug in peptide-centric search that caused
    mis-scaling of XCORR score on some Linux systems.
  </li>
  <li>
    September 16, 2020: Add an additional parser to parse scan number out of the “TITLE” line in MGF files. Now the TITLE line can consist of two formats. The first format is TITLE=fileName.scanNumber.scanNumber.charge.dta. The second format is TITLE=fileName.scanNumber.scanNumber.charge File:"fileNameWithExtension", NativeID:"controllerType=0 controllerNumber=1 scan=scanNumber"
  </li>
  <li>
    Sept. 18, 2020: Updated MGF file parser to handle title line.
  </li>
  <li>
    August 28, 2020: Updated documentation for --use-neutral-loss-peaks.
  </li>

  <li>
    August 27, 2020: Added support for protein terminal modifications. See <a href="faq.html">FAQ page</a> for details.
  </li>
  
  <li>
    August 7, 2020: Added --lysarginase as an enzyme option to tide-index
    and generate-peptides. The rule this enzyme follows is [ ]:[KR].
  </li>

  <li>
    May 28, 2020: Added fixes for pepXML schema validation failures.
  </li>

  <li>
    April 28, 2020: Added the --brief-output option to tide-search,
    which prints only a subset of fields to the output file.
  </li>
  <li>
    April 27, 2020: Fixed build of Percolator to use BLAS libraries.
  </li>
  <li>
    March 18, 2020: Crux now builds MSTookit from original repository
    rather than a fork.
  </li>

  <li>
    December 16, 2019: Fixed a bug in Tailor method where minimal number of candidate
    peptides were selected incorrectly.
  </li>

  <li>
    October 18, 2019: Added res-ev p-value to performance-test. Fixed a bug in assign-confidence
    where columns were incorrectly shown when res-ev p-value was used as the score function.
  </li>

  <li>
    October 16, 2019: Fixed a bug in spectral-counts where the first amino acid
    of a peptide was be ignored if the flanking amino acids were unavailable.
  </li>

  <li>
    October 1, 2019: Added the "--static" option for percolator to enable the
    use of pretrained, static models.
  </li>

  <li>
    July 24, 2019: Fixed a bug in tide-search where delta_cn and delta_lcn were not
    correctly calculated for the following score functions: res-ev, res-ev p-value, and
    combined p-value.
  </li>

  <li>
    June 19, 2019: Fixed a couple of bugs in the calculation of residue-evidence
    and res-ev p-value. Correctly released memory when determining amino acid frequency.
    Added a bounds check when adding evidence to the residue-evidence matrix.
    Previously when calculating residue-evidence, all fragment ions were considered to be
    1+ or 2+. Now fragment ions are only considered to be 2+ when the precursor charge
    is at least 2.
  </li>

  <li>
    April 16, 20219: Fixed Windows path parsing bug in spectral-counts.
  </li>

  <li>
    April 11, 2019: Changed the default parameters for tide-search so
    that the default mz bin width is 0.02 Da instead of 1.0005079 Da 
    and the default precursor mass window is 50 ppm, rather
    than the previous default of 3 Da.
  </li>

  <li>
    November 6, 2018: Decoy generation will now allow duplicate decoy peptides 
    within a decoy database and bewteen decoy databases.
  </li>

  <li>
    September 18, 2018: Modified the custom-enzyme flag to tide-index
    so that {X} can be used to indicate that all amino acids prevent
    cleavage. This is useful when providing a pre-digested set of
    peptides as input to tide-index.
  </li>
  
  <li>
    September 10, 2018: Fixed a bug in the calculation of the lnrSp
    feature in make-pin.  Previously, the code took the log of the
    rank, indexed from zero.  To avoid taking the log of zero, the
    code inserted the value zero when the rank was equal to zero. The
    effect was that both rank 0 and rank 1 received the same lnrSp
    score (i.e., zero).  The fix is to do the calculation with rank
    indexed from one instead of zero.</li>
  <li>
    August 22, 2018: Fixed a bug causing filenames to be blank in
    Percolator outputs.</li>
  <li>
    August 14, 2018: Improved handling for terminal modifications when
    parsing peptide sequences.</li>
  <li>
    July 17, 2018: Added a hidden option called "use-old-atdc" to the
    assign-confidence command. This is included to allow comparison of
    the originally published version of aTDC with the new-and-improved
    version.</li>
  <li>
    July 16, 2018: Fixed a bug in how decoys are generated in
    tide-index.  An off-by-one indexing problem led to some decoys
    being erroneously skipped even if they were not actually
    duplicates.</li>
  <li>
    June 19, 2018: Updated comet to release 2018012.</li>
  <li>
    May 30, 2018: Fixed a bug in spectral-counts that affected how the
    parsimony flag reported peptide ranks.</li>
</ul>

<hr/>

<h3>Version 3.2.x</h3> June 19, 2018

<h4>Major changes</h4>

<ul>
<li>
Crux on Linux now requires v 2.17 or higher of the C runtime libraries.
</li>
<li>Building Crux on Windows now requires Visual Studio 2017</li>
</ul>
<h4>Minor changes</h4>
<ul>
<li>Fixed documentation errata</li>
<li>Disabled network access by Comet</li>
<li>Updated to Comet 2018012</li>
<li>A 32-bit Linux version of Crux can be built on 64-bit Linux machines.</li>
<li>Added support for parsing UNIMOD modifications.</li>
</ul>

<h3>Version 3.2</h3> May 20, 2018


<h4>Major changes</h4>

<ul>

  <li>
    Added the residue-evidence (res-ev), residue-evidence p-value 
    (res-ev p-value), and combined p-value score
    functions to tide-index and cascade-search, and modified
    assign-confidence and percolator to handle these score
    functions.  More details are available in 
  <a href="https://www.biorxiv.org/content/early/2018/03/30/290858">"Combining
  high resolution and exact calibration to boost statistical power: A
  well-calibrated score function for high-resolution MS2
    data"</a>.</li>
  
  <li>
    Implemented the "average target-decoy competition" protocol
    in <code>assign-confidence</code>.  More details are available in
  <a href="https://link.springer.com/chapter/10.1007/978-3-319-56970-3_7">"Progressive
  calibration and averaging for tandem mass spectrometry statistical
  confidence estimation: Why settle for a single decoy?"</a>.</li>

  <li>
    Added the localize-modification command to find the most likely locations
    of post-translational modifications on peptides from a set of
    peptide-spectrum matches.</li>

  <li>
    Improved handling of modifications in tide-index, allowing for indices
    containing many different types of modifications.</li>

</ul>

<h4>Minor changes</h4>

<ul>

  <li>
    Added 'equal-I-and-L' option to tide-index and spectral-counts commands.
    This directs the commands to treat I and L as equivalent amino acids. </li>

  <li>
    Percolator and make-pin can now accept multiple files on the
    command line.</li>

  <li>
    Updated Comet to version 2018.01 rev. 0.</li>

  <li>
    Implemented improvements to I/O speed for MzIdent format.</li>

  <li>
    Crux distributions are now identified using an abbreviated unique
    string from the version control system.</li>

  <li>
    Added support for mzML to qranker and barista.</li>

  <li>
    Modified tide-search to reports peak counts separately for each
    thread.</li>

  <li>
    Added "deisotope" option to tide-search.</li>

  <li>
    Added "max-charge-feature" option to make-pin so
    that the user can control how many charge features are
    created.</li>
  
  <li>
    Improved tide-index so that it will automatically recognize when
    too many temporary files will be required and to index modified
    peptides using an alternate method.</li>

  <li>
    Added the "mod-precision" option to control the
    number of digits used to represent post-translational
    modifications in various output files.</li>

  <li>
    Modified cascade-search so that the q-value threshold is not
    applied to the final database in the cascade.</li>

  <li>
    Tide-index will now clip methionines at the begining of proteins that do
    not have an internal clevage site.</li>

  <li>
    Enabled search-for-xlinks to search multiple spectra files,
    in any of the file formats supported by Proteowizard.  Support for the
    <code>file-column</code> option added.</li>

  <li>
    Added the print-progress, concat, and mono-link options to
    search-for-xlinks and simplified the mod option.</li>

  <li>
    Changed the tide-search precursor-window option upper bound from
    100 to 1,000,000,000 to allow open modification searching.</li>

  <li>
    Added PepXML support for mod_nterm_mass and mod_cterm_mass on
    modification_info.</li>

  <li>
    Removed the <code>feature-file-in</code> option to Percolator and
    added <code>top-match-in</code>, <code>train-best-positive</code> and
    <code>spectral-counting-fdr</code> options.</li>

  <li>
    Improved handling of the istopic-mass parameter in
    search-for-xlinks.</li>

  <li>
    Allow amino acids J (leucine or isoleucine), O (pyrrolysine, and U
    (selenocysteine) with the <code>tide-index</code> command.</li>

  <li>
    Added target/decoy column to tide-search and search-for-xlinks
    output files.</li>

  <li>
    Fixed mstoolkit to allow building with more recent versions of
    GCC.</li>

  <li>
    Fixed bug in tide-search that used total candidate count in
    output, rather than target candidate count.</li>

  <li>
    Fixed the percolator picked-protein option.</li>
  
  <li>
    Fixed error in handling of the custom-enzyme option.</li>

  <li>
    Fixed subtract-index so that it performs the subtraction only on the target
    peptides, and then removes for each subtracted target its corresponding
    decoy. Previously, the command did a simple subtraction separately on the
    targets and on the decoys.</li>

  <li>
    Fixed error that caused subtract-index to ignore the mass-precision
    option.</li>

  <li>
    Fixed error in search-for-xlinks that allowed too many missed
    cleavages.</li>

  <li>
    Fixed error in search-for-xlinks related to average mass.</li>

  <li>
    Fix an error in the processing of the peptide-list option to
    subtract-index.</li>

  <li>
    Fixed error in search-for-xlinks that attempted to use reversed decoys.
    search-for-xlinks only supports shuffled decoys.</li>
  
  <li>
    Numerous minor bug fixes and improvements to the documentation.</li>

  <li>
    Added 'How can I search my isotopically labeled data with Tide or
    Comet' to the FAQ.</li>

  <li>
    Added 'How do Tide and Comet handle combinations of static and variable
    modifications, as well as n-terminal modifications?' to the FAQ.</li>

  <li>
    Updated tutorial for test-fdr in percolator.</li>

  <li>
    Fixed a bug with target-decoy competition in assign-confidence when multiple
    matches had the same score.</li>

</ul>

<hr/>

<h3>Version 3.1</h3> January 10, 2017

<h4>Major changes</h4>

<ul>

  <li>Updated Crux to always use the latest version of Percolator on
      GitHub, rather than the most recent tagged release.</li>

  <li>Added the Param-medic command to perform automated inference of
    precursor and fragment m/z parameters.  Param-medic options are
    also available for Comet and Tide.</li>

  <li>Added the isotope-error parameter to Tide.</li>

</ul>

<h4>Minor changes</h4>

<ul>

  <li>
    Added support for several new options to Percolator (search-input,
    tdc, subset-max-train).</li>

  <li>
    Allow assign-confidence to rank by Percolator score.</li>

  <li>
    Added +1 to the numerator of the FDR estimation when
    carrying out target-decoy competition.  This correction was
    proposed by Barber and
    Candes, <a href="https://arxiv.org/abs/1404.5609"><i>Annals of
    Statistics</i></a>, 2015, as well as by He et al.,
    <a href="http://arxiv.org/abs/1501.00537"</a>arXiv:1501.00537</a>,
    2015.</li>
       
  <li>
    Fixed incorrect default value for the cpos parameter to
    percolator.</li>

  <li>Many other minor bug fixes and enhancements.</li>

</ul>

<hr/>

<h3>Version 3.0</h3> August 1, 2016

<h4>Major changes</h4>

<ul>

<li>
The <code>tide-search</code> command now supports threading. See the
<code>num-threads</code> parameter for details.</li>

<li>
Added the <code>pipeline</code> command to run a series of commands, and
the <code>cascade-search</code> to run searches across a series of
databases.</li>

<li>
Renamed the command <code>calibrate-scores</code>
to <code>assign-confidence</code> and completely revamped its
functionality.</li>

<li>
The <code>search-for-xlinks</code> command offers parameters to
control categories of
candidates: <code>xlink-include-inter</code>, <code>xlink-include-intra</code>,
and
<code>xlink-include-inter-intra</code>.</li>

<li>
Added the <code>peptide-centric-search</code> option to tide-search.</li>

<li>
Compiling the Mac OS version now requires OS X Yosemite. It can be built
from source using the Clang compilers distributed with the latest version of
XCode.</li>

<li>
32-bit and 64-bit Windows versions are now available, built using Visual Studio 2013.</li>

<li>
Updated Percolator to version 2.10.</li>

<li>
Updated Hardklor to version 2.30.</li>

<li>
Updated Comet to version 2016.01 rev. 1.</li>

</ul>

<h4>Minor changes</h4>

<ul>

<li>
The Windows version of Crux can be built with support for vendor specific file
formats disabled.</li>

<li>
Added the <code>temp-dir</code> option
to <code>tide-index</code>.</li>

<li>
The utilities <code>create-docs</code>, <code>subtract-index</code>,
and <code>psm-convert</code> were added to Crux.</li>

<li>The <code>generate-peptides</code> application has been revamped.</li>

<li>Fixed a bug in <code>barista</code> that occurred when the number of
peptides exceeded the number of PSMs.</li>

<li>Precursor mass selection is fixed in <code>tide-search</code> when units
are m/z.</li>

<li><code>hardklor</code> and <code>bullseye</code> now use standard logging.</li>

<li>Version number added to log files. Additionally, the version numbers of
<code>percolator</code>, <code>comet</code>, and <code>boost</code> are shown
in the output of the <code>version</code> command.</li>

<li>
Short usage message is displayed on error (the full usage message is still
displayed when a command is entered with no arguments).</li>

<li>
<code>feature-in-file</code> parameter added to <code>percolator</code>.</li>

<li>
The <code>seed</code> parameter for <code>percolator</code> has been renamed
to <code>percolator-seed</code>.</li>

<li>
<code>comet</code> exits with return code 1 on failure, rather than 0.</li>

<li>
Default value for <code>use_sparse_matrix</code> changed to <code>1</code>.</li>

<li>
Default value for <code>use-neutral-loss-peaks</code> changed to <code>true</code>.</li>

<li>
<code>xlink-score-method</code> parameter added to <code>xlink-score-spectrum</code>.</li>

<li>
deltaLCn column added to <code>tide-search</code> tab-delimited output.</li>

<li>
Bug fixed in reporting flanking amino acids in <code>PostProcessProtein.cpp</code>.</li>

<li>
<code>Mix-max</code> procedure is updated to handle ties among target and decoy scores.</li>

<li>
Default value of <code>use-neutral-loss-peaks</code> changed to <code>true</code></li>

<li>
<code>Exact p-value</code> calculation takes into account the flanking and neutral loss peaks. </li>

<li>
A bug was fixed in the naming of the Percolator input (.pin) file that
is produced by Comet when the <code>output_percolatorfile</code>
option is turned on.  Previously, the file was named "comet.tsv"; now
it is "comet.target.pin."</li>

<li>
<code>Assign-confidence</code> can take multiple input files.
</li>

<li>
The <code>comet</code> command can take multiple input files.
</li>

<li>
The <code>sidak</code> option has been added
to <code>assign-confidence</code> to perform a Sidak adjustment.
</li>

<li>
The <code>peptide-level</code> option has been added
to <code>assign-confidence</code>.
</li>

<li>
The refactored XCorr score has been re-scaled (by dividing by 20) to
put it into a range that is comparable to that of the original XCorr score.</li>

<li>
The default value of <code>mz-bin-offset</code> has been changed from
0.68 to 0.40.</li>

<li>
The <code>percolator</code> command outputs the <code>pout</code> XML format
again (controlled by the <code>pout-output</code> parameter).</li>

<li>
The <code>percolator</code> command can output its native output by using the
<code>original-output</code> parameter.</li>

<li>
Fixed a bug in <code>tide-search</code> causing it to fail when
<code>remove-precursor-peak</code> removed all peaks in a spectrum.</li>

<li>
The <code>max-precursor-charge</code> parameter
for <code>tide-search</code> has been introduced.</li>

<li>
Fixed a bug in candidate peptide selection when m/z tolerance is
used.</li>

<li>
Added the <code>read-tide-index</code> command, which reads an index produced
by <code>tide-index</code> and prints a list of peptides it contains.</li>

<li>
Added the <code>stop-after</code> option to print-processed-spectra, which
controls the point at which to stop preprocessing.</li>

<li>
The <code>tide-search</code> command now accepts multiple spectrum input files.
</li>

<li>
Added the <code>use-z-line</code> option to specify whether precursor
information is taken from the S or Z line when parsing MS2 files using
ProteoWizard.</li>

<li>
Added missing options to the <code>percolator</code> command.</li>

<li>
The <code>tide-search</code> command may now accept a FASTA database in
place of the index, in which case <code>tide-index</code> will be run prior to
the search. The <code>store-index</code> option allows the generated index
to be saved.</li>

<li>
The <code>assign-confidence</code> command will automatically detect
score type if the <code>score</code> parameter is not specified, searching for
xcorr, e-value, or exact p-values.</li>

<li>
The <code>cascade-search</code> will report the source index database of the 
peptide for all identified PSMs.</li>

<li>
The <code>top-match</code> parameter has been removed from
<code>cascade-search</code>.</li>

<li>
<code>Assign-confidence</code> has got new options: "combine-modified-peptide" 
and "combine-charge-states".</li>

<li>
<code>Assign-confidence</code> now supports top-match&gt;1 in peptide-level filtering 
mode.</li>

<li>
<code>Assign-confidence</code> can use smoothed-p-value scores for PSM ranking.</li>

<li>
<code>Assign-confidence</code> now does not carry out target-decoy competition in 
peptide-level filtering mode.</li>

<li>
Added the <code>xlink-assign-ions</code> and <code>xlink-score-spectrum
</code> commands.</li>

<li>
Rearranged estimation methods in <code>assign-confidence</code>.</li>

<li>
Added top-match option for <code>estimation-method=peptide-level</code> 
case in <code>assign-confidence</code>.</li>

<li>
Modified assign-confidence so that ties during target-decoy
competition are broken randomly.</li>

<li>
Changed the Percolator output feature "file" to contain the name of
  the file containing the spectrum (if available), rather than the
  name of the file containing the PSM.</li>

<li>
Added to <code>search-for-xlinks</code>, <code>xlink-assign-ions</code>
  and <code>xlink-score-spectrum</code> parameters of the form
  "use-a-ion" for a, b, c, x, y, and z-ions.</li>

<li>Various other minor bug/leak fixes and performance enhancements.</li>

<li>Added the <code>allow-dups</code> option to tide-index.</li>

</ul>

<hr></hr>


<h3>Version 2.1</h3> October 8, 2014

<h4>Major enhancements</h4>

<ul>

<li>
The <code>tide-search</code> command now supports calculation of exact
p-values via dynamic programming, as described
in <a href="http://www.ncbi.nlm.nih.gov/pubmed/24895379">this
article</a>.  The p-value calculation is controlled with
the <code>exact-p-value</code> parameter.</li>

<li>
<code>search-for-xlinks</code> now supports variable modifications and
larger protein databases.  This new code is disabled by default, but
can be turned on by setting the
parameter <code>use-old-xlink=F</code>.</li>

</ul>

<h4>Minor changes</h4>

<ul>

<li>
The default value of <code>mz_bin_offset</code> has been changed to 0.40 from 0.68.</li>

<li>
The <code>centroided</code> parameter for the <code>hardklor</code> command is
now implemented.</li>

<li>
The <code>spectrum-format</code> parameter for the <code>bullseye</code> command
works properly.</li>

<li>
The <code>tide-search</code> command now uses information from the Z line rather
than the S line when reading spectrum files in the MS2 file format.</li>

<li>
The <code>tide-search</code> command now accepts the
<code>spectrum-parser</code> parameter.</li>

<li>
The <code>protein-database</code> parameter
to <code>spectral-counts</code> now only accepts fasta files.  Parsing
of a protein index is no longer supported.</li>

<li>
A bug was fixed in the <code>spectral-counts</code> command that prevented 
<code>tide-search</code> output files from being parsed correctly.</li>   

<li>
The <code>default-direction</code> parameter now takes a string value of the feature
name rather than an integer.
</li>

<li>
The parameters <code>mz-bin-width</code> and <code>mz-bin-offset</code> have been added
to <code>tide-search</code>.</li>

<li>
Percolator output now includes, for each PSM, the name of the file
in which the spectrum resides.
</li>

<li>
The parameters <code>clip-nterm-methionine</code>, <code>keep-terminal-aminos</code>, and <code>min-mods</code> have been added to <code>tide-index</code>.
</li>

<li>
The parameters <code>use-flanking-peaks</code>
and <code>use-neutral-loss-peaks</code> have been added to
<code>tide-search</code>.</li>

<li>
The calculation of XCorr was simplified in Tide.  In the new version, 
<code>tide-index</code> only generates peptides and sorts them,
leaving the generation of theoretical peaks to be done entirely on the
fly by <code>tide-search</code>.</li>

<li>
The <code>tide-search</code> command now prints search progress reports both to
the screen and to the log file. The interval at which progress is printed can
be controlled using the <code>print-search-progress</code> parameter.</li>

<li>
The <code>calibrate-scores</code> command now outputs files with the stem
"calibrate-scores" rather than "qvalue."</li>

<li>
The <code>use-flanking-peaks</code> parameter now has a default value of
false.</li>

<li>
The Comet search engine was updated to version 2014011.</li>

<li>
The MSToolkit parser was updated to the latest version (r73).</li>

<li>
The <code>version</code> command now outputs the revision number.</code>

<li>
Various improvements in performance and error handling were implemented.</li>

</ul>

<hr></hr>

<h3>Version 2.0</h3> June 6, 2014
<h4>Major enhancements</h4>
<ul>

<li>
Two new search engines are now included in Crux: Comet and Tide.  The
old search engine, search-for-matches, has been retired.</li>

<li>Percolator has been updated to version 2.07.</li>

<li>
Crux now compiles in native Windows, rather than requiring
Cygwin.  Consequently, Crux running under Windows can parse vendor
proprietary formats using the appropriate Proteowizard libraries.</li>

</ul>

<h4>Minor changes</h4>

<ul>

<li>
The "enyzme" parameters "lysc", "lysn", "arg_c", "glue_c", and
"pepsin_a" were renamed to "lys-c", "lys-n", "arg-c", "glue-c", and
"pepsin-a".</li>

<li>
Percolator outputs decoy files in addition to target files.</li>

<li>
Percolator tab-delimited peptides output now contain a posterior error
probability (PEP) column.</li>

<li>
The Percolator tab-delimited peptide output has been corrected to show
the PSM with the best score, rather than the worst.</li>

<li>
The Percolator tab-delimited PSMs output "matches/spectrum" value has
been corrected.</li>

<li>
A new utility command, <code>make-pin</code>, is provided to create
input files for use by Percolator.</li>

<li>
The <code>spectrum-min-mass</code> and <code>spectrum-max-mass</code>
options have been renamed to <code>spectrum-min-mz</code> and
<code>spectrum-max-mz</code>, respectively.</li>

<li>
A <code>spectrum-parser</code> option was added to <code>q-ranker</code> and
<code>barista</code>.</li>

<li>
A bug was fixed in <code>q-ranker</code> and <code>barista</code> when
reading peptides with modifications.</li>

<li>
Fixed the <code>q-ranker</code> tab delimited output so that, for a
given peptide, flanking amino acids are reported for each protein that
contains that peptide, rather than only reporting one set of flanking
amino acids.</li>

<li>
A bug was fixed in <code>percolator</code>, wherein the first and last
two characters were being truncated from peptide sequences when the
input was missing the flanking amino acids or when the charge state
was not indicated in the PSM IDs.</li>

<li>
The crux spectrum parser has been removed.</li>

<li>
Q-ranker now outputs decoy files.</li>

<li>
The Boost.Random library is now being used for random number
generation.</li>

<li>
<code>calibrate-scores</code> no longer requires a protein input.</li>

<li>
<code>calibrate-scores</code> now only takes the top match per
spectrum and charge.</li>

<li>
<code>get-ms2-spectrum</code> now prints z-lines with Bullseye
files.</li>

<li>
Various performance and error handling improvements.</li>

</ul>

<hr></hr>

<h3>Version 1.40</h3> May 22, 2013
<h4>Major enchancements</h4>
<ul>

<li>
Crux Percolator was updated from version 1.05 to the latest release,
version 2.04.</li>

</ul>
<h4>Minor changes</h4>
<ul>

<li>
<p>The formula that is used to convert fragment m/z values from real
numbers into integers was modified.  Previously, the conversion was<br>
<pre>
  floor( (x / mz-bin-size) + 0.5 + mz-bin-offset )
</pre>
<br>The new conversion formula is <br>
<pre>
  floor( (x / mz-bin-size) + 1.0 - mz-bin-offset )
</pre>
<br>The default values of the two parameters (mz-bin-size and
mz-bin-offset) have not changed.  The allowed range of the
mz-bin-offset parameter was previously [-1,1], but has been changed to
[0,1].</p>

<p>
To understand the motivation for the changed formula, note that the
mz-bin-offset parameter controls the location of bin edges, relative
to integer masses on the mass scale.  In general, mz-bin-offset should
be chosen so that bin edges fall between the expected clusters of
fragment masses.  For fragments with 1+ charge, masses will cluster
near integer values (after dividing by mz-bin-width), and the ideal
value of mz-bin-offset would be 0.5.  For mixtures of fragments with
1+ and 2+ charges, masses will cluster near integer and half-integer
values, so mz-bin-offset near 0.25 or 0.75 would produce bin edges
that best avoid the clusters of fragment masses.  The old conversion
formula did not correctly locate bin edges, given a chosen
mz-bin-offset.  The new conversion formula produces a proper
translation of mz-bin-offset into bin edge locations.</p></li>

<li>
The <code>seed</code> parameter is now available to control the
seeding of random number generator.  The default value is 1.
<code>seed</code> is available as a parameter from all applications.
It can be set as a command line option for 
<code>crux search-for-matches</code>
and 
<code>crux percolator</code>.
</li>

<li>
The default value of the <code>decoys</code> parameter for <code>crux
search-for-matches</code> was incorrectly documented.  The default is
actually <code>peptide-shuffle</code>, but the documentation said the
default was <code>protein-shuffle</code>.  The documentation has been
corrected.</li>

<li>
The incorrectly labeled column header <code>xcorr rank</code> in barista and
q-ranker feature files has been corrected to <code>xcorr score</code>.
</li>

<li>
The q-ranker output file <code>qranker_output.xml</code> has been renamed to
<code>qranker.xml</code>.
</li>

<li>
The deltaCn computation has been modified to be consistent with
Percolator. Rather than using
<br /><pre>
     deltaCn<sub>i</sub> = (xcorr<sub>1</sub> - xcorr<sub>i+1</sub>) / xcorr<sub>1</sub>
</pre><br />
it is now computed using<br />
<pre>
     deltaCn<sub>i</sub> = (xcorr<sub>i</sub> - xcorr<sub>i+1</sub>) / max(xcorr<sub>i</sub>, 1.0)
</pre><br />
</li>

<li>
Percolator now accepts inputs in SQT, PepXML, and tab-delimited formats in addition to 
the PinXML format.
</li>

<li>
Flags were added to several commands allowing the user to control
whether various results files are created in the output directory:
<ul>
  <li><code>--sqt-output &lt;T|F&gt;</code> (search-for-matches)</li>
  <li><code>--mzid-output &lt;T|F&gt;</code> (search-for-matches, percolator)</li>
  <li><code>--pinxml-output &lt;T|F&gt;</code> (search-for-matches)</li>
  <li><code>--pepxml-output &lt;T|F&gt;</code> (search-for-matches, q-ranker, barista, percolator)</li>
  <li><code>--txt-output &lt;T|F&gt;</code> (search-for-matches, q-ranker, barista, percolator)</li>
</ul>
By default, all of these flags are set to false except <code>txt-output</code>.
</li>

</ul>

<hr></hr>

<h3>Version 1.39</h3> October 6, 2012

<h4>Major enchancements</h4>

<ul>

<li>
Crux is now released under an Apache license for all users.
</li>


<li>
Parsing MS/MS spectra is now supported using <a href="http://proteowizard.sourceforge.net/">Proteowizard</a> (v. 3.0.3950).  
This allows Crux to
handle MS/MS spectra in mzML (1.0 and 1.1), mzXML, MGF, MS2 and CMS2
formats.
Use <code>spectrum-parser=pwiz</code> to enable Proteowizard parsing.</li>
<li>
Crux now uses <code>cmake</code> for the build process rather than
<code>autoconf</code>/<code>automake</code>.
</li>
</ul>
<h3>Minor changes</h3>
<ul>

<li>
The Tide database search software is no longer distributed as part of Crux because its license is not compatible with the new Crux license.
</li>

<li>
Support for PIN XML output was added to <code>crux
search-for-matches</code>.
</li>
<li>
Fixed a bug in <code>crux create-index</code> on Windows and Cygin
that caused the program to fail with the message:
<br /><pre>
WARNING: Cannot rename directory
FATAL: Failed to create index
</pre>
</li>
<li>
The parameter <code>protein database</code> is now an option rather than a required argument for <code>crux spectral-counts</code>.
</li>
<li>
mzIdentML file support has been added for <code>crux spectral-counts</code>.
</li>
<li>
PepXML file support has been fixed for <code>crux spectral-counts</code> .
</li>
<li>
Fixed bug in packedNorm() that sometimes generated incorrect values for the posterior error probability.
</li>
<li>
Fixed bug in <code>crux create-index</code> on Windows and Cygwin that caused it to fail on Windows and Cygin.
</li>
</ul>

<hr></hr>

<h3>Version 1.38</h3> July 20, 2012

<h4>Major enhancements</h4>

<ul>

<li>
Hardklor and Bullseye, tools for analyzing high-resolution precursor
spectra, are now incorporated into Crux.</li>

<li>
Barista has been modified extensively so that it more closely
resembles the other tools in Crux:</li>

<ul>
<li>
Barista and Q-ranker accept search results in tab-delimited format, in addition to
SQT format.</li>
<li>
Barista now reports posterior error probabilities, in addition to
q-values, for PSMs, peptides and proteins.</li>
<li>
Barista's pep.xml output has been updated to be compatible with the
TransProteomic Pipeline (TPP).</li>
</ul>

<li>
The <code>sequest-search</code> command has been removed.  The
functionality of this command is still available using options for
the <code>search-for-matches</code> command (see
the <a href="faq.html">frequently asked questions list</a> for
details).</li>

</ul>

<h4>Minor changes</h4>

<ul>

<li>
<code>crux predict-peptide-ions</code> calculates the mass shift
resulting from the nh3 or h2o neutral loss correctly.  Previously, a
neutral loss resulted in an addition of mass rather than subtraction.
</li>

<li>
<code>crux predict-peptide-ions</code> reports ion-type as
'b','y','a', or 'p' rather than a number (i.e. 0, 1, 2, 3).</li>

<li>
<code>crux predict-peptide-ions</code> now only allows one type of
neutral loss modification per ion.  Previously, multiple different
types of neutral loss could be applied simultaneously to a single
ion.</li>

<li>
The <code>neutral-losses</code> option was removed from <code>crux
predict-peptide-ions</code>, due to its redundancy with the supported
the <code>--nh3</code> and <code>--h2o</code> options.</li>

<li>
<code>crux predict-peptide-ions</code> supports 'bya' in the
<code>--primary-ions</code> parameter, which will generate 
the a-ion series in addition to the 'b' and 'y' ions.</li> 

<li>
The spectrum parsing is updated so that peaks with zero intensity are
ignored.</li>

<li>
<code>crux spectral-counts</code> now has an option to compute the raw
spectral count.</li>

<li>
<code>crux spectral-counts</code> now has an option to compute dNSAF
values.</li>

<li>
A bug in <code>crux spectral-counts</code> was fixed so that it now
properly normalizes the NSAF value.</li>

<li>
Multiple missed cleavages are now handled by <code>crux
search-for-xlinks</code> using the missed-cleavages parameter.
Previously, this was unsupported.</li>

<li>
Ambiguous amino acids are handled differently.  'J' is interpreted to
indicate 'I' or 'L'.  Peptides containing B, Z, and X are no longer be
allowed, and a warning is issued when these amino acid codes are
encountered.</li>

<li>
The stand-alone <code>crux-predict-peptide-ions</code>
and <code>crux-generate-peptides</code> applications have been integrated
into the main <code>crux</code> application.</li>

<li>
A bug has been fixed that affected the intensity adjustment of
observed spectra when the bin width was set much larger or smaller
than 1.</li>

<li>
Beginning with version 1.37, q-ranker erroneously included decoy PSMs
along with target PSMs in the q-ranker.target.psms.txt file.  All PSMs
were sorted by q-ranker score so the targets and decoys were mixed
together with no accompanying labels.  This bug has been fixed so that
Q-ranker once again returns only target PSMs.</li>

<li>
The search option <code>display-summed-masses</code> has been replaced by
<code>mod-mass-format</code>.  With this option, there is a new format
for reporting modificiations: the mass in the square braces is that of the
preceeding amino acid plus the modification mass.  This format is compliant
with TPP pep.xml output.</li>

<li>
Modifications are reported differently in the pep.xml header to be
compliant with the TPP.</li>

<li>
The command <code>crux compute-q-values</code> now reports posterior
error probabilities in addition to q-values.  Consequently, the
command was renamed <code>crux calibrate-scores</code>.</li>

<li>
Crux now provides an explicit error message when an incorrectly
formatted MS2 file is parsed.  Previously, crux simply reported that
no spectra were found.</li>

<li>
Several additional scores were added to the <code>q-ranker</code>
pep.xml files.</li>

<li>Fixed the build procedure to work on both Lion and pre-Lion versions of OS X.</li>

<li>Fixed a bug in the normalization of the observed spectra.
Previously, after the 10-bin normalization of intensities, peaks with
heights below 5% of the maximum were not being removed.</li>

<li>
When a fragmentation spectra file is read, the assumed
peptide charge state information can be missing for the scans.  
In cases where this information has not been provided, 
Crux will now estimate the possible charge states.
</li>

<li>
The feature files for Q-ranker and Barista now contain a header
describing each feature.
</li>

<li>
Q-ranker and Barista now output all of the fields provided in the
input search files.
</li>

</ul>

<hr></hr>


<h3>Version 1.37</h3> December 22, 2011

<h4>Major enhancements</h4>

<ul>
<li>
Added <code>crux barista</code>, a tool for inferring protein
identifications.</li>

<li>
Reimplemented <code>crux q-ranker</code> with new outputs and
command-line syntax.</li>

<li>
Percolator and compute-q-values now compute and report posterior error
probabilities, in addition to q-values.</li>

<li>
<code>crux create-index</code> now generates and store decoy
peptides in the index.  Decoys can still be generated on-the-fly when
searching .fasta files.</li>

</ul>

<h4>Minor changes</h4>

<ul>

<li>
A pair of options, <code>cterm-fixed</code>
and <code>nterm-fixed</code>, allow fixed terminal peptide
modifications, i.e., a mass shift applied to every peptide on either or
both termini.</li>

<li>
A bug in the spectrum processing code was fixed, which was erroneously
eliminating a few of the highest m/z fragment peaks.  Xcorrs have
changed slightly as a result.</li>

<li>
Simplified the <code>--mz-bin-width</code> and 
</code>--mz-offset</code> parameters so that <code>--xcorr-var-bin</code>
is no longer needed.</li>

<li>
Indexes now store information about any static mods used when they
were created.</li>

<li>
In the tab-delimited output files the 'matches/spectrum' column gives
the number of target peptides compared to the spectrum and the decoy
file has an additional column, 'decoy matches/spectrum' that gives the
number of decoy peptides compared to the spectrum.  These two numbers
may differ when decoys are not generated on-the-fly.</li>
<li>
The header lines of Barista and QRanker include all of the columns 
in the search results.</li>
</ul>

<hr></hr>

<h3>Version 1.36</h3> August 4, 2011

<h4>Tide changes</h4>

<ul>

<li>
Added support for user-specifiable variable and static amino acid
modifications.</li>

<li>
Tide's version of XCorr has been modified so that it is always
identical to those of a recent version SEQUEST<sup>&reg;</sup>.</li>

<li>
Added support for user-specifiable maximum number of missed enzyme
cleavage points.</li>

<li>
Tide now performs basic charge state inference when this information
is missing from the spectrum input files.</li>

<li>
User-specifiable output formatting, using new
the <code>tide-results</code> utility, including
  <ul>
  <li>Text format with user-specifiable fields.
  <li>SQT format.
  <li>PepXML format.
  <li>Choose whether to display all proteins in which each peptide occurs or
just one representative.
  </ul>

<li>
Note that new file formats are created
by <code>tide-index</code>. Index files created by previous versions
of Tide should not be used with the new version.</li>

</ul>

<h4>Minor changes</h4>

<ul>
<li>
Q-ranker now reports q-values instead of false discovery rates.</li>

<li>
Corrected several errors in the pep.xml output, related to reporting
the spectrum filename, charge, and neutral mass.</li>

<li>
Changed the <code>missed-cleavages</code> option to allow specifying
the maximum number of missed cleavages in a peptide rather than
specifying none/any.</li>

<li>
Fixed a bug that did not print the spectrum file name correctly in the
pep.xml files.</li>

<li>
Improved the error message produced by <code>crux
spectral-counts</code> when the input PSM file does not contain the
required q-values.</li>

<li>
Previously, Crux's theoretical spectrum includes two flanking peaks
around each b- and y-ion.  The new
Boolean flag <code>use-flanking-peaks</code>, allows these to be
either on or off.  Flanking peaks are by default in 
<code>crux sequest-search</code> but are not used by default
in <code>crux search-for-matches</code>.</li>

</ul>

<hr></hr>

<h3>Version 1.35</h3> March 23, 2011

<h4>Major enhancements</h4>

<ul>

<li>
Added the <code>crux spectral-counts</code> command for estimating
protein quantification.</li>

</ul>

<h4>Minor changes</h4>

<ul>

<li>
The spectrum neutral mass is now calculated from the m+h value
provided by the Z-lines of an MS2 file.  Also, multiple z-lines of a
spectrum that have the same charge are now supported.  With these
changes, <code>crux search-for-matches</code> and <code>crux
sequest-search</code> can now take advantage of accurate precursor
masses in MS2 files generated by Bullseye (Hsieh et al. <i>J. Proteome
Res.</i>  9(2):1138-43, 2010).</li>

<li>
Made the <code>pep.xml</code> file header produced by Crux compatible
with the Transproteomic Pipeline.</li>

<li>
Introduced several changes to improve performance on MacOS X.</li>

<li>
Added an <code>nterm</code> option to the link argument of <code>crux
search-for-xlinks</code>.</li>

</ul>

<hr></hr>

<h3>Version 1.34</h3> December 22, 2010

<h4>Minor changes</h4>

<ul>

<li>
The default value of the "pi-zero" parameter has been changed from 0.9
to 1.0.</li>

<li>
A new option <code>--peptide-list</code> has been added to <code>crux
create-index</code>.  When set to T, this option causes an ASCII
file of peptides to be included in the output directory.  Each line
of the file lists the peptide sequence and its neutral mass.</li>

<li>
The default bin offset was returned to 0.68.  It had erroneously been
changed to 0 in version 1.33.</li>

<li>
A new option <code>--compute-sp</code> has been added to <code>crux
search-for-matches</code>.  When set to true, all candidate peptides
will be scored by Sp in addition to xcorr.  This option is recommended
for generating input to <code>percolator</code>
or <code>q-ranker</code>.</li>

<li>
Added <code>max-ion-charge</code> parameter to designate the maximum
charge for theoretical ions in <code>crux search-for-xlinks</code> and 
<code>crux xlink-assign-ions</code>.

<li>
Modifications may optionally indicate if they prevent cleavage or
prevent cross linking.

<li>
Results are printed to .pep.xml files in addition to .txt files.

<li>
Added a <code>mass-precision</code> option which sets how many digits
are written for all mass and m/z values in .txt, .sqt, and .ms2 files.

<li>
The columns printed to the .txt files now vary with the 
<code>crux</code> command being run and the settings so that unused
columns are not printed.  

<li>
Fixed a bug that limited what files were used as input for post-search
commands (e.g. <code>crux percolator</code>) based on fileroot.  Now
files with different fileroots can be analyzed together.

<li>
Fixed a bug that caused searches using fasta files to search peptides 
multiple times if they appeared in a file multiple times.


</ul>

<hr></hr>

<h3>Version 1.33</h3> July 7, 2010

<h4>Major enhancements</h4>

<ul>

<li>
The command line syntax
for <code>compute-q-values</code>, <code>percolator</code>
and <code>q-ranker</code> was modified to allow the programs to read
from and write to separate directories.</li>

<li>
A bug in q-ranker and percolator was fixed.  This bug was introduced
several versions ago, and it led to erroneously many PSMs receiving
very small q-values.  The problem relates to the scaling of the delta
Cn feature, and the fix is a temporary stopgap: we remove the feature
entirely.  The next version should have the corrected feature in
place.</li>

</ul>

<h4>Minor changes</h4>

<ul>

<li>
A new option <code>--min-peaks</code> has been added to set a filter 
for the minimum number of peaks a spectrum must have in order for it
to be searched.  The default minimum is 20 peaks.</li>

<li>
The hardcoded limit for the number of proteins allowed in a database 
has been removed.</li>

<li>
The hardcoded limit for the number of spectra and the number of 
peaks/spectrum has been removed.</li>

<li>
A new option <code>--xcorr-var-bin</code> has been added to toggle the
new binning of the m/z axis.  The default bin offset was returned back
to 0, but the default bin width is still 1.000508. (<i>Note: this
erroneous change was subsequently reverted in version 1.34</i>.)
</li>

<li>
The option <code>--max-ion-charge</code> now places a limit on the
maximum charge state of the ions generated for the xcorr theoretical 
spectra for <code>crux search-for-xlinks</code>.  This change is also 
supported by <code>xlink-assign-ions</code>.

<li>
The option <code>--no-xval</code> was added to q-ranker, allowing
faster execution by skipping the internal cross-validation to select
hyperparameters.</li>

<li>
The precision of modification masses written to the .txt files now matches 
the maximum precision given in the parameter file.

<li>
Sub-options <code>prevents&nbsp;cleavage</code> and 
<code>prevents&nbsp;cross-link</code> have been added to variable modifications 
and support has been provided for the <code>"prevents&nbsp;cleavage"</code> 
sub-option.</li>

</ul>

<hr></hr>

<h3>Version 1.32</h3> July 6, 2010

<h4>Major enhancement</h4>

<ul>

<li>
Version 1.32 includes changes only to Tide. A new binary is introduced
&mdash; a modified version of ProteoWizard's <b>msconvert</b> program
&mdash; that is capable of converting spectrum data from a wide range
of file formats into Tide-readable <i>.spectrumrecords</i> input
files.</li>

</ul>

<h4>Minor changes</h4>

<ul>

<li>
<b>tide-import-spectra</b> is removed from the distribution. Although
it was faster than msconvert, it was specific to ms2 files, whereas
msconvert now works with any ProteoWizard-supported file format.</li>

<li>
A standalone utility for reading binary <i>.spectrumrecords</i> files
is introduced, called <b>read-spectrumrecords</b>. This program is
useful, for example, for visually checking the output of msconvert.</li>

<li>
Demo input files <b>worm-06-10000.spectrumrecords</b>
and <b>yeast-02-10000.spectrumrecords</b> now replace their
counterparts worm-06-10000.ms2 and yeast-02-10000.ms2. With the
introduction of Tide-compatible msconvert, ms2 files are in no way
special to Tide anymore. Any ProteoWizard-supported file format can be
converted to the <i>.spectrumrecords</i> format for use with
Tide. Starting with data files in Tide's spectrumrecords format
eliminates the conversion step in the Tide search demo.</li>

<li>
The old demo scripts worm-demo.sh and yeast-demo.sh have each been
replaced by a pair of new scripts that demonstrate the indexing and
searching steps separately. This is in order to highlight the two-step
process and the fact that indexing needs to be done just once for each
fasta file, whereafter the index may be reused indefinitely to perform
searches.</li>

</ul>

<hr></hr>

<h3>Version 1.31</h3> June 2, 2010

<h4>Major enhancements</h4>

<ul>

<li>
This version of Crux is released with a demo version of a new search
engine, Tide.  Tide is an independent
reimplementation of the SEQUEST<sup>&reg;</sup> algorithm. The
immediate ancestor of Tide is the Crux <code>search-for-matches</code>
command, but Tide has been completely re-engineered to achieve a
thousandfold improvement in speed while exactly replicating Crux XCorr
scores.  Currently, Tide is not fully integrated with Crux, and is
available only in binary executable format.</li>

</ul>

<h4>Minor changes</h4>

<ul>
<li>
Two options have been added to <code>crux search-for-matches</code>
(<code>--mz-bin-width</code> and <code>--mz-bin-offset</code>) to
allow control of the binning of the m/z axis.</li>

<li>
The <code>ion-tolerance</code> option was removed from the search
tools.</li>

<li>
The default location of the left edge of the first bin along the m/z
axis is 0.68, rather than 0.0.  This change makes bin edges less
likely to fall near fragment peak locations.  The default bin width
has also changed from 1.001141 to 1.000508</li>

<li>
The log file now includes information about the date and time that the
command was issued, the name of the computer on which the command was
run, and the elapsed wall clock time at the end of the run.</li>

<li>
The command line option <code>--version T</code> has been replaced
with a command <code>crux version</code> that prints the version
number to standard output and then exits.</li>

<li>
The header for the feature file produced optionally by 
<code>crux percolator</code> and <code>crux q-ranker</code> now includes names
for the first two columns, scan number and label (i.e. target or decoy peptide).

</ul>

<hr></hr>

<h3>Version 1.30</h3> May 5, 2010

<h4>Major enhancements</h4>

<ul>
<li>
A new command, <code>xlink-search</code>, has been added.  This command
searches a collection of spectra against a sequence database, finding
cross-linked peptide matches.  The algorithm was described in the
following article:</li>

<blockquote>
Sean McIlwain, Paul Draghicescu, Pragya Singh, David R. Goodlett and
William Stafford
Noble.  <a href="http://noble.gs.washington.edu/proj/xhhc/">"Detecting
cross-linked peptides by searching against a database of cross-linked
peptide pairs."</a> <i>Journal of Proteome Research</i>.  2010.
</blockquote>

<li>
A new search command, <code>sequest-search</code>, was added.  The
original command, <code>search-for-matches</code>, behaves as before
except that no .sqt files are printed and no Sp scoring is performed.
The new <code>sequest-search</code> emulates SEQUEST<sup>&reg;</sup>
searching.  It first scores all candidate peptides with the Sp score,
then ranks and filters the results by that score, scoring the
remaining candidates with xcorr.  Results are printed to .txt and .sqt
files.</li>

<li>
The .mzXML file format is now supported for crux search-for-matches
and crux sequest-search when the <code>--use-mstoolkit</code> option
is set to TRUE.</li>

<li>
The .csm output files from <code>search-for-matches</code> are no
longer produced and post-search operations take .txt files as input.
</li>

</ul>

<h4>
Minor changes</h4>

<ul>

<li>
Replaced <code>mass-window</code> parameter with <code>
precursor-window</code> and added <code>precursor-window-type</code>
for selecting windows of type mass, m/z, or ppm. 
</li>

<li>
The <code>feature-file</code> option is now true/false instead of
taking a file name.  The file is named '&lt;fileroot&gt;.&lt;qranker|
percolator&gt;.features.txt'.  A header with the column names was
added to the file.</li>

<li>
The new option, <code>--scan-number</code>, performs a search on a 
specified subset of the spectra in the given file.</li>

<li>
When only one decoy file is produced, the name is now 'decoy.txt'
instead of 'decoy-1.txt'

<li>
In the .txt files, protein names are now followed by the start index
of the peptide.

<li>
Modified sequences are reported differently in the .txt files.
Instead of modifications being represented by symbols (*,@,#, etc.)
they are indicated with the mass shift of the modification within
square brackets.  As before, the modification information follows the
residue that is modified.  If multiple modifications appear on one
residue, the masses may either be summed together or printed
separately in a comma separated list.  This behavior is controlled by
the <code>--display-summed-mod-masses</code> option.</li>

<li>
The modified decoy sequences are generated differently.  Before, all
modified peptides were generated and each one was shuffled to create a
decoy peptide.  Now a peptide is shuffled once for each peptide_mod
and all modifications are applied to that same shuffled peptide.</li>

<li>
The 'percolator rank' column is now based on percolator scores instead
of percolator q-values.  For cases where two PSMs have different
percolator scores but the same q-value, the ranks will reflect the
score differences.</li>

<li>
The Weibull parameters used for computing p-values are now printed to
the .txt files.</li> 

<li>
The reporting of DeltaCn has changed.  For PSMs of rank i, deltaCn
used to computed be as deltaCn_i = (xcorr_0 - xcorr_i) / xcorr_0.
Thus, deltaCn for the top-ranked PSM was always 0.  Now deltaCn_i =
(xcorr_0 - xcorr_i+1) / xcorr_0.  This change only
affects <code>search-for-matches</code>,
not <code>sequest-search</code>.  It also means that 
<code>q-ranker</code> and <code>percolator</code> use the correct
DeltaCn values.
</li>

<li>
A new command, <code>print-processed-spectra</code>, performs
XCorr-style pre-processing on all spectra in a given file.</li>

<li>
A small bug was fixed, in which even if the user requested average
mass, the search programs still used monoisotopic mass in the
calculation of XCorr and Sp.</li>

<li>
Protein fasta files are now parsed protein-by-protein so that parsing
large files does not use excessive amounts of memory.</li>

<li>
A limit was removed on how many peptides a protein can produce.</li>

<li>
Crux is now built with g++ instead of gcc.</li>

</ul>

<hr></hr>

<h3>Version 1.22</h3> September 16, 2009

<h4>
Major enhancements</h4>

<ul>

<li>
Crux is now distributed in two versions, a full version that is
covered by the same type of license as before (free to non-profit
users, and via a licensing fee to commercial users), as well as a
stripped-down version that is released under an open source license.
The stripped-down version does not include the database search
functionality but does include all of the post-processing tools.  We
are unable to release the entire Crux package under an open source
license due to intellectual property issues.  Both versions of Crux
are available via the Crux web
page: <a href="http://noble.gs.washington.edu/proj/crux/">http://noble.gs.washington.edu/proj/crux/</a>.</li>

<li>
A new tool, q-ranker, is available for estimating peptide-spectrum
match q-values.  This tool was described in the following article:

<blockquote>
Marina Spivak, Jason Weston, Leon Bottou, Lukas K&auml;ll and William
Stafford Noble.  "Improvements to the Percolator algorithm for peptide
identification from shotgun proteomics data sets." <i>Journal of
Proteome Research.</i></blockquote></li>

<li>
Version 1.05 of <code>percolator</code> has now been integrated into
the Crux source tree.  A separate installation
of <code>percolator</code> is no longer needed for basic
<code>percolator</code> functionality. Note, however,
that <code>percolator</code> remains under active development.  You
may therefore wish to install the current, stand-alone version
of <code>percolator</code> and run it separately to take advantage of
new features.</li>

</ul>

<h4>Minor changes</h4>

<ul>

<li>
The internal normalization of the observed spectra has been modifed to
drop those peaks whose intensity is less than 1/20 of the maximum
intensity in the spectrum.  This brings the xcorr score
for <code>crux</code> into closer agreement with the xcorr score
for SEQUEST<sup>&reg;</sup>.</li>

<li>
Compute-q-values now generates three different q-values (1) from
p-values using an analytical null model, (2) from decoys and xcorr
using an empirical null model, or (3) from decoys and p-values using
an empirical null model.  All three types of q-values are computed
when p-values and decoys are present in the search results.</li>

<li>
A parameter file is now automatically written to the output
directory.</li>

<li>
A log file recording messages sent to stderr has been added for
<code>search-for-matches</code>, <code>compute-q-values</code>,
and <code>percolator</code>.</li>

<li>
The <code>--use-mz-window</code> parameter is now available for
<code>search-for-matches</code>.  When enabled, peptides must be
within +/- 'm/z-window' of the spectrum m/z.  The m/z-window value is
taken from <code>mass-window</code>.</li>

<li>
A numerical bug in the Weibull p-value calculation was fixed, which
had previously caused occasional erroneous NaNs to be output.</li>

<li>
The Weibull estimated p-values generated
by <code>search-for-matches</code> are now returned as p-values
instead of as -log(p-value).  The corresponding q-values returned from
<code>compute-q-values</code> are also now returned without the -log
transform.</li>

<li>
The <code>--precision</code> option has been changed to control the
total number of significant digits printed instead of the number of
digits after the decimal point.  The default precision has changed
from 6 to 8.</li>

<li>
The parameters estimated for the Weibull distribution (used for
computing p-values) now use the xcorrs from all PSMs for a spectrum
instead of a random selection of 500.</li>

<li>
The estimation of Weibull distribution parameters requires a minimum
number of scored PSMs.  In the previous version, spectra with fewer
PSMs than the minimum were not given a p-value.  Crux will now
generate extra decoys until there are enough scores.</li>

<li>
The p-values for decoy PSMs are now generated from the same Weibull
distribution parameters as are used for the targets of the same
spectrum.</li>

</ul>

<hr></hr>

<h3>Version 1.21</h3> May 14, 2009

<ul>

<li>
The output for <code>search-for-matches</code>, 
<code>compute-q-values</code>, and <code>percolator</code>
has been revised extensively.
<code>crux</code> will now create a directory, and all output files
will be created in that directory. 
By default the directory will be named <code>crux-output</code>,
but this can be changed using the new <code>output-dir</code> option.
<br>
The output files for <code>search-for-matches</code> will be:
<ul>
<li><code>search.target.csm</code></li>
<li><code>search.decoy-?.csm</code></li>
<li><code>search.target.sqt</code></li>
<li><code>search.target.txt</code></li>
</ul>
The output files for <code>compute-q-values</code> will be:
<ul>
<li><code>qvalues.target.sqt</code></li>
<li><code>qvalues.target.txt</code></li>
</ul>
The output files for <code>percolator</code> will be:
<ul>
<li><code>percolator.target.sqt</code></li>
<li><code>percolator.target.txt</code></li>
</ul>
</li>
<li>
The <code>fileroot</code> option has been added.
This option is used to specify a string which will be added as a prefix
to all output files.
</li>
<li>
The option <code>cleavages</code> was replaced with two
options, <code>enzyme</code> which specifies the name of an enzyme
(e.g.trypsin) and <code>digestion</code> which indicates
the degree of specificity, partial or full digest.  The full list of
available enzymes is in the html docs and in the usage statement.
See also <code>custom-enzyme</code> below.

<li>
The option <code>custom-enzyme</code> allows users to define arbitrary
digestion rules.  This overrides the <code>enzyme</code> option.
Syntax for the custom digestion rule is the same the syntax used by
X!Tandem and is described in the html docs.

<li>
The number of PSMs per spectrum printed to the output files is now
controlled by one option, <code>top-match</code>.  This
makes <code>max-sqt-result</code> obsolete.

<li>
It is now possible to control how many decoy sequences are generated
and in which file(s) they are returned.  There is a new
option, <code>num-decoys-per-target</code>, which can be used to
generate more than one shuffled peptide per spectrum.  This
replaces <code>number-decoy-set</code>.    

<li>
A new option, <code>decoy-location</code> has been introduced.  The
three possible values are 'target-file' where all PSMs (target and
decoys) are sorted together for each spectrum and returned in one
file, 'one-decoy-file' where target PSMs are printed to one file and
all decoys are printed to another, and 'separate-decoy-files' where
there are as many decoy files as there are decoys per target.

<li>
Protein names for decoy matches are now prepended with 'rand_' in the
SQT files as in 
'L rand_Y45678'.

<li>
The option <code>unique-peptides</code> only applies
to <code>crux-generate-matches</code>.  Each peptide is stored in the
index exactly once with references to all protein sources.  Searches with
fasta files print each peptide only once.

<li>
The precision of the masses and scores printed to the sqt and text
files can now be specified by the user.  The default precision changed
from 2 to 6.</li>

<li>
Search progress is now reported by printing every 10th spectrum that is
searched.  The verbosity can be adjusted with the  parameter
<code>print-search-progress</code>.

<li>
Decoy (shuffled) sequences now keep the first and last residue the
same as the target sequence that was shuffled to produce it.  This is
a reversion to previous behavior.

<li>
It is now possible to skip the Sp score and score all PSMs with xcorr.
The default procedure is still to score all peptides for one spectrum
with Sp, rank by Sp, and eliminate all but the best-ranking PSMs (by
default, the top 500).  The remaining PSMs are scored by xcorr,
re-ranked by xcorr and the top results returned.  By setting
max-rank-preliminary=0, the Sp scoring is skipped and xcorr is
computed for all PSMs.</li>

<li>
A new parameter <code>reverse-sequence</code> can be used to generate
decoy peptides by reversing them rather than shuffling.  The first and
last residues are left unmoved.  If the sequence is a palindrome ,
then a decoy will be generated by shuffling and a note to that effect
will be printed at the DETAILED INFO level of output (verbosity =
40).</li>

<li>
P-values are now computed for decoy peptides.</li>

<li>
The algorithm used to calculated the xcorr score has been modified so
that xcorr score will be in better agreement with scores generated by
SEQUEST<sup>&reg;</sup>.</li>

</ul>

<hr></hr>

<h3>Version 1.20</h3> January 6, 2009

<ul>

<li>
Generating peptides and searching with up to eleven different dynamic
modifications is now possible.  New options associated with this
feature are mod, cmod, nmod, max-mods, max-aas-modified.

<li>
The format of the .csm files has changed and files written by older
versions of crux are not readable with crux version 1.2.

<li>
When the option <code>cleavages</code> is set to <code>all</code>,
peptide generation ignores all tryptic cleavage sites, effectively setting
the <code>missed-cleavages</code> option to <code>TRUE</code>
regardless of user settings.

<li>
When one spectrum has identical xcorr scores for different sequences,
the rank of all those matches will be the same.  Matches with the next
highest score will rank one below.

<li>
The options for setting the preliminary and primary score type have
been removed and are fixed as Sp and xcorr, respectively.  A new
option, <code>compute-p-values=&lt;T | F&gt;</code>, was added to
control p-value computation.

<li>
The SQT file contains the spectrum calculated mass instead of observed
mass/charge on the S line.

<li>
There is now a test for confirming that the file downloaded from the
crux website was not corrupted.  See installation instructions for
details. 

<li>
Calculating a p-value requires a minimum of 40 matches.  Spectra with
fewer than 40 matches will have p-value scores returned as NaN and a
warning will be printed at the DETAILED_INFO level (40) of verbosity.

<li>
Fixed error in generating neutral-loss peaks created as part of the
theoretical spectrum. 

</ul>

<hr></hr>

<h3>Version 1.02</h3> December 1, 2008

<ul>

<li>
Three programs, <code>crux-create-index</code>,
<code>crux-search-for-matches</code>,
and <code>crux-analyze-matches</code>, were merged into one program
named
<code>crux</code>.</li>

<li>
Percolator is now truly optional as all Crux programs will build
without it.</li>

<li>
Fragment masses can now be calculated as average or mono-isotopic.
This is controlled by the <code>fragment-mass</code> option in the
parameter file.</li>

<li>
The name of the score-type option that calculates p-values was changed
from xcorr-logp to xcorr-pvalue.</li>

<li>
SQT files have two new lines in the header which describe the
arrangement of values in the results.</li>

<li>
HTML documentation was updated to reflect the above changes.</li>

</ul>

<hr></hr>

<h3>Version 1.01</h3>

<p>October 15, 2008</p>

<ul>

<li>
A bug limiting the length of the name of an index file was fixed.</li>

<li>
Modifications were made so that Crux will build with version
1.05 of Percolator.  This is the only supported version of
Percolator.</li>

<li>
Memory leaks in <code>crux-search-for-matches</code> were patched.</li>

<li>
The <code>--version</code> option was added.</li>

</ul>

<hr></hr>

<h3>Version 1.0</h3>

<p>March 4, 2008</p>

Initial release
	<!-- END CONTENT -->
		</div>
	</div>

<footer class="site-footer">
	<div id="centerfooter">
		<div class="footerimportantlinks">
			<img src="images/linkicon.png" style="width:16px; height:16px"><h3>Important links</h3>
			<ul>
				<li><a href="faq.html">Crux FAQ</a></li>
				<li><a href="glossary.html">Glossary of terminology</a></li>
				<li><a href="http://scholar.google.com/citations?hl=en&user=Rw9S1HIAAAAJ">Google Scholar profile</a></li>
				<li><a href="https://github.com/crux-toolkit/crux-toolkit">GitHub</a></li>
				<li><a href="release-notes.html">Release Notes</a></li>
				<li><a href="https://mailman1.u.washington.edu/mailman/listinfo/crux-users" title="Receive announcements of new versions">Join the mailing list</a></li>
				<li><a href="http://www.apache.org/licenses/LICENSE-2.0">Apache license</a></li>
				<li><a href="http://groups.google.com/group/crux-users">Support Board</a></li>
			</ul>
		</div>
		<div class="footerimportantlinks tutoriallinks">
			<img src="images/tutorialicon.png" style="height:16px"><h3>Tutorials</h3>
			<ul>
				<li><a href="tutorials/install.html">Installation</a></li>
				<li><a href="tutorials/gettingstarted.html">Getting started with Crux</a></li>
				<li><a href="tutorials/search.html">Running a simple search using Tide and Percolator</a></li>
				<li><a href="tutorials/customizedsearch.html">Customization and search options</a></li>
				<li><a href="tutorials/spectralcounts.html">Using spectral-counts</a></li>
			</ul>
		</div>
		<div id="footertext">
			<p>
				The original version of Crux was written by Chris Park and Aaron Klammer
				under the supervision
				of <a href="http://www.gs.washington.edu/faculty/maccoss.htm">Prof. Michael
				MacCoss</a>
				and <a href="http://noble.gs.washington.edu/~noble">Prof. William
				Stafford Noble</a> in the Department of Genome Sciences at the
				University of Washington, Seattle.  Website by <a href="http://www.yuvalboss.com/">Yuval Boss</a>. 
				<br />The complete list of contributors
				can be found <a href="contributors.html">here</a>.
				<br />
				<br />
				Maintenance and development of Crux is funded by the <a href="https://www.nih.gov/">National Institutes of Health</a> award P41 GM103533. 
			</p>
		</div>
	</div>
</footer>
	
</body>

</html>
<|MERGE_RESOLUTION|>--- conflicted
+++ resolved
@@ -71,11 +71,8 @@
   </li>
 <h4>Minor changes</h4>
 <ul>
-<<<<<<< HEAD
-  <li>6 Dec 2024: create Spectrum Convert application.</li>
-=======
+  <li>6 Feb 2025: create Spectrum Convert application.</li>
   <li>28 Jan 2025: Bug fix in tide-search when searching without decoy peptides. </li>
->>>>>>> 880299c5
   <li>25 Oct 2024: Fixed bug in parameter handling for spectral-counts inside of the pipeline command.</li>
   <li>25 Oct 2024: add .gz format as read fasta file option.
   <li>22 Oct 2024: added error message when user specifies non-supported score functions. fixed bug that prevented building on windows/mac.
