--- conflicted
+++ resolved
@@ -56,15 +56,12 @@
 
 <h4>Minor changes</h4>
 <ul>
-<<<<<<< HEAD
   <li>15 Aug 2022:  The percolator command no longer creates mzIdentML 
   output, and the tab-delimited text format produced by crux percolator
   now mimics that of the stand-alone version of Percolator. The crux
   spectral-counts and assign-confidence commands have been updated 
   to parse the new percolator output files. </li>
-=======
   <li>27 July 2022: Fixed bug preventing percolator from running on Kojak output.</li>
->>>>>>> 95d6f87a
   <li>19 July 2022: Added min_peptide_score parameter to Kojak. </li>
   <li>09 June 2022: Upgraded to ProteoWizard 3.0.22014 (commit aadd392). This
   also upgrades to BOOST 1.67 which fixes a problem building Crux on current MacOS
