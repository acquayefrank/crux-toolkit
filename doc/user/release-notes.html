--- conflicted
+++ resolved
@@ -56,6 +56,8 @@
 
 <h4>Minor changes</h4>
 <ul>
+  <li>13 Jan 2023: Added a check to verify that these release notes are
+    updated in every pull request.</li>
   <li>09 Jan 2023: Upgraded to Comet 2022.01 rev 2. Fixed issue #572: handling of
   Comet isotope_error option (now allows values 0-5).</li>
   <li>04 Jan 2023:  Fix divide-by-zero bug in postprocessing diameter results.</li>
@@ -185,10 +187,7 @@
 
 <ul>
   <li>
-<<<<<<< HEAD
-    March 24, 2021: Added a check to verify that these release notes are
-    updated in every pull request.
-=======
+
     Mar 10, 2021: Changed num-threads default to 1.
   </li>
   <li>
@@ -198,7 +197,6 @@
     Feb. 11, 2021: Fixed bug in support for comet. Output files were
     being stored in the wrong directory when multiple spectra files
     were provided.
->>>>>>> 3a1316e6
   </li>
   <li>
     Feb 9, 2021: Added process ID number to the names of temporary
