<<<<<<< HEAD
<!DOCTYPE HTML>
<html>
<head>
<meta charset="UTF-8">
<title>crux tide-index</title>
<script type="text/javascript"
  src="http://cdn.mathjax.org/mathjax/latest/MathJax.js?config=TeX-AMS-MML_HTMLorMML">
</script>
<script type="text/javascript">
  MathJax.Hub.Config({jax: ["input/TeX","output/HTML-CSS"], displayAlign: "left"});
</script>
</head>
<body>
<h1>tide-index</h1>
<h2>Usage:</h2>
<p><code>crux tide-index [options] &lt;protein fasta file&gt; &lt;index name&gt;</code></p>
<h2>Description:</h2>
<p>Tide is a tool for identifying peptides from tandem mass spectra. It is an independent reimplementation of the SEQUEST<sup>&reg;</sup> algorithm, which assigns peptides to spectra by comparing the observed spectra to a catalog of theoretical spectra derived from a database of known proteins. Tide's primary advantage is its speed. Our published paper provides more detail on how Tide works. If you use Tide in your research, please cite:</p><blockquote>Benjamin J. Diament and William Stafford Noble. &quot;<a href="http://dx.doi.org/10.1021/pr101196n">Faster SEQUEST Searching for Peptide Identification from Tandem Mass Spectra.</a>&quot; <em>Journal of Proteome Research</em>. 10(9):3871-9, 2011.</blockquote><p>The <code>tide-index</code> command performs an optional pre-processing step on the protein database, converting it to a binary format suitable for input to the <code>tide-search</code> command.</p><p>Tide considers only the standard set of 20 amino acids. Peptides containing non-amino acid alphanumeric characters (BJOUXZ) are skipped. Non-alphanumeric characters are ignored completely.</p>
<h2>Input:</h2>
<ul>
  <li><code>protein fasta file</code> &ndash; The name of the file in FASTA format from which to retrieve proteins.</li>
  <li><code>index name</code> &ndash; The desired name of the binary index.</li>
</ul>
<h2>Output:</h2>
<p>The program writes files to the folder <code>crux-output</code> by default. The name of the output folder can be set by the user using the <code>--output-dir</code> option. The following files will be created:
<ul>
  <li><code>index</code> &ndash; A binary index, using the name specified on the command line.</li>
  <li><code>tide-index.params.txt</code> &ndash; a file containing the name and value of all parameters/options for the current operation. Not all parameters in the file may have been used in the operation. The resulting file can be used with the --parameter-file option for other crux programs.</li>
  <li><code>tide-index.log.txt</code> &ndash; a log file containing a copy of all messages that were printed to the screen during execution.</li>
</ul>
<h2>Options:</h2>
<ul style="list-style-type: none;">
<li>
<h3>Peptide properties</h3>
<ul>
  <li><code>--max-length &lt;integer&gt;</code> &ndash; The maximum length of peptides to consider. Default = <code>50</code>.</li>
  <li><code>--max-mass &lt;float&gt;</code> &ndash; The maximum mass (in Da) of peptides to consider. Default = <code>7200</code>.</li>
  <li><code>--min-length &lt;integer&gt;</code> &ndash; The minimum length of peptides to consider. Default = <code>6</code>.</li>
  <li><code>--min-mass &lt;float&gt;</code> &ndash; The minimum mass (in Da) of peptides to consider. Default = <code>200</code>.</li>
  <li><code>--isotopic-mass average|mono</code> &ndash; Specify the type of isotopic masses to use when calculating the peptide mass. Default = <code>mono</code>.</li>
  <li><code>--clip-nterm-methionine T|F</code> &ndash; When set to T, for each protein that begins with methionine, tide-index will put two copies of the leading peptide into the index, with and without the N-terminal methionine. Default = <code>false</code>.</li>
</ul>
</li>
<li>
<h3>Amino acid modifications</h3>
<ul>
  <li><code>--mods-spec &lt;string&gt;</code> &ndash; The general form of a modification specification has three components, as exemplified by <span style="color: red;">1</span><span style="color: green;">STY</span>+<span style="color: blue">79.966331</span>.<br>The three components are: [<span style="color: red;">max_per_peptide</span>]<span style="color: green;">residues</span>[+/-]<span style-"color: blue;">mass_change</span><br>In the example, <span style="color: red;">max_per_peptide</span> is <span style="color: red;">1</span>, <span style="color: green;">residues</span> are <span style="color: green;">STY</span>, and <span style="color: blue;">mass_change</span> is <span style="color: blue;">+79.966331</span>. To specify a static modification, the number preceding the amino acid must be omitted; i.e., <span style="color: green;">C</span>+<span style="color: blue;">57.02146</span> specifies a static modification of 57.02146 Da to cysteine. Note that Tide allows at most one modification per amino acid.  Also, the default modification (C+57.02146) will be added to every mods-spec string unless an explicit C+0 is included. Default = <code>C+57.02146</code>.</li>
  <li><code>--cterm-peptide-mods-spec &lt;string&gt;</code> &ndash; Specify peptide c-terminal modifications. See nterm-peptide-mods-spec for syntax. Default = <code>&lt;empty&gt;</code>.</li>
  <li><code>--nterm-peptide-mods-spec &lt;string&gt;</code> &ndash; Specify peptide n-terminal modifications. Like --mods-spec, this specification has three components, but with a slightly different syntax. The <span style="color: red;">max_per_peptide</span> can be either "1", in which case it defines a variable terminal modification, or missing, in which case the modification is static. The <span style="color: green;">residues</span> field indicates which amino acids are subject to the modification, with the reside <span style="color: green;">X</span> corresponding to any amino acid. Finally, <span style="color: blue;">added_mass</span> is defined as before. Default = <code>&lt;empty&gt;</code>.</li>
  <li><code>--max-mods &lt;integer&gt;</code> &ndash; The maximum number of modifications that can be applied to a single peptide. Default = <code>255</code>.</li>
  <li><code>--min-mods &lt;integer&gt;</code> &ndash; The minimum number of modifications that can be applied to a single peptide. Default = <code>0</code>.</li>
</ul>
</li>
<li>
<h3>Decoy database generation</h3>
<ul>
  <li><code>--decoy-format none|shuffle|peptide-reverse|protein-reverse</code> &ndash; Include a decoy version of every peptide by shuffling or reversing the target sequence or protein. In shuffle or peptide-reverse mode, each peptide is either reversed or shuffled, leaving the N-terminal and C-terminal amino acids in place. Note that peptides appear multiple times in the target database are only shuffled once. In peptide-reverse mode, palindromic peptides are shuffled. Also, if a shuffled peptide produces an overlap with the target or decoy database, then the peptide is re-shuffled up to 5 times. Note that, despite this repeated shuffling, homopolymers will appear in both the target and decoy database. The protein-reverse mode reverses the entire protein sequence, irrespective of the composite peptides. Default = <code>shuffle</code>.</li>
  <li><code>--keep-terminal-aminos N|C|NC|none</code> &ndash; When creating decoy peptides using decoy-format=shuffle or decoy-format=peptide-reverse, this option specifies whether the N-terminal and C-terminal amino acids are kept in place or allowed to be shuffled or reversed. For a target peptide "EAMPK" with decoy-format=peptide-reverse, setting keep-terminal-aminos to "NC" will yield "EPMAK"; setting it to "C" will yield "PMAEK"; setting it to "N" will yield "EKPMA"; and setting it to "none" will yield "KPMAE". Default = <code>NC</code>.</li>
  <li><code>--seed &lt;string&gt;</code> &ndash; When given a unsigned integer value seeds the random number generator with that value. When given the string "time" seeds the random number generator with the system time. Default = <code>1</code>.</li>
</ul>
</li>
<li>
<h3>Enzymatic digestion</h3>
<ul>
  <li><code>--enzyme no-enzyme|trypsin|trypsin/p|chymotrypsin|elastase|clostripain|cyanogen-bromide|iodosobenzoate|proline-endopeptidase|staph-protease|asp-n|lys-c|lys-n|arg-c|glu-c|pepsin-a|elastase-trypsin-chymotrypsin|custom-enzyme</code> &ndash; Specify the enzyme used to digest the proteins in silico. Available enzymes (with the corresponding digestion rules indicated in parentheses) include no-enzyme ([X]|[X]), trypsin ([RK]|{P}), trypsin/p ([RK]|[]), chymotrypsin ([FWYL]|{P}), elastase ([ALIV]|{P}), clostripain ([R]|[]), cyanogen-bromide ([M]|[]), iodosobenzoate ([W]|[]), proline-endopeptidase ([P]|[]), staph-protease ([E]|[]), asp-n ([]|[D]), lys-c ([K]|{P}), lys-n ([]|[K]), arg-c ([R]|{P}), glu-c ([DE]|{P}), pepsin-a ([FL]|{P}), elastase-trypsin-chymotrypsin ([ALIVKRWFY]|{P}). Specifying --enzyme no-enzyme yields a non-enzymatic digest. <strong>Warning:</strong> the resulting index may be quite large. Default = <code>trypsin</code>.</li>
  <li><code>--custom-enzyme &lt;string&gt;</code> &ndash; Specify rules for in silico digestion of protein sequences. Overrides the enzyme option. Two lists of residues are given enclosed in square brackets or curly braces and separated by a |. The first list contains residues required/prohibited before the cleavage site and the second list is residues after the cleavage site. If the residues are required for digestion, they are in square brackets, '[' and ']'. If the residues prevent digestion, then they are enclosed in curly braces, '{' and '}'. Use X to indicate all residues. For example, trypsin cuts after R or K but not before P which is represented as [RK]|{P}. AspN cuts after any residue but only before D which is represented as [X]|[D]. Default = <code>&lt;empty&gt;</code>.</li>
  <li><code>--digestion full-digest|partial-digest|non-specific-digest</code> &ndash; Specify whether every peptide in the database must have two enzymatic termini (full-digest) or if peptides with only one enzymatic terminus are also included (partial-digest). Default = <code>full-digest</code>.</li>
  <li><code>--missed-cleavages &lt;integer&gt;</code> &ndash; Maximum number of missed cleavages per peptide to allow in enzymatic digestion. Default = <code>0</code>.</li>
</ul>
</li>
<li>
<h3>Input and output</h3>
<ul>
  <li><code>--decoy-prefix &lt;string&gt;</code> &ndash; Specifies the prefix of the protein names that indicate a decoy. Default = <code>decoy_</code>.</li>
  <li><code>--output-dir &lt;string&gt;</code> &ndash; The name of the directory where output files will be created. Default = <code>crux-output</code>.</li>
  <li><code>--overwrite T|F</code> &ndash; Replace existing files if true or fail when trying to overwrite a file if false. Default = <code>false</code>.</li>
  <li><code>--peptide-list T|F</code> &ndash; Create in the output directory a text file listing of all the peptides in the database, along with their neutral masses, one per line. If decoys are generated, then a second file will be created containing the decoy peptides. Decoys that also appear in the target database are marked with an asterisk in a third column. Default = <code>false</code>.</li>
  <li><code>--parameter-file &lt;string&gt;</code> &ndash; A file containing parameters.  See the <a href="parameter-file.html">parameter documentation</a> page for details. Default = <code>&lt;empty&gt;</code>.</li>
  <li><code>--verbosity &lt;integer&gt;</code> &ndash; Specify the verbosity of the current processes. Each level prints the following messages, including all those at lower verbosity levels: 0-fatal errors, 10-non-fatal errors, 20-warnings, 30-information on the progress of execution, 40-more progress information, 50-debug info, 60-detailed debug info. Default = <code>30</code>.</li>
</ul>
</li>

</ul>
<hr>
<a href="/">Home</a>
</body>
</html>
=======
<!DOCTYPE HTML>
<html>
<head>
<meta charset="UTF-8">
<title>crux tide-index</title>
<script type="text/javascript"
  src="http://cdn.mathjax.org/mathjax/latest/MathJax.js?config=TeX-AMS-MML_HTMLorMML">
</script>
<script type="text/javascript">
  MathJax.Hub.Config({jax: ["input/TeX","output/HTML-CSS"], displayAlign: "left"});
</script>
</head>
<body>
<h1>tide-index</h1>
<h2>Usage:</h2>
<p><code>crux tide-index [options] &lt;protein fasta file&gt; &lt;index name&gt;</code></p>
<h2>Description:</h2>
<p>Tide is a tool for identifying peptides from tandem mass spectra. It is an independent reimplementation of the SEQUEST<sup>&reg;</sup> algorithm, which assigns peptides to spectra by comparing the observed spectra to a catalog of theoretical spectra derived from a database of known proteins. Tide's primary advantage is its speed. Our published paper provides more detail on how Tide works. If you use Tide in your research, please cite:</p><blockquote>Benjamin J. Diament and William Stafford Noble. &quot;<a href="http://dx.doi.org/10.1021/pr101196n">Faster SEQUEST Searching for Peptide Identification from Tandem Mass Spectra.</a>&quot; <em>Journal of Proteome Research</em>. 10(9):3871-9, 2011.</blockquote><p>The <code>tide-index</code> command performs an optional pre-processing step on the protein database, converting it to a binary format suitable for input to the <code>tide-search</code> command.</p><p>Tide considers only the standard set of 20 amino acids. Peptides containing non-amino acid alphanumeric characters (BJOUXZ) are skipped. Non-alphanumeric characters are ignored completely.</p>
<h2>Input:</h2>
<ul>
  <li><code>protein fasta file</code> &ndash; The name of the file in FASTA format from which to retrieve proteins.</li>
  <li><code>index name</code> &ndash; The desired name of the binary index.</li>
</ul>
<h2>Output:</h2>
<p>The program writes files to the folder <code>crux-output</code> by default. The name of the output folder can be set by the user using the <code>--output-dir</code> option. The following files will be created:
<ul>
  <li><code>index</code> &ndash; A binary index, using the name specified on the command line.</li>
  <li><code>tide-index.params.txt</code> &ndash; a file containing the name and value of all parameters/options for the current operation. Not all parameters in the file may have been used in the operation. The resulting file can be used with the --parameter-file option for other crux programs.</li>
  <li><code>tide-index.log.txt</code> &ndash; a log file containing a copy of all messages that were printed to the screen during execution.</li>
</ul>
<h2>Options:</h2>
<ul style="list-style-type: none;">
<li>
<h3>Peptide properties</h3>
<ul>
  <li><code>--max-length &lt;integer&gt;</code> &ndash; The maximum length of peptides to consider. Default = <code>50</code>.</li>
  <li><code>--max-mass &lt;float&gt;</code> &ndash; The maximum mass (in Da) of peptides to consider. Default = <code>7200</code>.</li>
  <li><code>--min-length &lt;integer&gt;</code> &ndash; The minimum length of peptides to consider. Default = <code>6</code>.</li>
  <li><code>--min-mass &lt;float&gt;</code> &ndash; The minimum mass (in Da) of peptides to consider. Default = <code>200</code>.</li>
  <li><code>--isotopic-mass average|mono</code> &ndash; Specify the type of isotopic masses to use when calculating the peptide mass. Default = <code>mono</code>.</li>
  <li><code>--clip-nterm-methionine T|F</code> &ndash; When set to T, for each protein that begins with methionine, tide-index will put two copies of the leading peptide into the index, with and without the N-terminal methionine. Default = <code>false</code>.</li>
</ul>
</li>
<li>
<h3>Amino acid modifications</h3>
<ul>
  <li><code>--mods-spec &lt;string&gt;</code> &ndash; The general form of a modification specification has three components, as exemplified by <span style="color: red;">1</span><span style="color: green;">STY</span>+<span style="color: blue">79.966331</span>.<br>The three components are: [<span style="color: red;">max_per_peptide</span>]<span style="color: green;">residues</span>[+/-]<span style-"color: blue;">mass_change</span><br>In the example, <span style="color: red;">max_per_peptide</span> is <span style="color: red;">1</span>, <span style="color: green;">residues</span> are <span style="color: green;">STY</span>, and <span style="color: blue;">mass_change</span> is <span style="color: blue;">+79.966331</span>. To specify a static modification, the number preceding the amino acid must be omitted; i.e., <span style="color: green;">C</span>+<span style="color: blue;">57.02146</span> specifies a static modification of 57.02146 Da to cysteine. Note that Tide allows at most one modification per amino acid.  Also, the default modification (C+57.02146) will be added to every mods-spec string unless an explicit C+0 is included. Default = <code>C+57.02146</code>.</li>
  <li><code>--cterm-peptide-mods-spec &lt;string&gt;</code> &ndash; Specify peptide c-terminal modifications. See nterm-peptide-mods-spec for syntax. Default = <code>&lt;empty&gt;</code>.</li>
  <li><code>--nterm-peptide-mods-spec &lt;string&gt;</code> &ndash; Specify peptide n-terminal modifications. Like --mods-spec, this specification has three components, but with a slightly different syntax. The <span style="color: red;">max_per_peptide</span> can be either "1", in which case it defines a variable terminal modification, or missing, in which case the modification is static. The <span style="color: green;">residues</span> field indicates which amino acids are subject to the modification, with the reside <span style="color: green;">X</span> corresponding to any amino acid. Finally, <span style="color: blue;">added_mass</span> is defined as before. Default = <code>&lt;empty&gt;</code>.</li>
  <li><code>--max-mods &lt;integer&gt;</code> &ndash; The maximum number of modifications that can be applied to a single peptide. Default = <code>255</code>.</li>
  <li><code>--min-mods &lt;integer&gt;</code> &ndash; The minimum number of modifications that can be applied to a single peptide. Default = <code>0</code>.</li>
</ul>
</li>
<li>
<h3>Decoy database generation</h3>
<ul>
  <li><code>--decoy-format none|shuffle|peptide-reverse|protein-reverse</code> &ndash; Include a decoy version of every peptide by shuffling or reversing the target sequence or protein. In shuffle or peptide-reverse mode, each peptide is either reversed or shuffled, leaving the N-terminal and C-terminal amino acids in place. Note that peptides appear multiple times in the target database are only shuffled once. In peptide-reverse mode, palindromic peptides are shuffled. Also, if a shuffled peptide produces an overlap with the target or decoy database, then the peptide is re-shuffled up to 5 times. Note that, despite this repeated shuffling, homopolymers will appear in both the target and decoy database. The protein-reverse mode reverses the entire protein sequence, irrespective of the composite peptides. Default = <code>shuffle</code>.</li>
  <li><code>--keep-terminal-aminos N|C|NC|none</code> &ndash; When creating decoy peptides using decoy-format=shuffle or decoy-format=peptide-reverse, this option specifies whether the N-terminal and C-terminal amino acids are kept in place or allowed to be shuffled or reversed. For a target peptide "EAMPK" with decoy-format=peptide-reverse, setting keep-terminal-aminos to "NC" will yield "EPMAK"; setting it to "C" will yield "PMAEK"; setting it to "N" will yield "EKPMA"; and setting it to "none" will yield "KPMAE". Default = <code>NC</code>.</li>
  <li><code>--seed &lt;string&gt;</code> &ndash; When given a unsigned integer value seeds the random number generator with that value. When given the string "time" seeds the random number generator with the system time. Default = <code>1</code>.</li>
  <li><code>--allow-dups T|F</code> &ndash; Prevent duplicate peptides between the target and decoy databases. When set to "F", the program keeps all target and previously generated decoy peptides in memory. A shuffled decoy will be re-shuffled multiple times to avoid duplication. If a non-duplicated peptide cannot be generated, the decoy is skipped entirely. When set to "T", every decoy is added to the database without checking for duplication. This option reduces the memory requirements significantly. Default = <code>false</code>.</li>
</ul>
</li>
<li>
<h3>Enzymatic digestion</h3>
<ul>
  <li><code>--enzyme no-enzyme|trypsin|trypsin/p|chymotrypsin|elastase|clostripain|cyanogen-bromide|iodosobenzoate|proline-endopeptidase|staph-protease|asp-n|lys-c|lys-n|arg-c|glu-c|pepsin-a|elastase-trypsin-chymotrypsin|custom-enzyme</code> &ndash; Specify the enzyme used to digest the proteins in silico. Available enzymes (with the corresponding digestion rules indicated in parentheses) include no-enzyme ([X]|[X]), trypsin ([RK]|{P}), trypsin/p ([RK]|[]), chymotrypsin ([FWYL]|{P}), elastase ([ALIV]|{P}), clostripain ([R]|[]), cyanogen-bromide ([M]|[]), iodosobenzoate ([W]|[]), proline-endopeptidase ([P]|[]), staph-protease ([E]|[]), asp-n ([]|[D]), lys-c ([K]|{P}), lys-n ([]|[K]), arg-c ([R]|{P}), glu-c ([DE]|{P}), pepsin-a ([FL]|{P}), elastase-trypsin-chymotrypsin ([ALIVKRWFY]|{P}). Specifying --enzyme no-enzyme yields a non-enzymatic digest. <strong>Warning:</strong> the resulting index may be quite large. Default = <code>trypsin</code>.</li>
  <li><code>--custom-enzyme &lt;string&gt;</code> &ndash; Specify rules for in silico digestion of protein sequences. Overrides the enzyme option. Two lists of residues are given enclosed in square brackets or curly braces and separated by a |. The first list contains residues required/prohibited before the cleavage site and the second list is residues after the cleavage site. If the residues are required for digestion, they are in square brackets, '[' and ']'. If the residues prevent digestion, then they are enclosed in curly braces, '{' and '}'. Use X to indicate all residues. For example, trypsin cuts after R or K but not before P which is represented as [RK]|{P}. AspN cuts after any residue but only before D which is represented as [X]|[D]. Default = <code>&lt;empty&gt;</code>.</li>
  <li><code>--digestion full-digest|partial-digest|non-specific-digest</code> &ndash; Specify whether every peptide in the database must have two enzymatic termini (full-digest) or if peptides with only one enzymatic terminus are also included (partial-digest). Default = <code>full-digest</code>.</li>
  <li><code>--missed-cleavages &lt;integer&gt;</code> &ndash; Maximum number of missed cleavages per peptide to allow in enzymatic digestion. Default = <code>0</code>.</li>
</ul>
</li>
<li>
<h3>Input and output</h3>
<ul>
  <li><code>--decoy-prefix &lt;string&gt;</code> &ndash; Specifies the prefix of the protein names that indicate a decoy. Default = <code>decoy_</code>.</li>
  <li><code>--output-dir &lt;string&gt;</code> &ndash; The name of the directory where output files will be created. Default = <code>crux-output</code>.</li>
  <li><code>--overwrite T|F</code> &ndash; Replace existing files if true or fail when trying to overwrite a file if false. Default = <code>false</code>.</li>
  <li><code>--peptide-list T|F</code> &ndash; Create in the output directory a text file listing of all the peptides in the database, along with their neutral masses, one per line. If decoys are generated, then a second file will be created containing the decoy peptides. Decoys that also appear in the target database are marked with an asterisk in a third column. Default = <code>false</code>.</li>
  <li><code>--parameter-file &lt;string&gt;</code> &ndash; A file containing parameters.  See the <a href="parameter-file.html">parameter documentation</a> page for details. Default = <code>&lt;empty&gt;</code>.</li>
  <li><code>--verbosity &lt;integer&gt;</code> &ndash; Specify the verbosity of the current processes. Each level prints the following messages, including all those at lower verbosity levels: 0-fatal errors, 10-non-fatal errors, 20-warnings, 30-information on the progress of execution, 40-more progress information, 50-debug info, 60-detailed debug info. Default = <code>30</code>.</li>
</ul>
</li>

</ul>
<hr>
<a href="/">Home</a>
</body>
</html>
>>>>>>> 8a23c1a6
<|MERGE_RESOLUTION|>--- conflicted
+++ resolved
@@ -1,92 +1,3 @@
-<<<<<<< HEAD
-<!DOCTYPE HTML>
-<html>
-<head>
-<meta charset="UTF-8">
-<title>crux tide-index</title>
-<script type="text/javascript"
-  src="http://cdn.mathjax.org/mathjax/latest/MathJax.js?config=TeX-AMS-MML_HTMLorMML">
-</script>
-<script type="text/javascript">
-  MathJax.Hub.Config({jax: ["input/TeX","output/HTML-CSS"], displayAlign: "left"});
-</script>
-</head>
-<body>
-<h1>tide-index</h1>
-<h2>Usage:</h2>
-<p><code>crux tide-index [options] &lt;protein fasta file&gt; &lt;index name&gt;</code></p>
-<h2>Description:</h2>
-<p>Tide is a tool for identifying peptides from tandem mass spectra. It is an independent reimplementation of the SEQUEST<sup>&reg;</sup> algorithm, which assigns peptides to spectra by comparing the observed spectra to a catalog of theoretical spectra derived from a database of known proteins. Tide's primary advantage is its speed. Our published paper provides more detail on how Tide works. If you use Tide in your research, please cite:</p><blockquote>Benjamin J. Diament and William Stafford Noble. &quot;<a href="http://dx.doi.org/10.1021/pr101196n">Faster SEQUEST Searching for Peptide Identification from Tandem Mass Spectra.</a>&quot; <em>Journal of Proteome Research</em>. 10(9):3871-9, 2011.</blockquote><p>The <code>tide-index</code> command performs an optional pre-processing step on the protein database, converting it to a binary format suitable for input to the <code>tide-search</code> command.</p><p>Tide considers only the standard set of 20 amino acids. Peptides containing non-amino acid alphanumeric characters (BJOUXZ) are skipped. Non-alphanumeric characters are ignored completely.</p>
-<h2>Input:</h2>
-<ul>
-  <li><code>protein fasta file</code> &ndash; The name of the file in FASTA format from which to retrieve proteins.</li>
-  <li><code>index name</code> &ndash; The desired name of the binary index.</li>
-</ul>
-<h2>Output:</h2>
-<p>The program writes files to the folder <code>crux-output</code> by default. The name of the output folder can be set by the user using the <code>--output-dir</code> option. The following files will be created:
-<ul>
-  <li><code>index</code> &ndash; A binary index, using the name specified on the command line.</li>
-  <li><code>tide-index.params.txt</code> &ndash; a file containing the name and value of all parameters/options for the current operation. Not all parameters in the file may have been used in the operation. The resulting file can be used with the --parameter-file option for other crux programs.</li>
-  <li><code>tide-index.log.txt</code> &ndash; a log file containing a copy of all messages that were printed to the screen during execution.</li>
-</ul>
-<h2>Options:</h2>
-<ul style="list-style-type: none;">
-<li>
-<h3>Peptide properties</h3>
-<ul>
-  <li><code>--max-length &lt;integer&gt;</code> &ndash; The maximum length of peptides to consider. Default = <code>50</code>.</li>
-  <li><code>--max-mass &lt;float&gt;</code> &ndash; The maximum mass (in Da) of peptides to consider. Default = <code>7200</code>.</li>
-  <li><code>--min-length &lt;integer&gt;</code> &ndash; The minimum length of peptides to consider. Default = <code>6</code>.</li>
-  <li><code>--min-mass &lt;float&gt;</code> &ndash; The minimum mass (in Da) of peptides to consider. Default = <code>200</code>.</li>
-  <li><code>--isotopic-mass average|mono</code> &ndash; Specify the type of isotopic masses to use when calculating the peptide mass. Default = <code>mono</code>.</li>
-  <li><code>--clip-nterm-methionine T|F</code> &ndash; When set to T, for each protein that begins with methionine, tide-index will put two copies of the leading peptide into the index, with and without the N-terminal methionine. Default = <code>false</code>.</li>
-</ul>
-</li>
-<li>
-<h3>Amino acid modifications</h3>
-<ul>
-  <li><code>--mods-spec &lt;string&gt;</code> &ndash; The general form of a modification specification has three components, as exemplified by <span style="color: red;">1</span><span style="color: green;">STY</span>+<span style="color: blue">79.966331</span>.<br>The three components are: [<span style="color: red;">max_per_peptide</span>]<span style="color: green;">residues</span>[+/-]<span style-"color: blue;">mass_change</span><br>In the example, <span style="color: red;">max_per_peptide</span> is <span style="color: red;">1</span>, <span style="color: green;">residues</span> are <span style="color: green;">STY</span>, and <span style="color: blue;">mass_change</span> is <span style="color: blue;">+79.966331</span>. To specify a static modification, the number preceding the amino acid must be omitted; i.e., <span style="color: green;">C</span>+<span style="color: blue;">57.02146</span> specifies a static modification of 57.02146 Da to cysteine. Note that Tide allows at most one modification per amino acid.  Also, the default modification (C+57.02146) will be added to every mods-spec string unless an explicit C+0 is included. Default = <code>C+57.02146</code>.</li>
-  <li><code>--cterm-peptide-mods-spec &lt;string&gt;</code> &ndash; Specify peptide c-terminal modifications. See nterm-peptide-mods-spec for syntax. Default = <code>&lt;empty&gt;</code>.</li>
-  <li><code>--nterm-peptide-mods-spec &lt;string&gt;</code> &ndash; Specify peptide n-terminal modifications. Like --mods-spec, this specification has three components, but with a slightly different syntax. The <span style="color: red;">max_per_peptide</span> can be either "1", in which case it defines a variable terminal modification, or missing, in which case the modification is static. The <span style="color: green;">residues</span> field indicates which amino acids are subject to the modification, with the reside <span style="color: green;">X</span> corresponding to any amino acid. Finally, <span style="color: blue;">added_mass</span> is defined as before. Default = <code>&lt;empty&gt;</code>.</li>
-  <li><code>--max-mods &lt;integer&gt;</code> &ndash; The maximum number of modifications that can be applied to a single peptide. Default = <code>255</code>.</li>
-  <li><code>--min-mods &lt;integer&gt;</code> &ndash; The minimum number of modifications that can be applied to a single peptide. Default = <code>0</code>.</li>
-</ul>
-</li>
-<li>
-<h3>Decoy database generation</h3>
-<ul>
-  <li><code>--decoy-format none|shuffle|peptide-reverse|protein-reverse</code> &ndash; Include a decoy version of every peptide by shuffling or reversing the target sequence or protein. In shuffle or peptide-reverse mode, each peptide is either reversed or shuffled, leaving the N-terminal and C-terminal amino acids in place. Note that peptides appear multiple times in the target database are only shuffled once. In peptide-reverse mode, palindromic peptides are shuffled. Also, if a shuffled peptide produces an overlap with the target or decoy database, then the peptide is re-shuffled up to 5 times. Note that, despite this repeated shuffling, homopolymers will appear in both the target and decoy database. The protein-reverse mode reverses the entire protein sequence, irrespective of the composite peptides. Default = <code>shuffle</code>.</li>
-  <li><code>--keep-terminal-aminos N|C|NC|none</code> &ndash; When creating decoy peptides using decoy-format=shuffle or decoy-format=peptide-reverse, this option specifies whether the N-terminal and C-terminal amino acids are kept in place or allowed to be shuffled or reversed. For a target peptide "EAMPK" with decoy-format=peptide-reverse, setting keep-terminal-aminos to "NC" will yield "EPMAK"; setting it to "C" will yield "PMAEK"; setting it to "N" will yield "EKPMA"; and setting it to "none" will yield "KPMAE". Default = <code>NC</code>.</li>
-  <li><code>--seed &lt;string&gt;</code> &ndash; When given a unsigned integer value seeds the random number generator with that value. When given the string "time" seeds the random number generator with the system time. Default = <code>1</code>.</li>
-</ul>
-</li>
-<li>
-<h3>Enzymatic digestion</h3>
-<ul>
-  <li><code>--enzyme no-enzyme|trypsin|trypsin/p|chymotrypsin|elastase|clostripain|cyanogen-bromide|iodosobenzoate|proline-endopeptidase|staph-protease|asp-n|lys-c|lys-n|arg-c|glu-c|pepsin-a|elastase-trypsin-chymotrypsin|custom-enzyme</code> &ndash; Specify the enzyme used to digest the proteins in silico. Available enzymes (with the corresponding digestion rules indicated in parentheses) include no-enzyme ([X]|[X]), trypsin ([RK]|{P}), trypsin/p ([RK]|[]), chymotrypsin ([FWYL]|{P}), elastase ([ALIV]|{P}), clostripain ([R]|[]), cyanogen-bromide ([M]|[]), iodosobenzoate ([W]|[]), proline-endopeptidase ([P]|[]), staph-protease ([E]|[]), asp-n ([]|[D]), lys-c ([K]|{P}), lys-n ([]|[K]), arg-c ([R]|{P}), glu-c ([DE]|{P}), pepsin-a ([FL]|{P}), elastase-trypsin-chymotrypsin ([ALIVKRWFY]|{P}). Specifying --enzyme no-enzyme yields a non-enzymatic digest. <strong>Warning:</strong> the resulting index may be quite large. Default = <code>trypsin</code>.</li>
-  <li><code>--custom-enzyme &lt;string&gt;</code> &ndash; Specify rules for in silico digestion of protein sequences. Overrides the enzyme option. Two lists of residues are given enclosed in square brackets or curly braces and separated by a |. The first list contains residues required/prohibited before the cleavage site and the second list is residues after the cleavage site. If the residues are required for digestion, they are in square brackets, '[' and ']'. If the residues prevent digestion, then they are enclosed in curly braces, '{' and '}'. Use X to indicate all residues. For example, trypsin cuts after R or K but not before P which is represented as [RK]|{P}. AspN cuts after any residue but only before D which is represented as [X]|[D]. Default = <code>&lt;empty&gt;</code>.</li>
-  <li><code>--digestion full-digest|partial-digest|non-specific-digest</code> &ndash; Specify whether every peptide in the database must have two enzymatic termini (full-digest) or if peptides with only one enzymatic terminus are also included (partial-digest). Default = <code>full-digest</code>.</li>
-  <li><code>--missed-cleavages &lt;integer&gt;</code> &ndash; Maximum number of missed cleavages per peptide to allow in enzymatic digestion. Default = <code>0</code>.</li>
-</ul>
-</li>
-<li>
-<h3>Input and output</h3>
-<ul>
-  <li><code>--decoy-prefix &lt;string&gt;</code> &ndash; Specifies the prefix of the protein names that indicate a decoy. Default = <code>decoy_</code>.</li>
-  <li><code>--output-dir &lt;string&gt;</code> &ndash; The name of the directory where output files will be created. Default = <code>crux-output</code>.</li>
-  <li><code>--overwrite T|F</code> &ndash; Replace existing files if true or fail when trying to overwrite a file if false. Default = <code>false</code>.</li>
-  <li><code>--peptide-list T|F</code> &ndash; Create in the output directory a text file listing of all the peptides in the database, along with their neutral masses, one per line. If decoys are generated, then a second file will be created containing the decoy peptides. Decoys that also appear in the target database are marked with an asterisk in a third column. Default = <code>false</code>.</li>
-  <li><code>--parameter-file &lt;string&gt;</code> &ndash; A file containing parameters.  See the <a href="parameter-file.html">parameter documentation</a> page for details. Default = <code>&lt;empty&gt;</code>.</li>
-  <li><code>--verbosity &lt;integer&gt;</code> &ndash; Specify the verbosity of the current processes. Each level prints the following messages, including all those at lower verbosity levels: 0-fatal errors, 10-non-fatal errors, 20-warnings, 30-information on the progress of execution, 40-more progress information, 50-debug info, 60-detailed debug info. Default = <code>30</code>.</li>
-</ul>
-</li>
-
-</ul>
-<hr>
-<a href="/">Home</a>
-</body>
-</html>
-=======
 <!DOCTYPE HTML>
 <html>
 <head>
@@ -174,5 +85,4 @@
 <hr>
 <a href="/">Home</a>
 </body>
-</html>
->>>>>>> 8a23c1a6
+</html>