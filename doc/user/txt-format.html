--- conflicted
+++ resolved
@@ -179,30 +179,22 @@
 <tr>
 <td>8</td>
 <td>sp rank</td>
-<<<<<<< HEAD
 <td>The rank of this PSM when sorted by Sp score.  Note that,
   in <code>tide-search</code>, the Sp score is only computed for PSMs
   that are reported to the user.  Hence, the rank of the Sp score
   will be in the range from 1 to <i>n</i>, where the value
   of <i>n</i> is determined by the <code>--top-match</code> parameter.</td>
-<td>&#10003</td>
-<!--td>&#10003</td-->
-<td>&#10003</td>
-<td>&#10003</td>
-=======
-<td>The rank of this PSM when sorted by sp score.</td>
-<td>&#10003;</td>
-<td>&#10003;</td>
-<td>&#10003;</td>
-<td>&nbsp;</td>
-<td>&#10003;</td>
-<td>&#10003;</td>
-<td>&nbsp;</td>
-<td>&nbsp;</td>
-<td>&#10003;</td>
-<td>&nbsp;</td>
-<td>&nbsp;</td>
->>>>>>> dc686748
+<td>&#10003;</td>
+<td>&#10003;</td>
+<td>&#10003;</td>
+<td>&nbsp;</td>
+<td>&#10003;</td>
+<td>&#10003;</td>
+<td>&nbsp;</td>
+<td>&nbsp;</td>
+<td>&#10003;</td>
+<td>&nbsp;</td>
+<td>&nbsp;</td>
 <td>&nbsp;</td>
 <td>&nbsp;</td>
 </tr>
