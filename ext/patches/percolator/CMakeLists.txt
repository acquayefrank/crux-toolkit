--- conflicted
+++ resolved
@@ -157,11 +157,7 @@
   if (UNIX AND NOT APPLE)
     set(CMAKE_CXX_FLAGS "${CMAKE_CXX_FLAGS} -D_GLIBCXX_USE_CXX11_ABI=0")
     set(CMAKE_CXX_FLAGS "${CMAKE_CXX_FLAGS} -std=c++14")
-<<<<<<< HEAD
-  endif (UNIT AND NOT APPLE)
-=======
   endif (UNIX AND NOT APPLE)
->>>>>>> a532feec
 ELSE(CRUX)
   add_executable(percolator main.cpp)
 
