include(ExternalProject)

INCLUDE_DIRECTORIES(BEFORE SYSTEM ${CMAKE_CURRENT_BINARY_DIR}/include)

if (UNIX)
  SET(ENV{BOOSTROOT} ${CMAKE_CURRENT_BINARY_DIR})
  SET(ENV{LIBPATH} ${CMAKE_CURRENT_BINARY_DIR}/lib:$ENV{LIBPATH})
  SET(ENV{LD_LIBRARY_PATH} ${CMAKE_CURRENT_BINARY_DIR}/lib:$ENV{LD_LIBRARY_PATH})
  SET(ENV{PATH} ${CMAKE_CURRENT_BINARY_DIR}/bin:$ENV{PATH})
  SET(CPP_ARGS "-I${CMAKE_CURRENT_BINARY_DIR}/include")
  SET(LD_ARGS "-L${CMAKE_CURRENT_BINARY_DIR}/lib")
endif (UNIX)
SET(ENV{CMAKE_PREFIX_PATH} ${CMAKE_CURRENT_BINARY_DIR})
SET(CMAKE_INSTALL_PREFIX ${CMAKE_CURRENT_BINARY_DIR})
SET(USE_LATEST_PWIZ OFF CACHE BOOL "Use lastest version of ProteoWizard")

if (UNIX AND BUILD_32)
  SET(TOOLCHAIN_FILE "-DCMAKE_TOOLCHAIN_FILE=${CMAKE_SOURCE_DIR}/linux_i686.toolchain.cmake")
else (UNIX AND BUILD_32)
  SET(TOOLCHAIN "")
endif (UNIX AND BUILD_32)

if (WIN32 AND NOT CYGWIN)
  # If windows build we need to select 32/64 bit platform
  if (CMAKE_GENERATOR MATCHES "^.*Win64$")
    SET(MSBUILD_PLATFORM "x64")
  else (CMAKE_GENERATOR MATCHES "^.*Win64$")
    SET(MSBUILD_PLATFORM "Win32")
  endif (CMAKE_GENERATOR MATCHES "^.*Win64$")

  # On Windows we should build vendor libraries by default
  if (NOT DEFINED INCLUDE_VENDOR_LIBRARIES)
    set(INCLUDE_VENDOR_LIBRARIES TRUE)
  endif (NOT DEFINED INCLUDE_VENDOR_LIBRARIES)
  if (INCLUDE_VENDOR_LIBRARIES)
    message(STATUS "Including vendor libraries.")
  else (INCLUDE_VENDOR_LIBRARIES)
    message(STATUS "Not including vendor libraries.")
  endif (INCLUDE_VENDOR_LIBRARIES)
endif (WIN32 AND NOT CYGWIN)

# Set up which source to use for ProteoWizard
if (USE_LATEST_PWIZ)
  # Use the ProteoWizard TeamCity repository.
  set(
      PWIZ_SOURCE
      DOWNLOAD_COMMAND
        ${CMAKE_COMMAND}
          -DDOWNLOAD_DIR:PATH=${CMAKE_CURRENT_BINARY_DIR}/downloads
          -DWORKING_DIR:PATH=${CMAKE_CURRENT_BINARY_DIR}/build/src/ProteoWizard
          -P  ${CMAKE_CURRENT_SOURCE_DIR}/download_pwiz.cmake
      DOWNLOAD_DIR ${CMAKE_CURRENT_BINARY_DIR}/downloads
  )
else (USE_LATEST_PWIZ)
  # Use tarball cached on our server
  set(
      PWIZ_SOURCE
      URL https://noble.gs.washington.edu/crux-downloads/pwiz-src-3_0_19149_c172999.tar.bz2
  )
endif (USE_LATEST_PWIZ)

# Download and build a partial distribution of the pwiz source
if (WIN32 AND NOT CYGWIN)
    ExternalProject_Add(
      ProteoWizard
      ${PWIZ_SOURCE}
      PREFIX ${CMAKE_CURRENT_BINARY_DIR}/build
      CONFIGURE_COMMAND ""
      BUILD_COMMAND
        ${CMAKE_COMMAND}
          -DMSBUILD_PLATFORM=${MSBUILD_PLATFORM}
          -DBUILD_TYPE:STRING=${CMAKE_CFG_INTDIR}
          -DPREFIX:PATH=${CMAKE_CURRENT_BINARY_DIR}
          -DWORKING_DIR:PATH=${CMAKE_CURRENT_BINARY_DIR}/build/src/ProteoWizard
          -DINCLUDE_VENDOR_LIBRARIES:BOOLEAN=${INCLUDE_VENDOR_LIBRARIES}
          -P  ${CMAKE_CURRENT_SOURCE_DIR}/build_pwiz.cmake
      INSTALL_COMMAND ${CMAKE_COMMAND} -E copy_directory
        ${CMAKE_CURRENT_SOURCE_DIR}/patches/boost ${CMAKE_CURRENT_BINARY_DIR}/include/boost
      BUILD_IN_SOURCE 1
    )
  # On Windows we have to do some extra house keeping
  ExternalProject_Add_Step(
    ProteoWizard
    windows_post_install
    COMMAND
      ${CMAKE_COMMAND}
        -DBUILD_TYPE:STRING=${CMAKE_CFG_INTDIR}
        -DPREFIX:PATH=${CMAKE_CURRENT_BINARY_DIR}
        -DMSBUILD_PLATFORM:STRING=${MSBUILD_PLATFORM}
        -P  ${CMAKE_CURRENT_SOURCE_DIR}/post_install_pwiz.cmake
    DEPENDEES install
  )
elseif (APPLE)
  ExternalProject_Add(
    ProteoWizard
    ${PWIZ_SOURCE}
    PREFIX ${CMAKE_CURRENT_BINARY_DIR}/build
    PATCH_COMMAND
      ${CMAKE_COMMAND}  -E copy
        ${CMAKE_CURRENT_SOURCE_DIR}/patches/pwiz/tar.jam
        ${CMAKE_CURRENT_BINARY_DIR}/build/src/ProteoWizard/libraries &&
      ${CMAKE_COMMAND}  -E copy
        ${CMAKE_CURRENT_SOURCE_DIR}/patches/pwiz/WhittakerSmoother.cpp
        ${CMAKE_CURRENT_BINARY_DIR}/build/src/ProteoWizard/pwiz/analysis/common
    CONFIGURE_COMMAND ""
    BUILD_COMMAND
      ${CMAKE_COMMAND}
        -DBUILD_TYPE:STRING=${CMAKE_CFG_INTDIR}
        -DPREFIX:PATH=${CMAKE_CURRENT_BINARY_DIR}
        -DWORKING_DIR:PATH=${CMAKE_CURRENT_BINARY_DIR}/build/src/ProteoWizard
        -P  ${CMAKE_CURRENT_SOURCE_DIR}/build_pwiz.cmake
    INSTALL_COMMAND
      ${CMAKE_CURRENT_SOURCE_DIR}/create_links.sh
         --prefix=${CMAKE_CURRENT_BINARY_DIR}
      COMMAND ${CMAKE_COMMAND} -E copy
        ${CMAKE_CURRENT_SOURCE_DIR}/patches/boost/asio.hpp
        ${CMAKE_CURRENT_BINARY_DIR}/include/boost
      COMMAND ${CMAKE_COMMAND} -E copy_directory
        ${CMAKE_CURRENT_SOURCE_DIR}/patches/boost/asio
        ${CMAKE_CURRENT_BINARY_DIR}/include/boost/asio
      COMMAND ${CMAKE_COMMAND} -E copy_directory
        ${CMAKE_CURRENT_BINARY_DIR}/build/src/ProteoWizard/libraries/boost_aux/boost/utility
        ${CMAKE_CURRENT_BINARY_DIR}/include/boost/utility
    BUILD_IN_SOURCE 1
  )
else (UNIX)
  ExternalProject_Add(
    ProteoWizard
    ${PWIZ_SOURCE}
    PREFIX ${CMAKE_CURRENT_BINARY_DIR}/build
    CONFIGURE_COMMAND ""
    BUILD_COMMAND
      ${CMAKE_COMMAND}
        -DBUILD_32:BOOL=${BUILD_32}
        -DBUILD_TYPE:STRING=${CMAKE_CFG_INTDIR}
        -DPREFIX:PATH=${CMAKE_CURRENT_BINARY_DIR}
        -DWORKING_DIR:PATH=${CMAKE_CURRENT_BINARY_DIR}/build/src/ProteoWizard
        -P  ${CMAKE_CURRENT_SOURCE_DIR}/build_pwiz.cmake
    INSTALL_COMMAND
      ${CMAKE_CURRENT_SOURCE_DIR}/create_links.sh
         --prefix=${CMAKE_CURRENT_BINARY_DIR}
      COMMAND ${CMAKE_COMMAND} -E copy
        ${CMAKE_CURRENT_SOURCE_DIR}/patches/boost/asio.hpp
        ${CMAKE_CURRENT_BINARY_DIR}/include/boost
      COMMAND ${CMAKE_COMMAND} -E copy_directory
        ${CMAKE_CURRENT_SOURCE_DIR}/patches/boost/asio
        ${CMAKE_CURRENT_BINARY_DIR}/include/boost/asio
      COMMAND ${CMAKE_COMMAND} -E copy_directory
        ${CMAKE_CURRENT_BINARY_DIR}/build/src/ProteoWizard/libraries/boost_aux/boost/utility
        ${CMAKE_CURRENT_BINARY_DIR}/include/boost/utility
    BUILD_IN_SOURCE 1
  )
endif (WIN32 AND NOT CYGWIN)

if (UNIX)
  ExternalProject_Add(
    percolator
    GIT_REPOSITORY https://github.com/percolator/percolator.git
    GIT_TAG ${PERCOLATOR_GIT_VERSION}
    PREFIX ${CMAKE_CURRENT_BINARY_DIR}/build
    CMAKE_ARGS ${TOOLCHAIN_FILE}
      -DCMAKE_VERBOSE_MAKEFILE=ON
      -DCMAKE_INSTALL_PREFIX=${CMAKE_CURRENT_BINARY_DIR}
      -DCMAKE_PREFIX_PATH=${CMAKE_CURRENT_BINARY_DIR}
      -DCMAKE_BUILD_TYPE=${CMAKE_CFG_INTDIR}
      -DCRUX=${CMAKE_CURRENT_SOURCE_DIR}/..
      -DEXT_BINARY_DIR=${CMAKE_CURRENT_BINARY_DIR}/include
    PATCH_COMMAND ${CMAKE_COMMAND}  -E copy
      ${CMAKE_CURRENT_SOURCE_DIR}/patches/percolator/src/CMakeLists.txt
      ${CMAKE_CURRENT_BINARY_DIR}/build/src/percolator/src/CMakeLists.txt
    INSTALL_COMMAND ""
  )
else (UNIX)
  ExternalProject_Add(
    percolator
    GIT_REPOSITORY https://github.com/percolator/percolator.git
    GIT_TAG ${PERCOLATOR_GIT_VERSION}
    PREFIX ${CMAKE_CURRENT_BINARY_DIR}/build
    CMAKE_ARGS -DCMAKE_VERBOSE_MAKEFILE=ON
      -DCMAKE_INSTALL_PREFIX=${CMAKE_CURRENT_BINARY_DIR}
      -DCMAKE_PREFIX_PATH=${CMAKE_CURRENT_BINARY_DIR}
      -DCMAKE_BUILD_TYPE=${CMAKE_CFG_INTDIR}
      -DCRUX=${CMAKE_CURRENT_SOURCE_DIR}/..
      -DEXT_BINARY_DIR=${CMAKE_CURRENT_BINARY_DIR}/include
    INSTALL_COMMAND ""
  )
endif (UNIX)

if (UNIX)
  ExternalProject_Add(
    protobuf-3.0.0
    URL https://github.com/protocolbuffers/protobuf/releases/download/v3.0.0/protobuf-cpp-3.0.0.tar.gz
    DOWNLOAD_NAME protobuf-cpp-3.0.0.tar.gz
    PREFIX ${CMAKE_CURRENT_BINARY_DIR}/build
    SOURCE_SUBDIR cmake
    CMAKE_ARGS ${TOOLCHAIN_FILE}
      -DCMAKE_VERBOSE_MAKEFILE=ON
      -DCMAKE_INSTALL_PREFIX=${CMAKE_CURRENT_BINARY_DIR}
      -DCMAKE_PREFIX_PATH=${CMAKE_CURRENT_BINARY_DIR}
      -DCMAKE_BUILD_TYPE=${CMAKE_CFG_INTDIR}
      -Dprotobuf_BUILD_TESTS=OFF
 )
elseif (WIN32 AND NOT CYGWIN)
  ExternalProject_Add(
    protobuf-3.0.0
    URL https://github.com/protocolbuffers/protobuf/releases/download/v3.0.0/protobuf-cpp-3.0.0.tar.gz
    DOWNLOAD_NAME protobuf-cpp-3.0.0.tar.gz
    PREFIX ${CMAKE_CURRENT_BINARY_DIR}/build
    SOURCE_SUBDIR cmake
    CMAKE_ARGS
      -DCMAKE_VERBOSE_MAKEFILE=ON
      -DCMAKE_INSTALL_PREFIX=${CMAKE_CURRENT_BINARY_DIR}
      -DCMAKE_PREFIX_PATH=${CMAKE_CURRENT_BINARY_DIR}
      -DCMAKE_BUILD_TYPE=${CMAKE_CFG_INTDIR}
      -Dprotobuf_MSVC_STATIC_RUNTIME=OFF
    PATCH_COMMAND ""
  )
endif (UNIX)

ExternalProject_Add(
  gflags-2.2.1
  URL https://codeload.github.com/gflags/gflags/tar.gz/v2.2.1
  DOWNLOAD_NAME gflags-2.2.1.tar.gz
  PREFIX ${CMAKE_CURRENT_BINARY_DIR}/build
  CMAKE_ARGS ${TOOLCHAIN_FILE}
    -DCMAKE_VERBOSE_MAKEFILE=ON
    -DCMAKE_INSTALL_PREFIX=${CMAKE_CURRENT_BINARY_DIR}
    -DCMAKE_PREFIX_PATH=${CMAKE_CURRENT_BINARY_DIR}
    -DCMAKE_BUILD_TYPE=${CMAKE_CFG_INTDIR}
  PATCH_COMMAND ""
)

# MSToolkit
if (UNIX)
  # Get MSToolkit source from Github
  set(mstoolkit_cxx_flags ${CMAKE_CXX_FLAGS}\ -DCRUX)
  set(mstoolkit_c_flags ${CMAKE_C_FLAGS}\ -DCRUX)
  ExternalProject_Add(
    MSToolkit
    GIT_REPOSITORY https://github.com/mhoopmann/mstoolkit.git
    GIT_TAG 2021e7e
    PREFIX ${CMAKE_CURRENT_BINARY_DIR}/build
    CONFIGURE_COMMAND ""
    PATCH_COMMAND ""
      #cp ${CMAKE_CURRENT_SOURCE_DIR}/patches/comet/MSToolkit/include/MSReader.h
      #   ${CMAKE_CURRENT_BINARY_DIR}/build/src/MSToolkit/include/ &&
      #cp ${CMAKE_CURRENT_SOURCE_DIR}/patches/comet/MSToolkit/src/MSToolkit/MSReader.cpp
      #   ${CMAKE_CURRENT_BINARY_DIR}/build/src/MSToolkit/
    BUILD_COMMAND make LDFLAGS=${CMAKE_LD_FLAGS}
    INSTALL_COMMAND ""
    BUILD_IN_SOURCE 1
    )
  # Copy MSToolkit include files and libraries to the proper locations:
  add_custom_command(
    TARGET MSToolkit
    POST_BUILD
    COMMAND
    [ -d ${CMAKE_CURRENT_BINARY_DIR}/include/MSToolkit ] ||
    mkdir ${CMAKE_CURRENT_BINARY_DIR}/include/MSToolkit
    COMMAND
    cp -p
    ${CMAKE_CURRENT_BINARY_DIR}/build/src/MSToolkit/include/*
    ${CMAKE_CURRENT_BINARY_DIR}/include/MSToolkit
    COMMAND
    cp -p
    ${CMAKE_CURRENT_BINARY_DIR}/build/src/MSToolkit/libmstoolkitlite.a
    ${CMAKE_CURRENT_BINARY_DIR}/lib/libmstoolkitlite.a
    )
endif (UNIX)

if (UNIX)
  # Get Comet source from SVN and build using it's own makefile
  set(comet_cxx_flags ${CMAKE_CXX_FLAGS}\ -DCRUX)
  #set(mstoolkit_c_flags ${CMAKE_C_FLAGS}\ -DCRUX)
  ExternalProject_Add(
    comet
    SVN_REPOSITORY svn://svn.code.sf.net/p/comet-ms/code/tags/release_2019013/
    PREFIX ${CMAKE_CURRENT_BINARY_DIR}/build
    UPDATE_COMMAND ""
    CONFIGURE_COMMAND ""
    PATCH_COMMAND
<<<<<<< HEAD
      cp ${CMAKE_CURRENT_SOURCE_DIR}/patches/comet/CometSearch/CometSearchManager.cpp
         ${CMAKE_CURRENT_BINARY_DIR}/build/src/comet/CometSearch/ #&&
   #   cp ${CMAKE_CURRENT_SOURCE_DIR}/patches/comet/MSToolkit/Makefile
   #      ${CMAKE_CURRENT_BINARY_DIR}/build/src/comet/MSToolkit/ &&
   #   cp ${CMAKE_CURRENT_SOURCE_DIR}/patches/comet/MSToolkit/include/MSReader.h
   #      ${CMAKE_CURRENT_BINARY_DIR}/build/src/comet/MSToolkit/include/ &&
   #   cp ${CMAKE_CURRENT_SOURCE_DIR}/patches/comet/MSToolkit/src/MSToolkit/MSReader.cpp
   #      ${CMAKE_CURRENT_BINARY_DIR}/build/src/comet/MSToolkit/src/MSToolkit/
    BUILD_COMMAND
   #   COMMAND make -C MSToolkit CXXFLAGS=${comet_cxx_flags} CFLAGS=${mstoolkit_c_flags} 
   #                             LDFLAGS=${CMAKE_LD_FLAGS}
      COMMAND make -C CometSearch MSTOOLKIT=${CMAKE_CURRENT_BINARY_DIR}/build/src/MSToolkit
                                  CXXFLAGS=${comet_cxx_flags} LDFLAGS=${CMAKE_LD_FLAGS}
=======
      cp ${CMAKE_CURRENT_SOURCE_DIR}/patches/comet/CometSearch/Common.h
         ${CMAKE_CURRENT_BINARY_DIR}/build/src/comet/CometSearch/ &&
      cp ${CMAKE_CURRENT_SOURCE_DIR}/patches/comet/MSToolkit/Makefile
         ${CMAKE_CURRENT_BINARY_DIR}/build/src/comet/MSToolkit/ &&
      cp ${CMAKE_CURRENT_SOURCE_DIR}/patches/comet/MSToolkit/include/MSReader.h
         ${CMAKE_CURRENT_BINARY_DIR}/build/src/comet/MSToolkit/include/ &&
      cp ${CMAKE_CURRENT_SOURCE_DIR}/patches/comet/MSToolkit/src/MSToolkit/MSReader.cpp
         ${CMAKE_CURRENT_BINARY_DIR}/build/src/comet/MSToolkit/src/MSToolkit/
    BUILD_COMMAND 
      COMMAND make -C MSToolkit CXXFLAGS=${comet_cxx_flags} CFLAGS=${mstoolkit_c_flags} 
                                LDFLAGS=${CMAKE_LD_FLAGS}
      COMMAND make -C CometSearch CXXFLAGS=${comet_cxx_flags} LDFLAGS=${CMAKE_LD_FLAGS}
>>>>>>> 990a0878
    INSTALL_COMMAND ""
    BUILD_IN_SOURCE 1
  )
  # Copy the Comet and MSToolkit include files and libraries to
  # the desired directories.
  add_custom_command(
    TARGET comet
    POST_BUILD
    #COMMAND
    #  [ -d ${CMAKE_CURRENT_BINARY_DIR}/include/MSToolkit ] ||
    #    mkdir ${CMAKE_CURRENT_BINARY_DIR}/include/MSToolkit
    #COMMAND
    #  cp -p
    #  ${CMAKE_CURRENT_BINARY_DIR}/build/src/comet/MSToolkit/include/*
    #  ${CMAKE_CURRENT_BINARY_DIR}/include/MSToolkit
    COMMAND
      cp -p
      #${CMAKE_CURRENT_BINARY_DIR}/build/src/comet/MSToolkit/libmstoolkitlite.a
      ${CMAKE_CURRENT_BINARY_DIR}/build/src/comet/CometSearch/libcometsearch.a
      ${CMAKE_CURRENT_BINARY_DIR}/lib
    COMMAND
      [ -d ${CMAKE_CURRENT_BINARY_DIR}/include/CometSearch ] ||
        mkdir ${CMAKE_CURRENT_BINARY_DIR}/include/CometSearch
    COMMAND
      cp -p
      ${CMAKE_CURRENT_BINARY_DIR}/build/src/comet/CometSearch/Common.h
      ${CMAKE_CURRENT_BINARY_DIR}/build/src/comet/CometSearch/CometData.h
      ${CMAKE_CURRENT_BINARY_DIR}/build/src/comet/CometSearch/CometDataInternal.h
      ${CMAKE_CURRENT_BINARY_DIR}/build/src/comet/CometSearch/CometSearch.h
      ${CMAKE_CURRENT_BINARY_DIR}/build/src/comet/CometSearch/CometSearchManager.h
      ${CMAKE_CURRENT_BINARY_DIR}/build/src/comet/CometSearch/CometPreprocess.h
      ${CMAKE_CURRENT_BINARY_DIR}/build/src/comet/CometSearch/ThreadPool.h
      ${CMAKE_CURRENT_BINARY_DIR}/build/src/comet/CometSearch/Threading.h
      ${CMAKE_CURRENT_BINARY_DIR}/build/src/comet/CometSearch/OSSpecificThreading.h
      ${CMAKE_CURRENT_BINARY_DIR}/build/src/comet/CometSearch/CometInterfaces.h
      ${CMAKE_CURRENT_BINARY_DIR}/include/CometSearch
  )
elseif (WIN32 AND NOT CYGWIN)
  set(LIBPATH "${CMAKE_CURRENT_BINARY_DIR}/lib;")
  ExternalProject_Add(
    comet
    SVN_REPOSITORY http://svn.code.sf.net/p/comet-ms/code/tags/release_2018012/
    PREFIX ${CMAKE_CURRENT_BINARY_DIR}/build
    UPDATE_COMMAND ""
    # Copy the Comet and MSToolkit include files and libraries to
    # the desired directories.
    CONFIGURE_COMMAND
      ${CMAKE_COMMAND} -E copy_directory
      ${CMAKE_CURRENT_BINARY_DIR}/build/src/comet/MSToolkit/include
      ${CMAKE_CURRENT_BINARY_DIR}/include/MSToolkit/
    PATCH_COMMAND
      ${CMAKE_COMMAND}
        -DSOURCE_DIR:STRING=${CMAKE_CURRENT_SOURCE_DIR}
        -DBINARY_DIR:STRING=${CMAKE_CURRENT_BINARY_DIR}
        -P ${CMAKE_CURRENT_SOURCE_DIR}/patch-comet.cmake
    BUILD_COMMAND
      ${CMAKE_COMMAND}
        -DLIBPATH:STRING="${LIBPATH}"
        -DMSBUILD_ARGS:STRING=/p:Configuration=${CMAKE_CFG_INTDIR}
        -DMSBUILD_PLATFORM=${MSBUILD_PLATFORM}
        -DPROJ_FILE:STRING=comet.sln
        -P ${CMAKE_CURRENT_SOURCE_DIR}/build-comet.cmake
    INSTALL_COMMAND ""
    BUILD_IN_SOURCE 1
  ) 
  ExternalProject_Add_Step(
    comet
    copy_comet_library
    COMMAND ${CMAKE_COMMAND} -E copy
      ${CMAKE_CURRENT_BINARY_DIR}/build/src/comet/${MSBUILD_PLATFORM}/${CMAKE_CFG_INTDIR}/CometSearch.lib
      ${CMAKE_CURRENT_BINARY_DIR}/lib/CometSearch.lib
    COMMAND ${CMAKE_COMMAND} -E copy
      ${CMAKE_CURRENT_BINARY_DIR}/build/src/comet/${MSBUILD_PLATFORM}/${CMAKE_CFG_INTDIR}/MSToolkitLite.lib
      ${CMAKE_CURRENT_BINARY_DIR}/lib/MSToolkitLite.lib
    DEPENDEES install
  )
endif (UNIX)

# NOTE The integration of MSToolkit and Hardklor here are a rough patch to for
# Kojak prerequisites. I'll need Charles help to figure out how to integrate
# them properly.

# Kojak
if (UNIX)
  # Get Kojak source from GitHub
  set(lib_path "-L${CMAKE_CURRENT_BINARY_DIR}/lib -L${CMAKE_BINARY_DIR}/src/app/hardklor")
  set(include_path "-I${CMAKE_CURRENT_BINARY_DIR}/include/MSToolkit -I${CMAKE_SOURCE_DIR}/src/app/hardklor")
  message(${include_path})
  message(${lib_path})
  ExternalProject_Add(
    kojak
    GIT_REPOSITORY https://github.com/mhoopmann/kojak.git
    GIT_TAG 2.0.0alpha1
    PREFIX ${CMAKE_CURRENT_BINARY_DIR}/build
    CONFIGURE_COMMAND ""
    BUILD_COMMAND make LIBPATH=${lib_path}
                       INCLUDE=${include_path}
    INSTALL_COMMAND ""
    BUILD_IN_SOURCE 1
  )
  add_custom_command(
    TARGET kojak
    POST_BUILD
    COMMAND
      [ -d ${CMAKE_CURRENT_BINARY_DIR}/include/kojak ] ||
        mkdir ${CMAKE_CURRENT_BINARY_DIR}/include/kojak
    COMMAND
      cp -p
      ${CMAKE_CURRENT_BINARY_DIR}/build/src/kojak/CometDecoys.h
      ${CMAKE_CURRENT_BINARY_DIR}/build/src/kojak/KAnalysis.h
      ${CMAKE_CURRENT_BINARY_DIR}/build/src/kojak/KDB.h
      ${CMAKE_CURRENT_BINARY_DIR}/build/src/kojak/KData.h
      ${CMAKE_CURRENT_BINARY_DIR}/build/src/kojak/KIonSet.h
      ${CMAKE_CURRENT_BINARY_DIR}/build/src/kojak/KIons.h
      ${CMAKE_CURRENT_BINARY_DIR}/build/src/kojak/KLog.h
      ${CMAKE_CURRENT_BINARY_DIR}/build/src/kojak/KParams.h
      ${CMAKE_CURRENT_BINARY_DIR}/build/src/kojak/KPrecursor.h
      ${CMAKE_CURRENT_BINARY_DIR}/build/src/kojak/KSpectrum.h
      ${CMAKE_CURRENT_BINARY_DIR}/build/src/kojak/KStructs.h
      ${CMAKE_CURRENT_BINARY_DIR}/build/src/kojak/KTopPeps.h
      ${CMAKE_CURRENT_BINARY_DIR}/build/src/kojak/KojakManager.h
      ${CMAKE_CURRENT_BINARY_DIR}/build/src/kojak/OSSpecificThreading.h
      ${CMAKE_CURRENT_BINARY_DIR}/build/src/kojak/ThreadPool.h
      ${CMAKE_CURRENT_BINARY_DIR}/build/src/kojak/Threading.h
      ${CMAKE_CURRENT_BINARY_DIR}/include/kojak
  )
endif(UNIX)

# On Windows we have to include the vendor libraries in the package
if (WIN32 AND NOT CYGWIN AND INCLUDE_VENDOR_LIBRARIES)
  set(
    vendor_binaries
    ${CMAKE_CURRENT_BINARY_DIR}/lib/agtsampleinforw.dll
    ${CMAKE_CURRENT_BINARY_DIR}/lib/agtsampleinforw.dll
    ${CMAKE_CURRENT_BINARY_DIR}/lib/baf2sql_c.dll
    ${CMAKE_CURRENT_BINARY_DIR}/lib/BaseCommon.dll
    ${CMAKE_CURRENT_BINARY_DIR}/lib/BaseDataAccess.dll
    ${CMAKE_CURRENT_BINARY_DIR}/lib/BaseError.dll
    ${CMAKE_CURRENT_BINARY_DIR}/lib/BaseTof.dll
    ${CMAKE_CURRENT_BINARY_DIR}/lib/BDal.BCO.dll
    ${CMAKE_CURRENT_BINARY_DIR}/lib/BDal.BCO.Interfaces.dll
    ${CMAKE_CURRENT_BINARY_DIR}/lib/BDal.CCO.Calibration.dll
    ${CMAKE_CURRENT_BINARY_DIR}/lib/BDal.CCO.Interfaces.dll
    ${CMAKE_CURRENT_BINARY_DIR}/lib/BDal.CCO.TemperatureCompensation.dll
    ${CMAKE_CURRENT_BINARY_DIR}/lib/BDal.CCO.Transformation.dll
    ${CMAKE_CURRENT_BINARY_DIR}/lib/BDal.CCO.Utilities.dll
    ${CMAKE_CURRENT_BINARY_DIR}/lib/BDal.CXt.Lc.dll
    ${CMAKE_CURRENT_BINARY_DIR}/lib/BDal.CXt.Lc.Factory.dll
    ${CMAKE_CURRENT_BINARY_DIR}/lib/BDal.CXt.Lc.Interfaces.dll
    ${CMAKE_CURRENT_BINARY_DIR}/lib/BDal.CXt.Lc.UntU2.dll
    ${CMAKE_CURRENT_BINARY_DIR}/lib/CLFIO32.dll
    ${CMAKE_CURRENT_BINARY_DIR}/lib/CompassXtractMS.dll
    ${CMAKE_CURRENT_BINARY_DIR}/lib/concrt140.dll
    ${CMAKE_CURRENT_BINARY_DIR}/lib/CRHAKEI2.dll
    ${CMAKE_CURRENT_BINARY_DIR}/lib/DataReader.dll
    ${CMAKE_CURRENT_BINARY_DIR}/lib/DualProbeInterfaceParametersCS.dll
    ${CMAKE_CURRENT_BINARY_DIR}/lib/Google.Protobuf.dll
    ${CMAKE_CURRENT_BINARY_DIR}/lib/HSReadWrite.dll
    ${CMAKE_CURRENT_BINARY_DIR}/lib/IdentityModel.dll
    ${CMAKE_CURRENT_BINARY_DIR}/lib/Interop.EDAL.dll
    ${CMAKE_CURRENT_BINARY_DIR}/lib/Interop.HSREADWRITELib.dll
    ${CMAKE_CURRENT_BINARY_DIR}/lib/IOModuleQTFL.dll
    ${CMAKE_CURRENT_BINARY_DIR}/lib/MassCalcWrapObject.dll
    ${CMAKE_CURRENT_BINARY_DIR}/lib/MassSpecDataReader.dll
    ${CMAKE_CURRENT_BINARY_DIR}/lib/mfc140.dll
    ${CMAKE_CURRENT_BINARY_DIR}/lib/mfc90.dll
    ${CMAKE_CURRENT_BINARY_DIR}/lib/MIDAC.dll
    ${CMAKE_CURRENT_BINARY_DIR}/lib/mkl_sequential.dll
    ${CMAKE_CURRENT_BINARY_DIR}/lib/MSMSDBCntl.dll
    ${CMAKE_CURRENT_BINARY_DIR}/lib/msvcm90.dll
    ${CMAKE_CURRENT_BINARY_DIR}/lib/msvcp110.dll
    ${CMAKE_CURRENT_BINARY_DIR}/lib/msvcp120.dll
    ${CMAKE_CURRENT_BINARY_DIR}/lib/msvcp140.dll
    ${CMAKE_CURRENT_BINARY_DIR}/lib/msvcp90.dll
    ${CMAKE_CURRENT_BINARY_DIR}/lib/msvcr110.dll
    ${CMAKE_CURRENT_BINARY_DIR}/lib/msvcr120.dll
    ${CMAKE_CURRENT_BINARY_DIR}/lib/msvcr90.dll
    ${CMAKE_CURRENT_BINARY_DIR}/lib/Newtonsoft.Json.dll
    ${CMAKE_CURRENT_BINARY_DIR}/lib/ParallelExtensionsExtras.dll
    ${CMAKE_CURRENT_BINARY_DIR}/lib/PeakItgLSS.dll
    ${CMAKE_CURRENT_BINARY_DIR}/lib/pwiz_bindings_cli.dll
    ${CMAKE_CURRENT_BINARY_DIR}/lib/pwiz_data_cli.dll
    ${CMAKE_CURRENT_BINARY_DIR}/lib/QTFLDebugLog.dll
    ${CMAKE_CURRENT_BINARY_DIR}/lib/QTFLProtoCS.dll
    ${CMAKE_CURRENT_BINARY_DIR}/lib/Shimadzu.LabSolutions.IO.IoModule.dll
    ${CMAKE_CURRENT_BINARY_DIR}/lib/System.Data.SQLite.dll
    ${CMAKE_CURRENT_BINARY_DIR}/lib/System.Runtime.Caching.Generic.dll
    ${CMAKE_CURRENT_BINARY_DIR}/lib/timsdata.dll
    ${CMAKE_CURRENT_BINARY_DIR}/lib/ucrtbase.dll
    ${CMAKE_CURRENT_BINARY_DIR}/lib/UIMFLibrary.dll
    ${CMAKE_CURRENT_BINARY_DIR}/lib/unifi-protobuf-net.dll
    ${CMAKE_CURRENT_BINARY_DIR}/lib/vcomp110.dll
    ${CMAKE_CURRENT_BINARY_DIR}/lib/vcomp140.dll
    ${CMAKE_CURRENT_BINARY_DIR}/lib/vcomp90.dll
    ${CMAKE_CURRENT_BINARY_DIR}/lib/vcruntime140.dll
  )
  if (CMAKE_GENERATOR MATCHES "^.*Win64$")
    # The 64-bit Windows buid needs these additional DLL
    set(
      vendor_binaries
      ${vendor_binaries}
      ${CMAKE_CURRENT_BINARY_DIR}/lib/ThermoFisher.CommonCore.Data.dll
      ${CMAKE_CURRENT_BINARY_DIR}/lib/ThermoFisher.CommonCore.RawFileReader.dll
    )
  else()
    set(
      # The 32-bit Windows buid needs these additional DLL
      vendor_binaries
      ${vendor_binaries}
      ${CMAKE_CURRENT_BINARY_DIR}/lib/Interop.DataExplorer.dll
      ${CMAKE_CURRENT_BINARY_DIR}/lib/MSFileReader.XRawfile2.dll
    )
  endif (CMAKE_GENERATOR MATCHES "^.*Win64$")
  install (FILES ${vendor_binaries} DESTINATION bin)
endif (WIN32 AND NOT CYGWIN AND INCLUDE_VENDOR_LIBRARIES)<|MERGE_RESOLUTION|>--- conflicted
+++ resolved
@@ -279,21 +279,6 @@
     UPDATE_COMMAND ""
     CONFIGURE_COMMAND ""
     PATCH_COMMAND
-<<<<<<< HEAD
-      cp ${CMAKE_CURRENT_SOURCE_DIR}/patches/comet/CometSearch/CometSearchManager.cpp
-         ${CMAKE_CURRENT_BINARY_DIR}/build/src/comet/CometSearch/ #&&
-   #   cp ${CMAKE_CURRENT_SOURCE_DIR}/patches/comet/MSToolkit/Makefile
-   #      ${CMAKE_CURRENT_BINARY_DIR}/build/src/comet/MSToolkit/ &&
-   #   cp ${CMAKE_CURRENT_SOURCE_DIR}/patches/comet/MSToolkit/include/MSReader.h
-   #      ${CMAKE_CURRENT_BINARY_DIR}/build/src/comet/MSToolkit/include/ &&
-   #   cp ${CMAKE_CURRENT_SOURCE_DIR}/patches/comet/MSToolkit/src/MSToolkit/MSReader.cpp
-   #      ${CMAKE_CURRENT_BINARY_DIR}/build/src/comet/MSToolkit/src/MSToolkit/
-    BUILD_COMMAND
-   #   COMMAND make -C MSToolkit CXXFLAGS=${comet_cxx_flags} CFLAGS=${mstoolkit_c_flags} 
-   #                             LDFLAGS=${CMAKE_LD_FLAGS}
-      COMMAND make -C CometSearch MSTOOLKIT=${CMAKE_CURRENT_BINARY_DIR}/build/src/MSToolkit
-                                  CXXFLAGS=${comet_cxx_flags} LDFLAGS=${CMAKE_LD_FLAGS}
-=======
       cp ${CMAKE_CURRENT_SOURCE_DIR}/patches/comet/CometSearch/Common.h
          ${CMAKE_CURRENT_BINARY_DIR}/build/src/comet/CometSearch/ &&
       cp ${CMAKE_CURRENT_SOURCE_DIR}/patches/comet/MSToolkit/Makefile
@@ -306,7 +291,6 @@
       COMMAND make -C MSToolkit CXXFLAGS=${comet_cxx_flags} CFLAGS=${mstoolkit_c_flags} 
                                 LDFLAGS=${CMAKE_LD_FLAGS}
       COMMAND make -C CometSearch CXXFLAGS=${comet_cxx_flags} LDFLAGS=${CMAKE_LD_FLAGS}
->>>>>>> 990a0878
     INSTALL_COMMAND ""
     BUILD_IN_SOURCE 1
   )
