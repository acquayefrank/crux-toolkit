--- conflicted
+++ resolved
@@ -1,426 +1,422 @@
-include(ExternalProject)
-
-INCLUDE_DIRECTORIES(BEFORE SYSTEM ${CMAKE_CURRENT_BINARY_DIR}/include)
-
-if (UNIX)
-  SET(ENV{BOOSTROOT} ${CMAKE_CURRENT_BINARY_DIR})
-  SET(ENV{LIBPATH} ${CMAKE_CURRENT_BINARY_DIR}/lib:$ENV{LIBPATH})
-  SET(ENV{LD_LIBRARY_PATH} ${CMAKE_CURRENT_BINARY_DIR}/lib:$ENV{LD_LIBRARY_PATH})
-  SET(ENV{PATH} ${CMAKE_CURRENT_BINARY_DIR}/bin:$ENV{PATH})
-  SET(CPP_ARGS "-I${CMAKE_CURRENT_BINARY_DIR}/include")
-  SET(LD_ARGS "-L${CMAKE_CURRENT_BINARY_DIR}/lib")
-endif (UNIX)
-SET(ENV{CMAKE_PREFIX_PATH} ${CMAKE_CURRENT_BINARY_DIR})
-SET(CMAKE_INSTALL_PREFIX ${CMAKE_CURRENT_BINARY_DIR})
-SET(USE_LATEST_PWIZ OFF CACHE BOOL "Use lastest version of ProteoWizard")
-
-if (WIN32 AND NOT CYGWIN)
-  SET(MSBUILD_PLATFORM "x64")
-  # On Windows we should build vendor libraries by default
-  if (NOT DEFINED INCLUDE_VENDOR_LIBRARIES)
-    set(INCLUDE_VENDOR_LIBRARIES TRUE)
-  endif (NOT DEFINED INCLUDE_VENDOR_LIBRARIES)
-  if (INCLUDE_VENDOR_LIBRARIES)
-    message(STATUS "Including vendor libraries.")
-  else (INCLUDE_VENDOR_LIBRARIES)
-    message(STATUS "Not including vendor libraries.")
-  endif (INCLUDE_VENDOR_LIBRARIES)
-endif (WIN32 AND NOT CYGWIN)
-
-# Set up which source to use for ProteoWizard
-if (USE_LATEST_PWIZ)
-  # Use the ProteoWizard TeamCity repository.
-  set(
-      PWIZ_SOURCE
-      DOWNLOAD_COMMAND
-        ${CMAKE_COMMAND}
-          -DDOWNLOAD_DIR:PATH=${CMAKE_CURRENT_BINARY_DIR}/downloads
-          -DWORKING_DIR:PATH=${CMAKE_CURRENT_BINARY_DIR}/build/src/ProteoWizard
-          -P  ${CMAKE_CURRENT_SOURCE_DIR}/download_pwiz.cmake
-      DOWNLOAD_DIR ${CMAKE_CURRENT_BINARY_DIR}/downloads
-  )
-else (USE_LATEST_PWIZ)
-  # Use tarball cached on our server
-  set(
-      PWIZ_SOURCE
-      URL https://noble.gs.washington.edu/crux-downloads/pwiz-src-3_0_22014_aadd392.tar.bz2
-  )
-endif (USE_LATEST_PWIZ)
-
-# Download and build a partial distribution of the pwiz source
-if (WIN32 AND NOT CYGWIN)
-    ExternalProject_Add(
-      ProteoWizard
-      ${PWIZ_SOURCE}
-      PREFIX ${CMAKE_CURRENT_BINARY_DIR}/build
-      CONFIGURE_COMMAND ""
-      BUILD_COMMAND
-        ${CMAKE_COMMAND}
-          -DMSBUILD_PLATFORM=${MSBUILD_PLATFORM}
-          -DBUILD_TYPE:STRING=${CMAKE_CFG_INTDIR}
-          -DPREFIX:PATH=${CMAKE_CURRENT_BINARY_DIR}
-          -DWORKING_DIR:PATH=${CMAKE_CURRENT_BINARY_DIR}/build/src/ProteoWizard
-          -DINCLUDE_VENDOR_LIBRARIES:BOOLEAN=${INCLUDE_VENDOR_LIBRARIES}
-          -P  ${CMAKE_CURRENT_SOURCE_DIR}/build_pwiz.cmake
-      INSTALL_COMMAND
-        COMMAND ${CMAKE_COMMAND} -E copy
-          ${CMAKE_CURRENT_SOURCE_DIR}/patches/boost/asio.hpp
-          ${CMAKE_CURRENT_BINARY_DIR}/include/boost
-        COMMAND ${CMAKE_COMMAND} -E copy_directory
-          ${CMAKE_CURRENT_SOURCE_DIR}/patches/boost/asio
-          ${CMAKE_CURRENT_BINARY_DIR}/include/boost/asio
-        COMMAND ${CMAKE_COMMAND} -E copy_directory
-          ${CMAKE_CURRENT_BINARY_DIR}/build/src/ProteoWizard/libraries/boost_aux/boost/utility
-          ${CMAKE_CURRENT_BINARY_DIR}/include/boost/utility
-      BUILD_IN_SOURCE 1
-    )
-  # On Windows we have to do some extra house keeping
-  ExternalProject_Add_Step(
-    ProteoWizard
-    windows_post_install
-    COMMAND
-      ${CMAKE_COMMAND}
-        -DBUILD_TYPE:STRING=${CMAKE_CFG_INTDIR}
-        -DPREFIX:PATH=${CMAKE_CURRENT_BINARY_DIR}
-        -DMSBUILD_PLATFORM:STRING=${MSBUILD_PLATFORM}
-        -P  ${CMAKE_CURRENT_SOURCE_DIR}/post_install_pwiz.cmake
-    DEPENDEES install
-  )
-elseif (APPLE)
-  ExternalProject_Add(
-    ProteoWizard
-    ${PWIZ_SOURCE}
-    PREFIX ${CMAKE_CURRENT_BINARY_DIR}/build
-    CONFIGURE_COMMAND
-      COMMAND ${CMAKE_COMMAND} -E rm -r ${CMAKE_CURRENT_BINARY_DIR}/build/src/ProteoWizard/pwiz/utility/bindings/SWIG
-      COMMAND ${CMAKE_COMMAND} -E rm -r ${CMAKE_CURRENT_BINARY_DIR}/build/src/ProteoWizard/pwiz/utility/bindings/CLI
-    BUILD_COMMAND
-      ${CMAKE_COMMAND}
-        -DBUILD_TYPE:STRING=${CMAKE_CFG_INTDIR}
-        -DPREFIX:PATH=${CMAKE_CURRENT_BINARY_DIR}
-        -DWORKING_DIR:PATH=${CMAKE_CURRENT_BINARY_DIR}/build/src/ProteoWizard
-        -P  ${CMAKE_CURRENT_SOURCE_DIR}/build_pwiz.cmake
-    INSTALL_COMMAND
-      ${CMAKE_CURRENT_SOURCE_DIR}/create_links.sh
-         --prefix=${CMAKE_CURRENT_BINARY_DIR}
-      COMMAND ${CMAKE_COMMAND} -E copy
-        ${CMAKE_CURRENT_SOURCE_DIR}/patches/boost/asio.hpp
-        ${CMAKE_CURRENT_BINARY_DIR}/include/boost
-      COMMAND ${CMAKE_COMMAND} -E copy
-        ${CMAKE_CURRENT_BINARY_DIR}/build/src/ProteoWizard/libraries/boost_1_76_0/boost/date_time/gregorian_calendar.ipp
-        ${CMAKE_CURRENT_BINARY_DIR}/include/boost/date_time
-      COMMAND ${CMAKE_COMMAND} -E copy_directory
-        ${CMAKE_CURRENT_SOURCE_DIR}/patches/boost/asio
-        ${CMAKE_CURRENT_BINARY_DIR}/include/boost/asio
-      COMMAND ${CMAKE_COMMAND} -E copy_directory
-        ${CMAKE_CURRENT_BINARY_DIR}/build/src/ProteoWizard/libraries/boost_aux/boost/utility
-        ${CMAKE_CURRENT_BINARY_DIR}/include/boost/utility
-    BUILD_IN_SOURCE 1
-  )
-else (UNIX)
-  ExternalProject_Add(
-    ProteoWizard
-    ${PWIZ_SOURCE}
-    PREFIX ${CMAKE_CURRENT_BINARY_DIR}/build
-    CONFIGURE_COMMAND ""
-    BUILD_COMMAND
-      ${CMAKE_COMMAND}
-        -DBUILD_TYPE:STRING=${CMAKE_CFG_INTDIR}
-        -DPREFIX:PATH=${CMAKE_CURRENT_BINARY_DIR}
-        -DWORKING_DIR:PATH=${CMAKE_CURRENT_BINARY_DIR}/build/src/ProteoWizard
-        -P  ${CMAKE_CURRENT_SOURCE_DIR}/build_pwiz.cmake
-    INSTALL_COMMAND
-      ${CMAKE_CURRENT_SOURCE_DIR}/create_links.sh
-         --prefix=${CMAKE_CURRENT_BINARY_DIR}
-      COMMAND ${CMAKE_COMMAND} -E copy
-        ${CMAKE_CURRENT_BINARY_DIR}/build/src/ProteoWizard/libraries/boost_1_76_0/boost/date_time/gregorian_calendar.ipp
-        ${CMAKE_CURRENT_BINARY_DIR}/include/boost/date_time
-      COMMAND ${CMAKE_COMMAND} -E copy
-        ${CMAKE_CURRENT_SOURCE_DIR}/patches/boost/asio.hpp
-        ${CMAKE_CURRENT_BINARY_DIR}/include/boost
-      COMMAND ${CMAKE_COMMAND} -E copy_directory
-        ${CMAKE_CURRENT_SOURCE_DIR}/patches/boost/asio
-        ${CMAKE_CURRENT_BINARY_DIR}/include/boost/asio
-      COMMAND ${CMAKE_COMMAND} -E copy_directory
-        ${CMAKE_CURRENT_BINARY_DIR}/build/src/ProteoWizard/libraries/boost_aux/boost/utility
-        ${CMAKE_CURRENT_BINARY_DIR}/include/boost/utility
-    BUILD_IN_SOURCE 1
-  )
-endif (WIN32 AND NOT CYGWIN)
-
-if (UNIX)
-  ExternalProject_Add(
-    percolator
-    GIT_REPOSITORY https://github.com/percolator/percolator.git
-    GIT_TAG ${PERCOLATOR_GIT_VERSION}
-    PREFIX ${CMAKE_CURRENT_BINARY_DIR}/build
-    CMAKE_ARGS ${TOOLCHAIN_FILE}
-      -DCMAKE_VERBOSE_MAKEFILE=ON
-      -DCMAKE_INSTALL_PREFIX=${CMAKE_CURRENT_BINARY_DIR}
-      -DCMAKE_PREFIX_PATH=${CMAKE_CURRENT_BINARY_DIR}
-      -DCMAKE_BUILD_TYPE=${CMAKE_BUILD_TYPE}
-      -DCRUX=${CMAKE_CURRENT_SOURCE_DIR}/..
-      -DEXT_BINARY_DIR=${CMAKE_CURRENT_BINARY_DIR}/include
-      -DWITHOUT_GTEST=ON
-    PATCH_COMMAND
-      COMMAND ${CMAKE_COMMAND} -E copy
-        ${CMAKE_CURRENT_SOURCE_DIR}/patches/percolator/Normalizer.cpp
-        ${CMAKE_CURRENT_BINARY_DIR}/build/src/percolator/src
-    INSTALL_COMMAND ""
-  )
-else (WIN32 AND NOT CYGWIN)
-  ExternalProject_Add(
-    percolator
-    GIT_REPOSITORY https://github.com/percolator/percolator.git
-    GIT_TAG ${PERCOLATOR_GIT_VERSION}
-    PREFIX ${CMAKE_CURRENT_BINARY_DIR}/build
-    CMAKE_ARGS 
-      -DCMAKE_VERBOSE_MAKEFILE=ON
-      -DCMAKE_INSTALL_PREFIX=${CMAKE_CURRENT_BINARY_DIR}
-      -DCMAKE_PREFIX_PATH=${CMAKE_CURRENT_BINARY_DIR}
-      -DCMAKE_BUILD_TYPE=${CMAKE_BUILD_TYPE}
-      -DCRUX=${CMAKE_CURRENT_SOURCE_DIR}/..
-      -DEXT_BINARY_DIR=${CMAKE_CURRENT_BINARY_DIR}/include
-      -DWITHOUT_GTEST=ON
-    PATCH_COMMAND
-      COMMAND ${CMAKE_COMMAND} -E copy
-<<<<<<< HEAD
-        ${CMAKE_CURRENT_BINARY_DIR}/build/src/ProteoWizard/libraries/boost_1_76_0/boost/date_time/gregorian_calendar.ipp
-        ${CMAKE_CURRENT_BINARY_DIR}/include/boost/date_time
-      COMMAND ${CMAKE_COMMAND} -E copy
-        ${CMAKE_CURRENT_SOURCE_DIR}/patches/percolator/Globals.h.cmake
-=======
-        ${CMAKE_CURRENT_SOURCE_DIR}/patches/percolator/Normalizer.cpp
->>>>>>> 82c1d536
-        ${CMAKE_CURRENT_BINARY_DIR}/build/src/percolator/src
-    INSTALL_COMMAND ""
-  )
-endif (UNIX)
-
-if (UNIX)
-  ExternalProject_Add(
-    protobuf-3.19.4
-    URL https://github.com/protocolbuffers/protobuf/releases/download/v3.19.4/protobuf-all-3.19.4.tar.gz
-    DOWNLOAD_NAME protobuf-cpp-3.19.4.tar.gz
-    PREFIX ${CMAKE_CURRENT_BINARY_DIR}/build
-    SOURCE_SUBDIR cmake
-    CMAKE_ARGS ${TOOLCHAIN_FILE}
-      -DCMAKE_VERBOSE_MAKEFILE=ON
-      -DCMAKE_INSTALL_PREFIX=${CMAKE_CURRENT_BINARY_DIR}
-      -DCMAKE_PREFIX_PATH=${CMAKE_CURRENT_BINARY_DIR}
-      -DCMAKE_BUILD_TYPE=${CMAKE_CFG_INTDIR}
-      -Dprotobuf_BUILD_TESTS=OFF
- )
-elseif (WIN32 AND NOT CYGWIN)
-  ExternalProject_Add(
-    protobuf-3.19.4
-    URL https://github.com/protocolbuffers/protobuf/releases/download/v3.19.4/protobuf-all-3.19.4.tar.gz
-    DOWNLOAD_NAME protobuf-cpp-3.19.4.tar.gz
-    PREFIX ${CMAKE_CURRENT_BINARY_DIR}/build
-    SOURCE_SUBDIR cmake
-    CMAKE_ARGS
-      -DCMAKE_VERBOSE_MAKEFILE=ON
-      -DCMAKE_INSTALL_PREFIX=${CMAKE_CURRENT_BINARY_DIR}
-      -DCMAKE_PREFIX_PATH=${CMAKE_CURRENT_BINARY_DIR}
-      -DCMAKE_BUILD_TYPE=${CMAKE_CFG_INTDIR}
-      -Dprotobuf_BUILD_TESTS=OFF
-      -Dprotobuf_WITH_ZLIB=OFF
-      -Dprotobuf_MSVC_STATIC_RUNTIME=OFF
-    PATCH_COMMAND
-      # There is a bug in the 3.19.4 release of protobuf that prevents it
-      # from honoring the protobuf_MSVC_STATIC_RUNTIME=OFF option,
-      # So for now we have to patch the CMakeLists.txt file.
-      # This should be fixed in the 3.20.0 release.
-      COMMAND ${CMAKE_COMMAND} -E copy
-        ${CMAKE_CURRENT_SOURCE_DIR}/patches/protobuf-3.19.4/CMakeLists.txt
-        ${CMAKE_CURRENT_BINARY_DIR}/build/src/protobuf-3.19.4/cmake
-  )
-endif (UNIX)
-
-ExternalProject_Add(
-  gflags-2.2.2
-  URL https://codeload.github.com/gflags/gflags/tar.gz/v2.2.2
-  DOWNLOAD_NAME gflags-2.2.2.tar.gz
-  PREFIX ${CMAKE_CURRENT_BINARY_DIR}/build
-  CMAKE_ARGS ${TOOLCHAIN_FILE}
-    -DCMAKE_VERBOSE_MAKEFILE=ON
-    -DCMAKE_INSTALL_PREFIX=${CMAKE_CURRENT_BINARY_DIR}
-    -DCMAKE_PREFIX_PATH=${CMAKE_CURRENT_BINARY_DIR}
-    -DCMAKE_BUILD_TYPE=${CMAKE_CFG_INTDIR}
-  PATCH_COMMAND ""
-)
-
-# MSToolkit
-# Get MSToolkit source from Github
-ExternalProject_Add(
-  MSToolkit
-  GIT_REPOSITORY https://github.com/mhoopmann/mstoolkit.git
-  GIT_TAG 4cb705d
-  PREFIX ${CMAKE_CURRENT_BINARY_DIR}/build
-  CMAKE_ARGS ${TOOLCHAIN_FILE}
-    -DCMAKE_VERBOSE_MAKEFILE=ON
-    -DCMAKE_INSTALL_PREFIX=${CMAKE_CURRENT_BINARY_DIR}
-    -DCMAKE_PREFIX_PATH=${CMAKE_CURRENT_BINARY_DIR}
-    -DCMAKE_BUILD_TYPE=${CMAKE_CFG_INTDIR}
-  PATCH_COMMAND
-    COMMAND
-      unzip -o src/zlib1211.zip -d src
-    COMMAND
-      tar xvf src/expat-2.2.9.tar.gz -C src
-    COMMAND ${CMAKE_COMMAND} -E copy
-      ${CMAKE_CURRENT_SOURCE_DIR}/patches/MSToolkit/CMakeLists.txt
-      ${CMAKE_CURRENT_BINARY_DIR}/build/src/MSToolkit/
-  BUILD_IN_SOURCE 1
-)
-
-if (UNIX)
-  # Get Comet source from GitHub and build using a CMakeLists.txt file we created
-  set(comet_cxx_flags ${CMAKE_CXX_FLAGS}\ -DCRUX)
-  set(base_include_path ${CMAKE_BINARY_DIR}/ext/include)
-  set(mstoolkit_include_path ${CMAKE_BINARY_DIR}/ext/include/MSToolkit)
-  ExternalProject_Add(
-    comet
-    GIT_REPOSITORY https://github.com/UWPR/Comet/
-    GIT_TAG 3c62af2
-    PREFIX ${CMAKE_CURRENT_BINARY_DIR}/build
-    CMAKE_ARGS ${TOOLCHAIN_FILE}
-      -DBASE_INCLUDE_PATH=${base_include_path}
-      -DMSTOOLKIT_INCLUDE_PATH=${mstoolkit_include_path}
-      -DCMAKE_VERBOSE_MAKEFILE=ON
-      -DCMAKE_INSTALL_PREFIX=${CMAKE_CURRENT_BINARY_DIR}
-      -DCMAKE_BUILD_TYPE=${CMAKE_BUILD_TYPE}
-      -DCMAKE_PREFIX_PATH=${CMAKE_CURRENT_BINARY_DIR}
-    PATCH_COMMAND
-      COMMAND ${CMAKE_COMMAND} -E copy
-        ${CMAKE_CURRENT_SOURCE_DIR}/patches/comet/CMakeLists.txt
-        ${CMAKE_CURRENT_BINARY_DIR}/build/src/comet/
-    BUILD_IN_SOURCE 1
-  )
-elseif (WIN32 AND NOT CYGWIN)
-  set(comet_cxx_flags ${CMAKE_CXX_FLAGS}\ -DCRUX)
-  set(base_include_path ${CMAKE_BINARY_DIR}/ext/include)
-  set(mstoolkit_include_path ${CMAKE_BINARY_DIR}/ext/include/MSToolkit)
-  set(LIBPATH "${CMAKE_CURRENT_BINARY_DIR}/lib;")
-  ExternalProject_Add(
-    comet
-    GIT_REPOSITORY https://github.com/UWPR/Comet/
-    GIT_TAG 3c62af2
-    PREFIX ${CMAKE_CURRENT_BINARY_DIR}/build
-    CMAKE_ARGS ${TOOLCHAIN_FILE}
-      -DBASE_INCLUDE_PATH=${base_include_path}
-      -DMSTOOLKIT_INCLUDE_PATH=${mstoolkit_include_path}
-      -DCMAKE_VERBOSE_MAKEFILE=ON
-      -DCMAKE_INSTALL_PREFIX=${CMAKE_CURRENT_BINARY_DIR}
-      -DCMAKE_PREFIX_PATH=${CMAKE_CURRENT_BINARY_DIR}
-      -DCMAKE_BUILD_TYPE=${CMAKE_CFG_INTDIR}
-      PATCH_COMMAND
-        COMMAND ${CMAKE_COMMAND} -E copy
-          ${CMAKE_CURRENT_SOURCE_DIR}/patches/comet/CMakeLists.txt
-          ${CMAKE_CURRENT_BINARY_DIR}/build/src/comet/
-      BUILD_IN_SOURCE 1
-  )
-endif (UNIX)
-
-# Kojak
-set(base_include_path ${CMAKE_BINARY_DIR}/ext/include)
-set(mstoolkit_include_path ${CMAKE_BINARY_DIR}/ext/include/MSToolkit)
-set(hardklor_include_path ${CMAKE_SOURCE_DIR}/src/app/hardklor)
-ExternalProject_Add(
-  kojak
-  GIT_TAG defa8c9
-  GIT_REPOSITORY https://github.com/mhoopmann/kojak.git
-  PREFIX ${CMAKE_CURRENT_BINARY_DIR}/build
-  CMAKE_ARGS ${TOOLCHAIN_FILE}
-    -DBASE_INCLUDE_PATH=${base_include_path}
-    -DMSTOOLKIT_INCLUDE_PATH=${mstoolkit_include_path}
-    -DHARDKLOR_INCLUDE_PATH=${hardklor_include_path}
-    -DCMAKE_VERBOSE_MAKEFILE=ON
-    -DCMAKE_INSTALL_PREFIX=${CMAKE_CURRENT_BINARY_DIR}
-    -DCMAKE_PREFIX_PATH=${CMAKE_CURRENT_BINARY_DIR}
-    -DCMAKE_BUILD_TYPE=${CMAKE_BUILD_TYPE}
-PATCH_COMMAND
-  COMMAND ${CMAKE_COMMAND} -E copy
-    ${CMAKE_CURRENT_SOURCE_DIR}/patches/kojak/CMakeLists.txt
-    ${CMAKE_CURRENT_BINARY_DIR}/build/src/kojak/
-  BUILD_IN_SOURCE 1
-)
-
-# On Windows we have to include the vendor libraries in the package
-if (WIN32 AND NOT CYGWIN AND INCLUDE_VENDOR_LIBRARIES)
-  set(
-    vendor_binaries
-    ${CMAKE_CURRENT_BINARY_DIR}/lib/agtsampleinforw.dll
-    ${CMAKE_CURRENT_BINARY_DIR}/lib/agtsampleinforw.dll
-    ${CMAKE_CURRENT_BINARY_DIR}/lib/baf2sql_c.dll
-    ${CMAKE_CURRENT_BINARY_DIR}/lib/BaseCommon.dll
-    ${CMAKE_CURRENT_BINARY_DIR}/lib/BaseDataAccess.dll
-    ${CMAKE_CURRENT_BINARY_DIR}/lib/BaseError.dll
-    ${CMAKE_CURRENT_BINARY_DIR}/lib/BaseTof.dll
-    ${CMAKE_CURRENT_BINARY_DIR}/lib/BDal.BCO.dll
-    ${CMAKE_CURRENT_BINARY_DIR}/lib/BDal.BCO.Interfaces.dll
-    ${CMAKE_CURRENT_BINARY_DIR}/lib/BDal.CCO.Calibration.dll
-    ${CMAKE_CURRENT_BINARY_DIR}/lib/BDal.CCO.Interfaces.dll
-    ${CMAKE_CURRENT_BINARY_DIR}/lib/BDal.CCO.TemperatureCompensation.dll
-    ${CMAKE_CURRENT_BINARY_DIR}/lib/BDal.CCO.Transformation.dll
-    ${CMAKE_CURRENT_BINARY_DIR}/lib/BDal.CCO.Utilities.dll
-    ${CMAKE_CURRENT_BINARY_DIR}/lib/BDal.CXt.Lc.dll
-    ${CMAKE_CURRENT_BINARY_DIR}/lib/BDal.CXt.Lc.Factory.dll
-    ${CMAKE_CURRENT_BINARY_DIR}/lib/BDal.CXt.Lc.Interfaces.dll
-    ${CMAKE_CURRENT_BINARY_DIR}/lib/BDal.CXt.Lc.UntU2.dll
-    ${CMAKE_CURRENT_BINARY_DIR}/lib/CLFIO32.dll
-    ${CMAKE_CURRENT_BINARY_DIR}/lib/CompassXtractMS.dll
-    ${CMAKE_CURRENT_BINARY_DIR}/lib/concrt140.dll
-    ${CMAKE_CURRENT_BINARY_DIR}/lib/CRHAKEI2.dll
-    ${CMAKE_CURRENT_BINARY_DIR}/lib/DataReader.dll
-    ${CMAKE_CURRENT_BINARY_DIR}/lib/DualProbeInterfaceParametersCS.dll
-    ${CMAKE_CURRENT_BINARY_DIR}/lib/Google.Protobuf.dll
-    ${CMAKE_CURRENT_BINARY_DIR}/lib/HSReadWrite.dll
-    ${CMAKE_CURRENT_BINARY_DIR}/lib/IdentityModel.dll
-    ${CMAKE_CURRENT_BINARY_DIR}/lib/Interop.EDAL.dll
-    ${CMAKE_CURRENT_BINARY_DIR}/lib/Interop.HSREADWRITELib.dll
-    ${CMAKE_CURRENT_BINARY_DIR}/lib/IOModuleQTFL.dll
-    ${CMAKE_CURRENT_BINARY_DIR}/lib/MassCalcWrapObject.dll
-    ${CMAKE_CURRENT_BINARY_DIR}/lib/MassSpecDataReader.dll
-    ${CMAKE_CURRENT_BINARY_DIR}/lib/mfc140.dll
-    ${CMAKE_CURRENT_BINARY_DIR}/lib/mfc90.dll
-    ${CMAKE_CURRENT_BINARY_DIR}/lib/MIDAC.dll
-    ${CMAKE_CURRENT_BINARY_DIR}/lib/mkl_sequential.dll
-    ${CMAKE_CURRENT_BINARY_DIR}/lib/MSMSDBCntl.dll
-    ${CMAKE_CURRENT_BINARY_DIR}/lib/msvcm90.dll
-    ${CMAKE_CURRENT_BINARY_DIR}/lib/msvcp110.dll
-    ${CMAKE_CURRENT_BINARY_DIR}/lib/msvcp120.dll
-    ${CMAKE_CURRENT_BINARY_DIR}/lib/msvcp140.dll
-    ${CMAKE_CURRENT_BINARY_DIR}/lib/msvcp90.dll
-    ${CMAKE_CURRENT_BINARY_DIR}/lib/msvcr110.dll
-    ${CMAKE_CURRENT_BINARY_DIR}/lib/msvcr120.dll
-    ${CMAKE_CURRENT_BINARY_DIR}/lib/msvcr90.dll
-    ${CMAKE_CURRENT_BINARY_DIR}/lib/Newtonsoft.Json.dll
-    ${CMAKE_CURRENT_BINARY_DIR}/lib/ParallelExtensionsExtras.dll
-    ${CMAKE_CURRENT_BINARY_DIR}/lib/PeakItgLSS.dll
-    ${CMAKE_CURRENT_BINARY_DIR}/lib/pwiz_bindings_cli.dll
-    ${CMAKE_CURRENT_BINARY_DIR}/lib/pwiz_data_cli.dll
-    ${CMAKE_CURRENT_BINARY_DIR}/lib/QTFLDebugLog.dll
-    ${CMAKE_CURRENT_BINARY_DIR}/lib/QTFLProtoCS.dll
-    ${CMAKE_CURRENT_BINARY_DIR}/lib/Shimadzu.LabSolutions.IO.IoModule.dll
-    ${CMAKE_CURRENT_BINARY_DIR}/lib/System.Data.SQLite.dll
-    ${CMAKE_CURRENT_BINARY_DIR}/lib/System.Runtime.Caching.Generic.dll
-    ${CMAKE_CURRENT_BINARY_DIR}/lib/timsdata.dll
-    ${CMAKE_CURRENT_BINARY_DIR}/lib/ucrtbase.dll
-    ${CMAKE_CURRENT_BINARY_DIR}/lib/UIMFLibrary.dll
-    ${CMAKE_CURRENT_BINARY_DIR}/lib/unifi-protobuf-net.dll
-    ${CMAKE_CURRENT_BINARY_DIR}/lib/vcomp110.dll
-    ${CMAKE_CURRENT_BINARY_DIR}/lib/vcomp140.dll
-    ${CMAKE_CURRENT_BINARY_DIR}/lib/vcomp90.dll
-    ${CMAKE_CURRENT_BINARY_DIR}/lib/vcruntime140.dll
-  )
-  if (CMAKE_GENERATOR MATCHES "^.*Win64$")
-    # The 64-bit Windows buid needs these additional DLL
-    set(
-      vendor_binaries
-      ${vendor_binaries}
-      ${CMAKE_CURRENT_BINARY_DIR}/lib/ThermoFisher.CommonCore.Data.dll
-      ${CMAKE_CURRENT_BINARY_DIR}/lib/ThermoFisher.CommonCore.RawFileReader.dll
-    )
-  endif (CMAKE_GENERATOR MATCHES "^.*Win64$")
-  install (FILES ${vendor_binaries} DESTINATION bin)
-endif (WIN32 AND NOT CYGWIN AND INCLUDE_VENDOR_LIBRARIES)
+include(ExternalProject)
+
+INCLUDE_DIRECTORIES(BEFORE SYSTEM ${CMAKE_CURRENT_BINARY_DIR}/include)
+
+if (UNIX)
+  SET(ENV{BOOSTROOT} ${CMAKE_CURRENT_BINARY_DIR})
+  SET(ENV{LIBPATH} ${CMAKE_CURRENT_BINARY_DIR}/lib:$ENV{LIBPATH})
+  SET(ENV{LD_LIBRARY_PATH} ${CMAKE_CURRENT_BINARY_DIR}/lib:$ENV{LD_LIBRARY_PATH})
+  SET(ENV{PATH} ${CMAKE_CURRENT_BINARY_DIR}/bin:$ENV{PATH})
+  SET(CPP_ARGS "-I${CMAKE_CURRENT_BINARY_DIR}/include")
+  SET(LD_ARGS "-L${CMAKE_CURRENT_BINARY_DIR}/lib")
+endif (UNIX)
+SET(ENV{CMAKE_PREFIX_PATH} ${CMAKE_CURRENT_BINARY_DIR})
+SET(CMAKE_INSTALL_PREFIX ${CMAKE_CURRENT_BINARY_DIR})
+SET(USE_LATEST_PWIZ OFF CACHE BOOL "Use lastest version of ProteoWizard")
+
+if (WIN32 AND NOT CYGWIN)
+  SET(MSBUILD_PLATFORM "x64")
+  # On Windows we should build vendor libraries by default
+  if (NOT DEFINED INCLUDE_VENDOR_LIBRARIES)
+    set(INCLUDE_VENDOR_LIBRARIES TRUE)
+  endif (NOT DEFINED INCLUDE_VENDOR_LIBRARIES)
+  if (INCLUDE_VENDOR_LIBRARIES)
+    message(STATUS "Including vendor libraries.")
+  else (INCLUDE_VENDOR_LIBRARIES)
+    message(STATUS "Not including vendor libraries.")
+  endif (INCLUDE_VENDOR_LIBRARIES)
+endif (WIN32 AND NOT CYGWIN)
+
+# Set up which source to use for ProteoWizard
+if (USE_LATEST_PWIZ)
+  # Use the ProteoWizard TeamCity repository.
+  set(
+      PWIZ_SOURCE
+      DOWNLOAD_COMMAND
+        ${CMAKE_COMMAND}
+          -DDOWNLOAD_DIR:PATH=${CMAKE_CURRENT_BINARY_DIR}/downloads
+          -DWORKING_DIR:PATH=${CMAKE_CURRENT_BINARY_DIR}/build/src/ProteoWizard
+          -P  ${CMAKE_CURRENT_SOURCE_DIR}/download_pwiz.cmake
+      DOWNLOAD_DIR ${CMAKE_CURRENT_BINARY_DIR}/downloads
+  )
+else (USE_LATEST_PWIZ)
+  # Use tarball cached on our server
+  set(
+      PWIZ_SOURCE
+      URL https://noble.gs.washington.edu/crux-downloads/pwiz-src-3_0_22014_aadd392.tar.bz2
+  )
+endif (USE_LATEST_PWIZ)
+
+# Download and build a partial distribution of the pwiz source
+if (WIN32 AND NOT CYGWIN)
+    ExternalProject_Add(
+      ProteoWizard
+      ${PWIZ_SOURCE}
+      PREFIX ${CMAKE_CURRENT_BINARY_DIR}/build
+      CONFIGURE_COMMAND ""
+      BUILD_COMMAND
+        ${CMAKE_COMMAND}
+          -DMSBUILD_PLATFORM=${MSBUILD_PLATFORM}
+          -DBUILD_TYPE:STRING=${CMAKE_CFG_INTDIR}
+          -DPREFIX:PATH=${CMAKE_CURRENT_BINARY_DIR}
+          -DWORKING_DIR:PATH=${CMAKE_CURRENT_BINARY_DIR}/build/src/ProteoWizard
+          -DINCLUDE_VENDOR_LIBRARIES:BOOLEAN=${INCLUDE_VENDOR_LIBRARIES}
+          -P  ${CMAKE_CURRENT_SOURCE_DIR}/build_pwiz.cmake
+      INSTALL_COMMAND
+        COMMAND ${CMAKE_COMMAND} -E copy
+          ${CMAKE_CURRENT_SOURCE_DIR}/patches/boost/asio.hpp
+          ${CMAKE_CURRENT_BINARY_DIR}/include/boost
+        COMMAND ${CMAKE_COMMAND} -E copy_directory
+          ${CMAKE_CURRENT_SOURCE_DIR}/patches/boost/asio
+          ${CMAKE_CURRENT_BINARY_DIR}/include/boost/asio
+        COMMAND ${CMAKE_COMMAND} -E copy_directory
+          ${CMAKE_CURRENT_BINARY_DIR}/build/src/ProteoWizard/libraries/boost_aux/boost/utility
+          ${CMAKE_CURRENT_BINARY_DIR}/include/boost/utility
+      BUILD_IN_SOURCE 1
+    )
+  # On Windows we have to do some extra house keeping
+  ExternalProject_Add_Step(
+    ProteoWizard
+    windows_post_install
+    COMMAND
+      ${CMAKE_COMMAND}
+        -DBUILD_TYPE:STRING=${CMAKE_CFG_INTDIR}
+        -DPREFIX:PATH=${CMAKE_CURRENT_BINARY_DIR}
+        -DMSBUILD_PLATFORM:STRING=${MSBUILD_PLATFORM}
+        -P  ${CMAKE_CURRENT_SOURCE_DIR}/post_install_pwiz.cmake
+    DEPENDEES install
+  )
+elseif (APPLE)
+  ExternalProject_Add(
+    ProteoWizard
+    ${PWIZ_SOURCE}
+    PREFIX ${CMAKE_CURRENT_BINARY_DIR}/build
+    CONFIGURE_COMMAND
+      COMMAND ${CMAKE_COMMAND} -E rm -r ${CMAKE_CURRENT_BINARY_DIR}/build/src/ProteoWizard/pwiz/utility/bindings/SWIG
+      COMMAND ${CMAKE_COMMAND} -E rm -r ${CMAKE_CURRENT_BINARY_DIR}/build/src/ProteoWizard/pwiz/utility/bindings/CLI
+    BUILD_COMMAND
+      ${CMAKE_COMMAND}
+        -DBUILD_TYPE:STRING=${CMAKE_CFG_INTDIR}
+        -DPREFIX:PATH=${CMAKE_CURRENT_BINARY_DIR}
+        -DWORKING_DIR:PATH=${CMAKE_CURRENT_BINARY_DIR}/build/src/ProteoWizard
+        -P  ${CMAKE_CURRENT_SOURCE_DIR}/build_pwiz.cmake
+    INSTALL_COMMAND
+      ${CMAKE_CURRENT_SOURCE_DIR}/create_links.sh
+         --prefix=${CMAKE_CURRENT_BINARY_DIR}
+      COMMAND ${CMAKE_COMMAND} -E copy
+        ${CMAKE_CURRENT_SOURCE_DIR}/patches/boost/asio.hpp
+        ${CMAKE_CURRENT_BINARY_DIR}/include/boost
+      COMMAND ${CMAKE_COMMAND} -E copy
+        ${CMAKE_CURRENT_BINARY_DIR}/build/src/ProteoWizard/libraries/boost_1_76_0/boost/date_time/gregorian_calendar.ipp
+        ${CMAKE_CURRENT_BINARY_DIR}/include/boost/date_time
+      COMMAND ${CMAKE_COMMAND} -E copy_directory
+        ${CMAKE_CURRENT_SOURCE_DIR}/patches/boost/asio
+        ${CMAKE_CURRENT_BINARY_DIR}/include/boost/asio
+      COMMAND ${CMAKE_COMMAND} -E copy_directory
+        ${CMAKE_CURRENT_BINARY_DIR}/build/src/ProteoWizard/libraries/boost_aux/boost/utility
+        ${CMAKE_CURRENT_BINARY_DIR}/include/boost/utility
+    BUILD_IN_SOURCE 1
+  )
+else (UNIX)
+  ExternalProject_Add(
+    ProteoWizard
+    ${PWIZ_SOURCE}
+    PREFIX ${CMAKE_CURRENT_BINARY_DIR}/build
+    CONFIGURE_COMMAND ""
+    BUILD_COMMAND
+      ${CMAKE_COMMAND}
+        -DBUILD_TYPE:STRING=${CMAKE_CFG_INTDIR}
+        -DPREFIX:PATH=${CMAKE_CURRENT_BINARY_DIR}
+        -DWORKING_DIR:PATH=${CMAKE_CURRENT_BINARY_DIR}/build/src/ProteoWizard
+        -P  ${CMAKE_CURRENT_SOURCE_DIR}/build_pwiz.cmake
+    INSTALL_COMMAND
+      ${CMAKE_CURRENT_SOURCE_DIR}/create_links.sh
+         --prefix=${CMAKE_CURRENT_BINARY_DIR}
+      COMMAND ${CMAKE_COMMAND} -E copy
+        ${CMAKE_CURRENT_BINARY_DIR}/build/src/ProteoWizard/libraries/boost_1_76_0/boost/date_time/gregorian_calendar.ipp
+        ${CMAKE_CURRENT_BINARY_DIR}/include/boost/date_time
+      COMMAND ${CMAKE_COMMAND} -E copy
+        ${CMAKE_CURRENT_SOURCE_DIR}/patches/boost/asio.hpp
+        ${CMAKE_CURRENT_BINARY_DIR}/include/boost
+      COMMAND ${CMAKE_COMMAND} -E copy_directory
+        ${CMAKE_CURRENT_SOURCE_DIR}/patches/boost/asio
+        ${CMAKE_CURRENT_BINARY_DIR}/include/boost/asio
+      COMMAND ${CMAKE_COMMAND} -E copy_directory
+        ${CMAKE_CURRENT_BINARY_DIR}/build/src/ProteoWizard/libraries/boost_aux/boost/utility
+        ${CMAKE_CURRENT_BINARY_DIR}/include/boost/utility
+    BUILD_IN_SOURCE 1
+  )
+endif (WIN32 AND NOT CYGWIN)
+
+if (UNIX)
+  ExternalProject_Add(
+    percolator
+    GIT_REPOSITORY https://github.com/percolator/percolator.git
+    GIT_TAG ${PERCOLATOR_GIT_VERSION}
+    PREFIX ${CMAKE_CURRENT_BINARY_DIR}/build
+    CMAKE_ARGS ${TOOLCHAIN_FILE}
+      -DCMAKE_VERBOSE_MAKEFILE=ON
+      -DCMAKE_INSTALL_PREFIX=${CMAKE_CURRENT_BINARY_DIR}
+      -DCMAKE_PREFIX_PATH=${CMAKE_CURRENT_BINARY_DIR}
+      -DCMAKE_BUILD_TYPE=${CMAKE_BUILD_TYPE}
+      -DCRUX=${CMAKE_CURRENT_SOURCE_DIR}/..
+      -DEXT_BINARY_DIR=${CMAKE_CURRENT_BINARY_DIR}/include
+      -DWITHOUT_GTEST=ON
+    PATCH_COMMAND
+      COMMAND ${CMAKE_COMMAND} -E copy
+        ${CMAKE_CURRENT_SOURCE_DIR}/patches/percolator/Normalizer.cpp
+        ${CMAKE_CURRENT_BINARY_DIR}/build/src/percolator/src
+    INSTALL_COMMAND ""
+  )
+else (WIN32 AND NOT CYGWIN)
+  ExternalProject_Add(
+    percolator
+    GIT_REPOSITORY https://github.com/percolator/percolator.git
+    GIT_TAG ${PERCOLATOR_GIT_VERSION}
+    PREFIX ${CMAKE_CURRENT_BINARY_DIR}/build
+    CMAKE_ARGS 
+      -DCMAKE_VERBOSE_MAKEFILE=ON
+      -DCMAKE_INSTALL_PREFIX=${CMAKE_CURRENT_BINARY_DIR}
+      -DCMAKE_PREFIX_PATH=${CMAKE_CURRENT_BINARY_DIR}
+      -DCMAKE_BUILD_TYPE=${CMAKE_BUILD_TYPE}
+      -DCRUX=${CMAKE_CURRENT_SOURCE_DIR}/..
+      -DEXT_BINARY_DIR=${CMAKE_CURRENT_BINARY_DIR}/include
+      -DWITHOUT_GTEST=ON
+    PATCH_COMMAND
+      COMMAND ${CMAKE_COMMAND} -E copy
+        ${CMAKE_CURRENT_BINARY_DIR}/build/src/ProteoWizard/libraries/boost_1_76_0/boost/date_time/gregorian_calendar.ipp
+        ${CMAKE_CURRENT_BINARY_DIR}/include/boost/date_time
+      COMMAND ${CMAKE_COMMAND} -E copy
+        ${CMA
+        ${CMAKE_CURRENT_BINARY_DIR}/build/src/percolator/src
+    INSTALL_COMMAND ""
+  )
+endif (UNIX)
+
+if (UNIX)
+  ExternalProject_Add(
+    protobuf-3.19.4
+    URL https://github.com/protocolbuffers/protobuf/releases/download/v3.19.4/protobuf-all-3.19.4.tar.gz
+    DOWNLOAD_NAME protobuf-cpp-3.19.4.tar.gz
+    PREFIX ${CMAKE_CURRENT_BINARY_DIR}/build
+    SOURCE_SUBDIR cmake
+    CMAKE_ARGS ${TOOLCHAIN_FILE}
+      -DCMAKE_VERBOSE_MAKEFILE=ON
+      -DCMAKE_INSTALL_PREFIX=${CMAKE_CURRENT_BINARY_DIR}
+      -DCMAKE_PREFIX_PATH=${CMAKE_CURRENT_BINARY_DIR}
+      -DCMAKE_BUILD_TYPE=${CMAKE_CFG_INTDIR}
+      -Dprotobuf_BUILD_TESTS=OFF
+ )
+elseif (WIN32 AND NOT CYGWIN)
+  ExternalProject_Add(
+    protobuf-3.19.4
+    URL https://github.com/protocolbuffers/protobuf/releases/download/v3.19.4/protobuf-all-3.19.4.tar.gz
+    DOWNLOAD_NAME protobuf-cpp-3.19.4.tar.gz
+    PREFIX ${CMAKE_CURRENT_BINARY_DIR}/build
+    SOURCE_SUBDIR cmake
+    CMAKE_ARGS
+      -DCMAKE_VERBOSE_MAKEFILE=ON
+      -DCMAKE_INSTALL_PREFIX=${CMAKE_CURRENT_BINARY_DIR}
+      -DCMAKE_PREFIX_PATH=${CMAKE_CURRENT_BINARY_DIR}
+      -DCMAKE_BUILD_TYPE=${CMAKE_CFG_INTDIR}
+      -Dprotobuf_BUILD_TESTS=OFF
+      -Dprotobuf_WITH_ZLIB=OFF
+      -Dprotobuf_MSVC_STATIC_RUNTIME=OFF
+    PATCH_COMMAND
+      # There is a bug in the 3.19.4 release of protobuf that prevents it
+      # from honoring the protobuf_MSVC_STATIC_RUNTIME=OFF option,
+      # So for now we have to patch the CMakeLists.txt file.
+      # This should be fixed in the 3.20.0 release.
+      COMMAND ${CMAKE_COMMAND} -E copy
+        ${CMAKE_CURRENT_SOURCE_DIR}/patches/protobuf-3.19.4/CMakeLists.txt
+        ${CMAKE_CURRENT_BINARY_DIR}/build/src/protobuf-3.19.4/cmake
+  )
+endif (UNIX)
+
+ExternalProject_Add(
+  gflags-2.2.2
+  URL https://codeload.github.com/gflags/gflags/tar.gz/v2.2.2
+  DOWNLOAD_NAME gflags-2.2.2.tar.gz
+  PREFIX ${CMAKE_CURRENT_BINARY_DIR}/build
+  CMAKE_ARGS ${TOOLCHAIN_FILE}
+    -DCMAKE_VERBOSE_MAKEFILE=ON
+    -DCMAKE_INSTALL_PREFIX=${CMAKE_CURRENT_BINARY_DIR}
+    -DCMAKE_PREFIX_PATH=${CMAKE_CURRENT_BINARY_DIR}
+    -DCMAKE_BUILD_TYPE=${CMAKE_CFG_INTDIR}
+  PATCH_COMMAND ""
+)
+
+# MSToolkit
+# Get MSToolkit source from Github
+ExternalProject_Add(
+  MSToolkit
+  GIT_REPOSITORY https://github.com/mhoopmann/mstoolkit.git
+  GIT_TAG 4cb705d
+  PREFIX ${CMAKE_CURRENT_BINARY_DIR}/build
+  CMAKE_ARGS ${TOOLCHAIN_FILE}
+    -DCMAKE_VERBOSE_MAKEFILE=ON
+    -DCMAKE_INSTALL_PREFIX=${CMAKE_CURRENT_BINARY_DIR}
+    -DCMAKE_PREFIX_PATH=${CMAKE_CURRENT_BINARY_DIR}
+    -DCMAKE_BUILD_TYPE=${CMAKE_CFG_INTDIR}
+  PATCH_COMMAND
+    COMMAND
+      unzip -o src/zlib1211.zip -d src
+    COMMAND
+      tar xvf src/expat-2.2.9.tar.gz -C src
+    COMMAND ${CMAKE_COMMAND} -E copy
+      ${CMAKE_CURRENT_SOURCE_DIR}/patches/MSToolkit/CMakeLists.txt
+      ${CMAKE_CURRENT_BINARY_DIR}/build/src/MSToolkit/
+  BUILD_IN_SOURCE 1
+)
+
+if (UNIX)
+  # Get Comet source from GitHub and build using a CMakeLists.txt file we created
+  set(comet_cxx_flags ${CMAKE_CXX_FLAGS}\ -DCRUX)
+  set(base_include_path ${CMAKE_BINARY_DIR}/ext/include)
+  set(mstoolkit_include_path ${CMAKE_BINARY_DIR}/ext/include/MSToolkit)
+  ExternalProject_Add(
+    comet
+    GIT_REPOSITORY https://github.com/UWPR/Comet/
+    GIT_TAG 3c62af2
+    PREFIX ${CMAKE_CURRENT_BINARY_DIR}/build
+    CMAKE_ARGS ${TOOLCHAIN_FILE}
+      -DBASE_INCLUDE_PATH=${base_include_path}
+      -DMSTOOLKIT_INCLUDE_PATH=${mstoolkit_include_path}
+      -DCMAKE_VERBOSE_MAKEFILE=ON
+      -DCMAKE_INSTALL_PREFIX=${CMAKE_CURRENT_BINARY_DIR}
+      -DCMAKE_BUILD_TYPE=${CMAKE_BUILD_TYPE}
+      -DCMAKE_PREFIX_PATH=${CMAKE_CURRENT_BINARY_DIR}
+    PATCH_COMMAND
+      COMMAND ${CMAKE_COMMAND} -E copy
+        ${CMAKE_CURRENT_SOURCE_DIR}/patches/comet/CMakeLists.txt
+        ${CMAKE_CURRENT_BINARY_DIR}/build/src/comet/
+    BUILD_IN_SOURCE 1
+  )
+elseif (WIN32 AND NOT CYGWIN)
+  set(comet_cxx_flags ${CMAKE_CXX_FLAGS}\ -DCRUX)
+  set(base_include_path ${CMAKE_BINARY_DIR}/ext/include)
+  set(mstoolkit_include_path ${CMAKE_BINARY_DIR}/ext/include/MSToolkit)
+  set(LIBPATH "${CMAKE_CURRENT_BINARY_DIR}/lib;")
+  ExternalProject_Add(
+    comet
+    GIT_REPOSITORY https://github.com/UWPR/Comet/
+    GIT_TAG 3c62af2
+    PREFIX ${CMAKE_CURRENT_BINARY_DIR}/build
+    CMAKE_ARGS ${TOOLCHAIN_FILE}
+      -DBASE_INCLUDE_PATH=${base_include_path}
+      -DMSTOOLKIT_INCLUDE_PATH=${mstoolkit_include_path}
+      -DCMAKE_VERBOSE_MAKEFILE=ON
+      -DCMAKE_INSTALL_PREFIX=${CMAKE_CURRENT_BINARY_DIR}
+      -DCMAKE_PREFIX_PATH=${CMAKE_CURRENT_BINARY_DIR}
+      -DCMAKE_BUILD_TYPE=${CMAKE_CFG_INTDIR}
+      PATCH_COMMAND
+        COMMAND ${CMAKE_COMMAND} -E copy
+          ${CMAKE_CURRENT_SOURCE_DIR}/patches/comet/CMakeLists.txt
+          ${CMAKE_CURRENT_BINARY_DIR}/build/src/comet/
+      BUILD_IN_SOURCE 1
+  )
+endif (UNIX)
+
+# Kojak
+set(base_include_path ${CMAKE_BINARY_DIR}/ext/include)
+set(mstoolkit_include_path ${CMAKE_BINARY_DIR}/ext/include/MSToolkit)
+set(hardklor_include_path ${CMAKE_SOURCE_DIR}/src/app/hardklor)
+ExternalProject_Add(
+  kojak
+  GIT_TAG defa8c9
+  GIT_REPOSITORY https://github.com/mhoopmann/kojak.git
+  PREFIX ${CMAKE_CURRENT_BINARY_DIR}/build
+  CMAKE_ARGS ${TOOLCHAIN_FILE}
+    -DBASE_INCLUDE_PATH=${base_include_path}
+    -DMSTOOLKIT_INCLUDE_PATH=${mstoolkit_include_path}
+    -DHARDKLOR_INCLUDE_PATH=${hardklor_include_path}
+    -DCMAKE_VERBOSE_MAKEFILE=ON
+    -DCMAKE_INSTALL_PREFIX=${CMAKE_CURRENT_BINARY_DIR}
+    -DCMAKE_PREFIX_PATH=${CMAKE_CURRENT_BINARY_DIR}
+    -DCMAKE_BUILD_TYPE=${CMAKE_BUILD_TYPE}
+PATCH_COMMAND
+  COMMAND ${CMAKE_COMMAND} -E copy
+    ${CMAKE_CURRENT_SOURCE_DIR}/patches/kojak/CMakeLists.txt
+    ${CMAKE_CURRENT_BINARY_DIR}/build/src/kojak/
+  BUILD_IN_SOURCE 1
+)
+
+# On Windows we have to include the vendor libraries in the package
+if (WIN32 AND NOT CYGWIN AND INCLUDE_VENDOR_LIBRARIES)
+  set(
+    vendor_binaries
+    ${CMAKE_CURRENT_BINARY_DIR}/lib/agtsampleinforw.dll
+    ${CMAKE_CURRENT_BINARY_DIR}/lib/agtsampleinforw.dll
+    ${CMAKE_CURRENT_BINARY_DIR}/lib/baf2sql_c.dll
+    ${CMAKE_CURRENT_BINARY_DIR}/lib/BaseCommon.dll
+    ${CMAKE_CURRENT_BINARY_DIR}/lib/BaseDataAccess.dll
+    ${CMAKE_CURRENT_BINARY_DIR}/lib/BaseError.dll
+    ${CMAKE_CURRENT_BINARY_DIR}/lib/BaseTof.dll
+    ${CMAKE_CURRENT_BINARY_DIR}/lib/BDal.BCO.dll
+    ${CMAKE_CURRENT_BINARY_DIR}/lib/BDal.BCO.Interfaces.dll
+    ${CMAKE_CURRENT_BINARY_DIR}/lib/BDal.CCO.Calibration.dll
+    ${CMAKE_CURRENT_BINARY_DIR}/lib/BDal.CCO.Interfaces.dll
+    ${CMAKE_CURRENT_BINARY_DIR}/lib/BDal.CCO.TemperatureCompensation.dll
+    ${CMAKE_CURRENT_BINARY_DIR}/lib/BDal.CCO.Transformation.dll
+    ${CMAKE_CURRENT_BINARY_DIR}/lib/BDal.CCO.Utilities.dll
+    ${CMAKE_CURRENT_BINARY_DIR}/lib/BDal.CXt.Lc.dll
+    ${CMAKE_CURRENT_BINARY_DIR}/lib/BDal.CXt.Lc.Factory.dll
+    ${CMAKE_CURRENT_BINARY_DIR}/lib/BDal.CXt.Lc.Interfaces.dll
+    ${CMAKE_CURRENT_BINARY_DIR}/lib/BDal.CXt.Lc.UntU2.dll
+    ${CMAKE_CURRENT_BINARY_DIR}/lib/CLFIO32.dll
+    ${CMAKE_CURRENT_BINARY_DIR}/lib/CompassXtractMS.dll
+    ${CMAKE_CURRENT_BINARY_DIR}/lib/concrt140.dll
+    ${CMAKE_CURRENT_BINARY_DIR}/lib/CRHAKEI2.dll
+    ${CMAKE_CURRENT_BINARY_DIR}/lib/DataReader.dll
+    ${CMAKE_CURRENT_BINARY_DIR}/lib/DualProbeInterfaceParametersCS.dll
+    ${CMAKE_CURRENT_BINARY_DIR}/lib/Google.Protobuf.dll
+    ${CMAKE_CURRENT_BINARY_DIR}/lib/HSReadWrite.dll
+    ${CMAKE_CURRENT_BINARY_DIR}/lib/IdentityModel.dll
+    ${CMAKE_CURRENT_BINARY_DIR}/lib/Interop.EDAL.dll
+    ${CMAKE_CURRENT_BINARY_DIR}/lib/Interop.HSREADWRITELib.dll
+    ${CMAKE_CURRENT_BINARY_DIR}/lib/IOModuleQTFL.dll
+    ${CMAKE_CURRENT_BINARY_DIR}/lib/MassCalcWrapObject.dll
+    ${CMAKE_CURRENT_BINARY_DIR}/lib/MassSpecDataReader.dll
+    ${CMAKE_CURRENT_BINARY_DIR}/lib/mfc140.dll
+    ${CMAKE_CURRENT_BINARY_DIR}/lib/mfc90.dll
+    ${CMAKE_CURRENT_BINARY_DIR}/lib/MIDAC.dll
+    ${CMAKE_CURRENT_BINARY_DIR}/lib/mkl_sequential.dll
+    ${CMAKE_CURRENT_BINARY_DIR}/lib/MSMSDBCntl.dll
+    ${CMAKE_CURRENT_BINARY_DIR}/lib/msvcm90.dll
+    ${CMAKE_CURRENT_BINARY_DIR}/lib/msvcp110.dll
+    ${CMAKE_CURRENT_BINARY_DIR}/lib/msvcp120.dll
+    ${CMAKE_CURRENT_BINARY_DIR}/lib/msvcp140.dll
+    ${CMAKE_CURRENT_BINARY_DIR}/lib/msvcp90.dll
+    ${CMAKE_CURRENT_BINARY_DIR}/lib/msvcr110.dll
+    ${CMAKE_CURRENT_BINARY_DIR}/lib/msvcr120.dll
+    ${CMAKE_CURRENT_BINARY_DIR}/lib/msvcr90.dll
+    ${CMAKE_CURRENT_BINARY_DIR}/lib/Newtonsoft.Json.dll
+    ${CMAKE_CURRENT_BINARY_DIR}/lib/ParallelExtensionsExtras.dll
+    ${CMAKE_CURRENT_BINARY_DIR}/lib/PeakItgLSS.dll
+    ${CMAKE_CURRENT_BINARY_DIR}/lib/pwiz_bindings_cli.dll
+    ${CMAKE_CURRENT_BINARY_DIR}/lib/pwiz_data_cli.dll
+    ${CMAKE_CURRENT_BINARY_DIR}/lib/QTFLDebugLog.dll
+    ${CMAKE_CURRENT_BINARY_DIR}/lib/QTFLProtoCS.dll
+    ${CMAKE_CURRENT_BINARY_DIR}/lib/Shimadzu.LabSolutions.IO.IoModule.dll
+    ${CMAKE_CURRENT_BINARY_DIR}/lib/System.Data.SQLite.dll
+    ${CMAKE_CURRENT_BINARY_DIR}/lib/System.Runtime.Caching.Generic.dll
+    ${CMAKE_CURRENT_BINARY_DIR}/lib/timsdata.dll
+    ${CMAKE_CURRENT_BINARY_DIR}/lib/ucrtbase.dll
+    ${CMAKE_CURRENT_BINARY_DIR}/lib/UIMFLibrary.dll
+    ${CMAKE_CURRENT_BINARY_DIR}/lib/unifi-protobuf-net.dll
+    ${CMAKE_CURRENT_BINARY_DIR}/lib/vcomp110.dll
+    ${CMAKE_CURRENT_BINARY_DIR}/lib/vcomp140.dll
+    ${CMAKE_CURRENT_BINARY_DIR}/lib/vcomp90.dll
+    ${CMAKE_CURRENT_BINARY_DIR}/lib/vcruntime140.dll
+  )
+  if (CMAKE_GENERATOR MATCHES "^.*Win64$")
+    # The 64-bit Windows buid needs these additional DLL
+    set(
+      vendor_binaries
+      ${vendor_binaries}
+      ${CMAKE_CURRENT_BINARY_DIR}/lib/ThermoFisher.CommonCore.Data.dll
+      ${CMAKE_CURRENT_BINARY_DIR}/lib/ThermoFisher.CommonCore.RawFileReader.dll
+    )
+  endif (CMAKE_GENERATOR MATCHES "^.*Win64$")
+  install (FILES ${vendor_binaries} DESTINATION bin)
+endif (WIN32 AND NOT CYGWIN AND INCLUDE_VENDOR_LIBRARIES)