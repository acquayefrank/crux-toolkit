Feature: tide-index / tide-search
  tide-index should create an index for all peptides in a fasta file, for use in
    subsequent calls to tide-search
  tide-search should search a collection of spectra against a sequence database,
    returning a collection of peptide-spectrum matches (PSMs)

Scenario Outline: User runs tide-index / tide-search
  Given the path to Crux is ../../src/crux
  And I want to run a test named <test_name>
  And I pass the arguments --overwrite T --seed 7 <index_args> <fasta> <index>
  When I run tide-index as an intermediate step
  Then the return value should be 0
  And I pass the arguments --overwrite T --file-column F <search_args> <spectra> <index>
  When I run tide-search
  Then the return value should be 0
  And crux-output/<actual_output> should contain the same lines as good_results/<expected_output>

Examples:
  |test_name      |index_args                                                   |search_args                                             |fasta            |index          |spectra |actual_output         |expected_output    |
  |tide-default   |                                                             |                                                        |small-yeast.fasta|tide_test_index|demo.ms2|tide-search.target.txt|tide-default.txt   |
  # Tests that vary tide-index options
  |tide-peplen    |--min-length 5 --max-length 10                               |                                                        |small-yeast.fasta|tide_test_index|demo.ms2|tide-search.target.txt|tide-peplen.txt    |
  |tide-pepmass   |--min-mass 1000 --max-mass 2000                              |                                                        |small-yeast.fasta|tide_test_index|demo.ms2|tide-search.target.txt|tide-pepmass.txt   |
  |tide-avgmass   |--isotopic-mass average                                      |                                                        |small-yeast.fasta|tide_test_index|demo.ms2|tide-search.target.txt|tide-avgmass.txt   |
  |tide-clipn     |--clip-nterm-methionine T                                    |                                                        |small-yeast.fasta|tide_test_index|demo.ms2|tide-search.target.txt|tide-clipn.txt     |
  |tide-mods1     |--mods-spec C+57.02146,2M+15.9949,1STY+79.966331             |                                                        |small-yeast.fasta|tide_test_index|demo.ms2|tide-search.target.txt|tide-mods1.txt     |
  |tide-mods1limit|--mods-spec C+57.02146,2M+15.9949,1STY+79.966331 --max-mods 1|                                                        |small-yeast.fasta|tide_test_index|demo.ms2|tide-search.target.txt|tide-mods1limit.txt|
  |tide-mods1min  |--mods-spec C+57.02146,2M+15.9949,1STY+79.966331 --min-mods 1|                                                        |small-yeast.fasta|tide_test_index|demo.ms2|tide-search.target.txt|tide-mods1min.txt  |
  |tide-modsn     |--nterm-peptide-mods-spec 1E-18.0106,C-17.0265               |                                                        |small-yeast.fasta|tide_test_index|demo.ms2|tide-search.target.txt|tide-modsn.txt     |
  |tide-modsc     |--cterm-peptide-mods-spec X+21.9819                          |                                                        |small-yeast.fasta|tide_test_index|demo.ms2|tide-search.target.txt|tide-modsc.txt     |
  |tide-chymo     |--enzyme chymotrypsin                                        |                                                        |small-yeast.fasta|tide_test_index|demo.ms2|tide-search.target.txt|tide-chymo.txt     |
  |tide-partial   |--digestion partial-digest                                   |                                                        |small-yeast.fasta|tide_test_index|demo.ms2|tide-search.target.txt|tide-partial.txt   |
  |tide-misscleave|--missed-cleavages 2                                         |                                                        |small-yeast.fasta|tide_test_index|demo.ms2|tide-search.target.txt|tide-misscleave.txt|
  |tide-reverse   |--decoy-format peptide-reverse                               |                                                        |small-yeast.fasta|tide_test_index|demo.ms2|tide-search.target.txt|tide-reverse.txt   |

  # Tests that vary tide-search options
  |tide-masswin   |                                                             |--precursor-window 5 --precursor-window-type mass       |small-yeast.fasta|tide_test_index|demo.ms2|tide-search.target.txt|tide-masswin.txt   |
  |tide-mzwin     |                                                             |--precursor-window 5 --precursor-window-type mz         |small-yeast.fasta|tide_test_index|demo.ms2|tide-search.target.txt|tide-mzwin.txt     |
  |tide-ppmwin    |                                                             |--precursor-window 5 --precursor-window-type ppm        |small-yeast.fasta|tide_test_index|demo.ms2|tide-search.target.txt|tide-ppmwin.txt    |
  |tide-computesp |                                                             |--compute-sp T                                          |small-yeast.fasta|tide_test_index|demo.ms2|tide-search.target.txt|tide-computesp.txt |
  |tide-specmz    |                                                             |--spectrum-min-mz 800 --spectrum-max-mz 900             |small-yeast.fasta|tide_test_index|demo.ms2|tide-search.target.txt|tide-specmz.txt    |
  |tide-minpeaks  |                                                             |--min-peaks 100                                         |small-yeast.fasta|tide_test_index|demo.ms2|tide-search.target.txt|tide-minpeaks.txt  |
  |tide-speccharge|                                                             |--spectrum-charge 3                                     |small-yeast.fasta|tide_test_index|demo.ms2|tide-search.target.txt|tide-speccharge.txt|
  |tide-scannums  |                                                             |--scan-number 30-36                                     |small-yeast.fasta|tide_test_index|demo.ms2|tide-search.target.txt|tide-scannums.txt  |
  |tide-rempeaks  |                                                             |--remove-precursor-peak T --remove-precursor-tolerance 3|small-yeast.fasta|tide_test_index|demo.ms2|tide-search.target.txt|tide-rempeaks.txt  |
  |tide-useflank  |                                                             |--use-flanking-peaks T                                  |small-yeast.fasta|tide_test_index|demo.ms2|tide-search.target.txt|tide-useflank.txt  |
  |tide-usenl     |                                                             |--use-neutral-loss-peaks T                              |small-yeast.fasta|tide_test_index|demo.ms2|tide-search.target.txt|tide-usenl.txt     |
  |tide-mzbins    |                                                             |--mz-bin-width 0.02 --mz-bin-offset 0.34                |small-yeast.fasta|tide_test_index|demo.ms2|tide-search.target.txt|tide-mzbins.txt    |
  |tide-exact-pval|                                                             |--exact-p-value T                                       |small-yeast.fasta|tide_test_index|demo.ms2|tide-search.target.txt|tide-exact-pval.txt|
  |tide-1thread   |                                                             |--num-threads 1                                         |small-yeast.fasta|tide_test_index|demo.ms2|tide-search.target.txt|tide-default.txt   |
  |tide-7thread   |                                                             |--num-threads 7                                         |small-yeast.fasta|tide_test_index|demo.ms2|tide-search.target.txt|tide-default.txt   |
  |tide-exact-pval-1thread|                                                     |--exact-p-value T --num-threads 1                       |small-yeast.fasta|tide_test_index|demo.ms2|tide-search.target.txt|tide-exact-pval.txt|
  |tide-exact-pval-7thread|                                                     |--exact-p-value T --num-threads 7                       |small-yeast.fasta|tide_test_index|demo.ms2|tide-search.target.txt|tide-exact-pval.txt|
  |tide-concat    |                                                             |--concat T                                              |small-yeast.fasta|tide_test_index|demo.ms2|tide-search.txt       |tide-concat.txt    |
  |tide-isoerr    |                                                             |--isotope-error 1,2,3                                   |small-yeast.fasta|tide_test_index|demo.ms2|tide-search.target.txt|tide-isoerr.txt    |
  |tide-isoerrpval|                                                             |--isotope-error 1,2,3 --exact-p-value T                 |small-yeast.fasta|tide_test_index|demo.ms2|tide-search.target.txt|tide-isoerrpval.txt|
<<<<<<< HEAD
  |tide-combine-pval-1thread|                                                   |--score-function both --exact-p-value T --num-threads 1 |small-yeast.fasta|tide_test_index|demo.ms2|tide-search.target.txt|tide-combine.txt   |
  |tide-combine-pval-7thread|                                                   |--score-function both --exact-p-value T --num-threads 7 |small-yeast.fasta|tide_test_index|demo.ms2|tide-search.target.txt|tide-combine.txt   |
  |tide-resEv-pval-1thread|                                                     |--score-function residue-evidence --exact-p-value T --num-threads 1|small-yeast.fasta|tide_test_index|demo.ms2|tide-search.target.txt|tide-resEv.txt   |
  |tide-resEv-pval-7thread|                                                     |--score-function residue-evidence --exact-p-value T --num-threads 7|small-yeast.fasta|tide_test_index|demo.ms2|tide-search.target.txt|tide-resEv.txt   |
=======
  |tide-deiso     |                                                             |--deisotope 10                                          |small-yeast.fasta|tide_test_index|demo.ms2|tide-search.target.txt|tide-deiso.txt     |
  |tide-deiso-pval|                                                             |--deisotope 10 --exact-p-value t                        |small-yeast.fasta|tide_test_index|demo.ms2|tide-search.target.txt|tide-deiso-pval.txt|
>>>>>>> a26bcde3
<|MERGE_RESOLUTION|>--- conflicted
+++ resolved
@@ -54,12 +54,9 @@
   |tide-concat    |                                                             |--concat T                                              |small-yeast.fasta|tide_test_index|demo.ms2|tide-search.txt       |tide-concat.txt    |
   |tide-isoerr    |                                                             |--isotope-error 1,2,3                                   |small-yeast.fasta|tide_test_index|demo.ms2|tide-search.target.txt|tide-isoerr.txt    |
   |tide-isoerrpval|                                                             |--isotope-error 1,2,3 --exact-p-value T                 |small-yeast.fasta|tide_test_index|demo.ms2|tide-search.target.txt|tide-isoerrpval.txt|
-<<<<<<< HEAD
   |tide-combine-pval-1thread|                                                   |--score-function both --exact-p-value T --num-threads 1 |small-yeast.fasta|tide_test_index|demo.ms2|tide-search.target.txt|tide-combine.txt   |
   |tide-combine-pval-7thread|                                                   |--score-function both --exact-p-value T --num-threads 7 |small-yeast.fasta|tide_test_index|demo.ms2|tide-search.target.txt|tide-combine.txt   |
   |tide-resEv-pval-1thread|                                                     |--score-function residue-evidence --exact-p-value T --num-threads 1|small-yeast.fasta|tide_test_index|demo.ms2|tide-search.target.txt|tide-resEv.txt   |
   |tide-resEv-pval-7thread|                                                     |--score-function residue-evidence --exact-p-value T --num-threads 7|small-yeast.fasta|tide_test_index|demo.ms2|tide-search.target.txt|tide-resEv.txt   |
-=======
   |tide-deiso     |                                                             |--deisotope 10                                          |small-yeast.fasta|tide_test_index|demo.ms2|tide-search.target.txt|tide-deiso.txt     |
-  |tide-deiso-pval|                                                             |--deisotope 10 --exact-p-value t                        |small-yeast.fasta|tide_test_index|demo.ms2|tide-search.target.txt|tide-deiso-pval.txt|
->>>>>>> a26bcde3
+  |tide-deiso-pval|                                                             |--deisotope 10 --exact-p-value t                        |small-yeast.fasta|tide_test_index|demo.ms2|tide-search.target.txt|tide-deiso-pval.txt|